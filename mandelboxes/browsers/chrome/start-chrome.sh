#!/bin/bash

# Exit on subcommand errors
set -Eeuo pipefail

# Under certain (bad) circumstances, SingletonLock might be saved into the user's config. This is an issue,
# as this prevents Chrome from running forevermore! Hence, we should remove this file when we launch the
# browser for the first time each session. You can think of this as effectively moving the locking mechansim
# out of the backed-up Chrome config folder and into a location that will not persist when the instance dies.
GOOGLE_CHROME_SINGLETON_LOCK=/home/fractal/.config/google-chrome/SingletonLock
FRACTAL_CHROME_SINGLETON_LOCK=/home/fractal/.config/FractalChromeSingletonLock

if [[ ! -f $FRACTAL_CHROME_SINGLETON_LOCK ]]; then
    touch $FRACTAL_CHROME_SINGLETON_LOCK
    rm -f $GOOGLE_CHROME_SINGLETON_LOCK
fi

features="VaapiVideoDecoder,Vulkan,CanvasOopRasterization,OverlayScrollbar"
flags=(
  --use-gl=desktop
  --flag-switches-begin
  --enable-gpu-rasterization
  --enable-zero-copy
  --double-buffer-compositing
  --disable-smooth-scrolling
  --disable-font-subpixel-positioning
  --force-color-profile=display-p3-d65
  --disable-gpu-process-crash-limit
  --no-default-browser-check
)

if [[ $DARK_MODE == true ]]; then
    features="$features,WebUIDarkMode"
    flags+=(--force-dark-mode)
fi

if [[ $RESTORE_LAST_SESSION == true ]]; then
    flags+=(--restore-last-session)
fi

flags+=(--enable-features=$features)
flags+=(--flag-switches-end)

<<<<<<< HEAD
flags+=($INITIAL_URL)

=======
# Passing the initial url from json transport as a parameter to the google-chrome command. If the url is not
# empty, Chrome will open the url as an additional tab at start time. The other tabs will be restored depending
# on the user settings.
flags+=($INITIAL_URL)


>>>>>>> 7a746904
# Start Chrome
# flag-switches{begin,end} are no-ops but it's nice convention to use them to surround chrome://flags features
exec google-chrome "${flags[@]}"<|MERGE_RESOLUTION|>--- conflicted
+++ resolved
@@ -41,17 +41,12 @@
 flags+=(--enable-features=$features)
 flags+=(--flag-switches-end)
 
-<<<<<<< HEAD
-flags+=($INITIAL_URL)
-
-=======
 # Passing the initial url from json transport as a parameter to the google-chrome command. If the url is not
 # empty, Chrome will open the url as an additional tab at start time. The other tabs will be restored depending
 # on the user settings.
 flags+=($INITIAL_URL)
 
 
->>>>>>> 7a746904
 # Start Chrome
 # flag-switches{begin,end} are no-ops but it's nice convention to use them to surround chrome://flags features
 exec google-chrome "${flags[@]}"