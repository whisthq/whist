{
    "name": "website",
    "version": "1.0.0",
    "main": "index.js",
    "license": "UNLICENSED",
    "scripts": {
        "start": "./scripts/start.sh",
        "build": "./scripts/build.sh",
        "tailwind": "./scripts/tailwind.sh",
        "postinstall": "./scripts/postinstall.sh",
        "lint-fix": "./scripts/lint-fix.sh",
        "lint-check": "./scripts/lint-check.sh",
        "build-netlify": "./scripts/build-netlify.sh"
    },
    "dependencies": {
        "@fortawesome/fontawesome-svg-core": "^1.2.35",
        "@fortawesome/free-solid-svg-icons": "^5.15.3",
        "@fortawesome/react-fontawesome": "^0.1.14",
<<<<<<< HEAD
        "@sentry/react": "^6.4.1",
        "@typeform/embed": "^1.7.0",
=======
        "@sentry/react": "^6.5.0",
        "@typeform/embed": "^1.6.1",
>>>>>>> 80f3080e
        "@types/react-modal": "^3.12.0",
        "@typescript-eslint/eslint-plugin": "^4.24.0",
        "classnames": "^2.3.1",
        "eslint-config-standard": "^16.0.3",
        "eslint-config-standard-with-typescript": "^20.0.0",
        "eslint-plugin-import": "^2.23.4",
        "eslint-plugin-node": "^11.1.0",
        "eslint-plugin-promise": "^4.2.1",
        "lodash": "^4.17.21",
        "prop-types": "^15.7.2",
        "react": "^17.0.2",
        "react-bootstrap": "^1.6.0",
        "react-dom": "^17.0.2",
        "react-fade-in": "^2.0.1",
        "react-ga": "^3.3.0",
        "react-icons": "^4.2.0",
        "react-modal": "^3.13.1",
        "react-router": "^5.2.0",
        "react-router-dom": "^5.2.0",
        "react-router-hash-link": "^2.4.3",
        "react-spring": "^9.1.2",
        "reactjs-popup": "^2.0.4"
    },
    "devDependencies": {
        "@fractal/core-ts": "file:../core-ts",
        "@snowpack/plugin-dotenv": "^2.1.0",
        "@snowpack/plugin-postcss": "^1.4.0",
        "@snowpack/plugin-react-refresh": "^2.5.0",
        "@snowpack/plugin-typescript": "^1.2.1",
        "@types/classnames": "^2.3.1",
        "@types/lodash": "^4.14.170",
        "@types/node": "^15.3.1",
        "@types/react": "^17.0.6",
        "@types/react-dom": "^17.0.5",
        "@types/react-router": "^5.1.13",
        "@types/react-router-dom": "^5.1.7",
        "@types/react-router-hash-link": "^2.4.0",
        "@types/snowpack-env": "^2.3.3",
        "@typescript-eslint/parser": "^4.24.0",
        "autoprefixer": "^10.2.6",
        "eslint": "^7.26.0",
        "eslint-plugin-react": "^7.24.0",
        "postcss": "^8.2.15",
        "postcss-cli": "^8.3.1",
        "prettier": "^2.3.0",
        "snowpack": "^3.5.2",
        "tailwindcss": "^2.1.1",
        "typescript": "^4.3.2"
    }
}<|MERGE_RESOLUTION|>--- conflicted
+++ resolved
@@ -16,13 +16,8 @@
         "@fortawesome/fontawesome-svg-core": "^1.2.35",
         "@fortawesome/free-solid-svg-icons": "^5.15.3",
         "@fortawesome/react-fontawesome": "^0.1.14",
-<<<<<<< HEAD
-        "@sentry/react": "^6.4.1",
+        "@sentry/react": "^6.5.0",
         "@typeform/embed": "^1.7.0",
-=======
-        "@sentry/react": "^6.5.0",
-        "@typeform/embed": "^1.6.1",
->>>>>>> 80f3080e
         "@types/react-modal": "^3.12.0",
         "@typescript-eslint/eslint-plugin": "^4.24.0",
         "classnames": "^2.3.1",
