--- conflicted
+++ resolved
@@ -38,13 +38,9 @@
         "redux-persist": "^6.0.0",
         "redux-promise": "^0.6.0",
         "redux-saga": "^1.1.3",
-<<<<<<< HEAD
-        "typescript": "^3.9.7"
-=======
         "seamless-immutable": "^7.1.4",
         "typescript": "^3.9.7",
         "typewriter-effect": "^2.13.1"
->>>>>>> 1e4aafc1
     },
     "scripts": {
         "start": "react-scripts start",
