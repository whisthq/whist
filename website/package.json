{
    "name": "new-website",
    "version": "0.1.0",
    "private": true,
    "dependencies": {
        "@sentry/react": "^5.23.0",
        "@testing-library/jest-dom": "^4.2.4",
        "@testing-library/react": "^9.3.2",
        "@testing-library/user-event": "^7.1.2",
        "@types/jest": "^24.9.1",
        "@types/node": "^12.12.58",
        "@types/react": "^16.9.49",
        "@types/react-bootstrap": "^0.32.23",
        "@types/react-dom": "^16.9.8",
        "@types/react-redux": "^7.1.9",
        "@types/react-router-dom": "^5.1.5",
        "@types/redux-promise": "^0.5.29",
        "bootstrap": "^4.5.2",
        "connected-react-router": "^6.8.0",
        "firebase": "^7.20.0",
        "history": "^4.10.1",
        "immutable": "^3.8.2",
        "jquery": "^3.5.1",
<<<<<<< HEAD
        "node-forge": ">=0.10.0",
=======
        "node-fetch": "^2.6.1",
        "node-forge": "^0.10.0",
>>>>>>> bcf7e6d6
        "react": "^16.13.1",
        "react-bootstrap": "^1.3.0",
        "react-countdown": "^2.2.1",
        "react-country-region-selector": "^2.1.0",
        "react-dom": "^16.13.1",
        "react-geolocated": "^3.0.1",
        "react-redux": "^7.2.1",
        "react-router": "^5.2.0",
        "react-router-dom": "^5.2.0",
        "react-scripts": "^3.4.3",
        "react-typewriter-effect": "github:rpadaki/react-typewriter-effect",
        "reactstrap": "^8.5.1",
        "redux": "^4.0.5",
        "redux-devtools-extension": "^2.13.8",
        "redux-persist": "^6.0.0",
        "redux-promise": "^0.6.0",
        "redux-saga": "^1.1.3",
        "seamless-immutable": "^7.1.4",
        "typescript": "^3.9.7",
        "typewriter-effect": "^2.13.1"
    },
    "scripts": {
        "start": "react-scripts start",
        "build": "react-scripts build",
        "test": "react-scripts test",
        "eject": "react-scripts eject",
        "format": "prettier --write ."
    },
    "eslintConfig": {
        "extends": "react-app"
    },
    "browserslist": {
        "production": [
            ">0.2%",
            "not dead",
            "not op_mini all"
        ],
        "development": [
            "last 1 chrome version",
            "last 1 firefox version",
            "last 1 safari version"
        ]
    }
}<|MERGE_RESOLUTION|>--- conflicted
+++ resolved
@@ -21,12 +21,8 @@
         "history": "^4.10.1",
         "immutable": "^3.8.2",
         "jquery": "^3.5.1",
-<<<<<<< HEAD
-        "node-forge": ">=0.10.0",
-=======
         "node-fetch": "^2.6.1",
         "node-forge": "^0.10.0",
->>>>>>> bcf7e6d6
         "react": "^16.13.1",
         "react-bootstrap": "^1.3.0",
         "react-countdown": "^2.2.1",
