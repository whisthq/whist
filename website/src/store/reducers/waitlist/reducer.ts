import { DEFAULT } from "store/reducers/waitlist/default"

import * as PureAction from "store/actions/waitlist/pure"
import * as SharedAction from "store/actions/shared"

import { deep_copy } from "shared/utils/reducerHelpers"

export default function (state = DEFAULT, action: any) {
    const stateCopy: any = deep_copy(state)
    switch (action.type) {
        case PureAction.UPDATE_WAITLIST_USER:
            return {
                ...stateCopy,
                waitlistUser: Object.assign(
                    stateCopy.waitlistUser,
                    action.body
                ),
            }
        case PureAction.UPDATE_WAITLIST_DATA:
            return {
                ...stateCopy,
                waitlistData: Object.assign(
                    stateCopy.waitlistData,
                    action.body
                ),
            }

        case PureAction.UPDATE_NAVIGATION:
            return {
                ...stateCopy,
                navigation: Object.assign(stateCopy.navigation, action.body),
            }
        case PureAction.RESET_WAITLIST_USER:
            return {
                ...stateCopy,
                waitlistUser: DEFAULT.waitlistUser,
            }
        case SharedAction.RESET_STATE:
            return DEFAULT
        case SharedAction.REFRESH_STATE:
            // enforce structure of default but add in old information
<<<<<<< HEAD
            const mergeInto: any = deep_copy(DEFAULT)

            Object.keys(stateCopy).forEach((outerKey: any) => {
                Object.keys(stateCopy[outerKey]).forEach((innerKey: string) => {
                    if (stateCopy[outerKey][innerKey]) {
                        mergeInto[outerKey][innerKey] =
=======
            const defaultCopy: any = deep_copy(DEFAULT)

            Object.keys(stateCopy).forEach((outerKey: any) => {
                Object.keys(stateCopy[outerKey]).forEach((innerKey: string) => {
                    if (
                        stateCopy[outerKey][innerKey] &&
                        defaultCopy.hasOwnProperty(outerKey) &&
                        defaultCopy[outerKey].hasOwnProperty(innerKey)
                    ) {
                        defaultCopy[outerKey][innerKey] =
>>>>>>> bc027579
                            stateCopy[outerKey][innerKey]
                    }
                })
            })

<<<<<<< HEAD
            return mergeInto
=======
            return defaultCopy
>>>>>>> bc027579
        default:
            return state
    }
}<|MERGE_RESOLUTION|>--- conflicted
+++ resolved
@@ -39,14 +39,6 @@
             return DEFAULT
         case SharedAction.REFRESH_STATE:
             // enforce structure of default but add in old information
-<<<<<<< HEAD
-            const mergeInto: any = deep_copy(DEFAULT)
-
-            Object.keys(stateCopy).forEach((outerKey: any) => {
-                Object.keys(stateCopy[outerKey]).forEach((innerKey: string) => {
-                    if (stateCopy[outerKey][innerKey]) {
-                        mergeInto[outerKey][innerKey] =
-=======
             const defaultCopy: any = deep_copy(DEFAULT)
 
             Object.keys(stateCopy).forEach((outerKey: any) => {
@@ -57,17 +49,12 @@
                         defaultCopy[outerKey].hasOwnProperty(innerKey)
                     ) {
                         defaultCopy[outerKey][innerKey] =
->>>>>>> bc027579
                             stateCopy[outerKey][innerKey]
                     }
                 })
             })
 
-<<<<<<< HEAD
-            return mergeInto
-=======
             return defaultCopy
->>>>>>> bc027579
         default:
             return state
     }
