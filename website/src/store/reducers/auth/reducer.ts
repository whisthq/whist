import { DEFAULT } from "store/reducers/auth/default"

import * as PureAction from "store/actions/auth/pure"
import * as SharedAction from "store/actions/shared"

import { deep_copy } from "shared/utils/reducerHelpers"

export default function (state = DEFAULT, action: any) {
    const stateCopy: any = deep_copy(state)
    switch (action.type) {
        case PureAction.UPDATE_USER:
            return {
                ...stateCopy,
                user: Object.assign(stateCopy.user, action.body),
            }
        case PureAction.UPDATE_AUTH_FLOW:
<<<<<<< HEAD
            console.log("UPDATE AUTH FLOW")
            console.log(action.body)
=======
>>>>>>> bc027579
            return {
                ...stateCopy,
                authFlow: Object.assign(stateCopy.authFlow, action.body),
            }
        case PureAction.RESET_USER:
            return {
                ...stateCopy,
                user: DEFAULT.user,
            }
        case SharedAction.RESET_STATE:
            return DEFAULT
        case SharedAction.REFRESH_STATE:
            // enforce structure of default but add in old information
<<<<<<< HEAD
            const mergeInto: any = deep_copy(DEFAULT)

            Object.keys(stateCopy).forEach((outerKey: any) => {
                Object.keys(stateCopy[outerKey]).forEach((innerKey: string) => {
                    if (stateCopy[outerKey][innerKey]) {
                        mergeInto[outerKey][innerKey] =
=======
            const defaultCopy: any = deep_copy(DEFAULT)

            Object.keys(stateCopy).forEach((outerKey: any) => {
                Object.keys(stateCopy[outerKey]).forEach((innerKey: string) => {
                    if (
                        stateCopy[outerKey][innerKey] &&
                        defaultCopy.hasOwnProperty(outerKey) &&
                        defaultCopy[outerKey].hasOwnProperty(innerKey)
                    ) {
                        defaultCopy[outerKey][innerKey] =
>>>>>>> bc027579
                            stateCopy[outerKey][innerKey]
                    }
                })
            })

<<<<<<< HEAD
            console.log("STATE REFRESH")
            console.log(mergeInto)

            return mergeInto
=======
            return defaultCopy
>>>>>>> bc027579
        default:
            return state
    }
}<|MERGE_RESOLUTION|>--- conflicted
+++ resolved
@@ -14,11 +14,6 @@
                 user: Object.assign(stateCopy.user, action.body),
             }
         case PureAction.UPDATE_AUTH_FLOW:
-<<<<<<< HEAD
-            console.log("UPDATE AUTH FLOW")
-            console.log(action.body)
-=======
->>>>>>> bc027579
             return {
                 ...stateCopy,
                 authFlow: Object.assign(stateCopy.authFlow, action.body),
@@ -32,14 +27,6 @@
             return DEFAULT
         case SharedAction.REFRESH_STATE:
             // enforce structure of default but add in old information
-<<<<<<< HEAD
-            const mergeInto: any = deep_copy(DEFAULT)
-
-            Object.keys(stateCopy).forEach((outerKey: any) => {
-                Object.keys(stateCopy[outerKey]).forEach((innerKey: string) => {
-                    if (stateCopy[outerKey][innerKey]) {
-                        mergeInto[outerKey][innerKey] =
-=======
             const defaultCopy: any = deep_copy(DEFAULT)
 
             Object.keys(stateCopy).forEach((outerKey: any) => {
@@ -50,20 +37,12 @@
                         defaultCopy[outerKey].hasOwnProperty(innerKey)
                     ) {
                         defaultCopy[outerKey][innerKey] =
->>>>>>> bc027579
                             stateCopy[outerKey][innerKey]
                     }
                 })
             })
 
-<<<<<<< HEAD
-            console.log("STATE REFRESH")
-            console.log(mergeInto)
-
-            return mergeInto
-=======
             return defaultCopy
->>>>>>> bc027579
         default:
             return state
     }
