import { AUTH_DEFAULT } from "store/reducers/states"

import * as WaitlistAction from "store/actions/auth/waitlist"
import * as LoginAction from "store/actions/auth/login_actions"

export default function (state = AUTH_DEFAULT, action: any) {
    switch (action.type) {
        case WaitlistAction.UPDATE_WAITLIST:
            return {
                ...state,
                waitlist: action.waitlist,
            }
        case WaitlistAction.INSERT_WAITLIST:
            return {
                ...state,
                user: state.user
                    ? {
                          ...state.user,
                          user_id: action.user_id,
                          name: action.name,
                          points: action.points,
                          referralCode: action.referralCode,
                      }
                    : {
                          user_id: action.user_id,
                          name: action.name,
                          points: action.points,
                          referralCode: action.referralCode,
                      },
            }
        case WaitlistAction.UPDATE_USER:
            console.log("update user reducer")
            console.log(action)
            return {
                ...state,
                user: {
                    ...state.user,
                    points: action.points,
                    ranking: action.ranking,
                    referralCode: action.referralCode,
                },
            }
        case WaitlistAction.DELETE_USER:
            return {
                ...state,
                user: AUTH_DEFAULT.user,
            }
        case LoginAction.GOOGLE_LOGIN:
            return {
                ...state,
                loggedIn: true,
                user: {
                    ...state.user,
                    googleAuthEmail: action.user_id,
                    points: action.points,
                },
            }
        case LoginAction.LOGOUT:
            return {
                ...state,
                loggedIn: false,
                user: {
                    user_id: null,
                    name: null,
                    referrals: 0,
                    points: 0,
                    ranking: 0,
                },
            }
        case WaitlistAction.UPDATE_CLICKS:
            return {
                ...state,
                clicks: {
                    number: action.clicks,
                    lastClicked: new Date().getTime() / 1000,
                },
            }
<<<<<<< HEAD
        case WaitlistAction.UPDATE_APPLICATION_REDIRECT:
            return {
                ...state,
                applicationRedirect: action.redirect,
=======
        case WaitlistAction.SET_CLOSING_DATE:
            return {
                ...state,
                closing_date: action.closingDate,
>>>>>>> ae639aa8
            }
        default:
            return state
    }
}<|MERGE_RESOLUTION|>--- conflicted
+++ resolved
@@ -29,8 +29,6 @@
                       },
             }
         case WaitlistAction.UPDATE_USER:
-            console.log("update user reducer")
-            console.log(action)
             return {
                 ...state,
                 user: {
@@ -75,17 +73,14 @@
                     lastClicked: new Date().getTime() / 1000,
                 },
             }
-<<<<<<< HEAD
         case WaitlistAction.UPDATE_APPLICATION_REDIRECT:
             return {
                 ...state,
                 applicationRedirect: action.redirect,
-=======
         case WaitlistAction.SET_CLOSING_DATE:
             return {
                 ...state,
                 closing_date: action.closingDate,
->>>>>>> ae639aa8
             }
         default:
             return state
