--- conflicted
+++ resolved
@@ -18,10 +18,7 @@
     )
 
     if (json && json.verified) {
-<<<<<<< HEAD
         console.log("changing user")
-=======
->>>>>>> f7d8bd5f
         yield put(
             AuthPureAction.updateUser({
                 user_id: action.email,
