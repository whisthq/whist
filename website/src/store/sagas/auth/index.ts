--- conflicted
+++ resolved
@@ -22,12 +22,6 @@
         ""
     )
 
-<<<<<<< HEAD
-=======
-    console.log("LOGIN")
-    console.log(json)
-
->>>>>>> d37f2c86
     if (json && json.access_token) {
         yield put(
             AuthPureAction.updateUser({
