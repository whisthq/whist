--- conflicted
+++ resolved
@@ -38,10 +38,6 @@
 
 export function resetUser() {
     return {
-<<<<<<< HEAD
-        type: RESET_USER
-=======
         type: RESET_USER,
->>>>>>> 3b56a754
     }
 }