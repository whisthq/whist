export const UPDATE_WAITLIST_USER = "UPDATE_WAITLIST_USER"
export const UPDATE_CLICKS = "UPDATE_CLICKS"
export const UPDATE_WAITLIST_DATA = "UPDATE_WAITLIST_DATA"
export const UPDATE_NAVIGATION = "UPDATE_NAVIGATION"

export const RESET_WAITLIST_USER = "RESET_WAITLIST_USER"

export function updateWaitlistUser(body: {
    user_id?: string
    name?: string
    referrals?: number
    points?: number
    ranking?: number
    referralCode?: string
<<<<<<< HEAD
    eastereggsAvailable?: any
=======
    authEmail?: string
>>>>>>> b14e421a
}) {
    return {
        type: UPDATE_WAITLIST_USER,
        body,
    }
}

export function updateClicks(body: { number?: number; lastClicked?: number }) {
    return {
        type: UPDATE_CLICKS,
        body,
    }
}

export function updateWaitlistData(body: {
    waitlist?: any[]
    closingDate?: any
}) {
    return {
        type: UPDATE_WAITLIST_DATA,
        body,
    }
}

export function updateNavigation(body: { applicationRedirect?: boolean }) {
    return {
        type: UPDATE_NAVIGATION,
        body,
    }
}

export function resetWaitlistUser() {
    return {
        type: RESET_WAITLIST_USER,
    }
}<|MERGE_RESOLUTION|>--- conflicted
+++ resolved
@@ -12,11 +12,8 @@
     points?: number
     ranking?: number
     referralCode?: string
-<<<<<<< HEAD
     eastereggsAvailable?: any
-=======
     authEmail?: string
->>>>>>> b14e421a
 }) {
     return {
         type: UPDATE_WAITLIST_USER,
