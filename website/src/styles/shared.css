@randomMargin: `Math.round(Math.random() * 100)`;

@font-face {
    font-family: "Maven Pro";
    src: url("../assets/fonts/MavenPro-Regular.ttf");
    font-weight: normal;
    font-style: normal;
}

@font-face {
    font-family: "Maven Pro";
    src: url("../assets/fonts/MavenPro-Bold.ttf");
    font-weight: bold;
    font-style: bold;
}

body,
html,
#root {
    overflow-x: hidden;
    margin: 0px !important;
    width: 100vw !important;
}

body,
div,
html {
    font-family: "Maven Pro" !important;
}

h1 {
    font-size: 80px !important;
    font-weight: bold !important;
}

h2 {
    font-size: 40px !important;
    font-weight: bold !important;
    letter-spacing: 1.2px !important;
}

p {
    font-size: 18px;
    letter-spacing: 1px;
    line-height: 1.6;
}

.logo {
    font-weight: bold;
    color: white;
    font-size: 20px;
    letter-spacing: 6px;
}

button {
    outline: none !important;
}

.hover:hover {
    cursor: pointer !important;
}

@media only screen and (max-width: 720px) {
    h1 {
        font-size: 45px !important;
    }

    h2 {
        font-size: 30px !important;
    }

    .logo {
        font-size: 16px;
        position: relative;
        top: 6px;
    }

    p {
        font-size: 16px;
    }
}

a {
    outline: none !important;
}

.footer {
    width: 100%;
    padding-top: 60px;
    font-size: 14px;
    margin: auto;
    max-width: 1920px;
}

.footer .title {
    font-weight: bold;
    margin-bottom: 10px;
    font-size: 22px;
    text-align: left;
    letter-spacing: 6px;
}

.footer .text {
    margin-top: 10px;
    color: #efefef;
    text-decoration: none;
    margin-bottom: 4px;
    line-height: 1.7;
    text-align: left;
    letter-spacing: 1.8px;
}

.page-link {
    color: #efefef !important;
    border: none !important;
    text-decoration: none !important;
    margin-bottom: 0px !important;
    padding-left: 0px !important;
    font-size: 14px !important;
    padding-bottom: 0px !important;
    background: none !important;
}

.page-link:hover {
    color: #93f1d9 !important;
    background: none !important;
    outline: none !important;
}

.section-name {
    font-weight: bold;
    margin-bottom: 10px;
    font-size: 16px;
}

@media only screen and (max-width: 700px) {
    .page-link {
        font-size: 13px !important;
    }

    .section-name {
        font-size: 14px;
    }
}

.icon-box {
    background-color: #111111;
    width: 40px;
    height: 40px;
    position: relative;
    margin-right: 10px;
    border-radius: 4px;
}

.icon-box .icon {
    color: #888888;
    position: absolute;
    top: 50%;
    left: 50%;
    transform: translate(-50%, -50%);
}

.bounce {
    animation: bounce 5s infinite;
    -webkit-animation: bounce 5s infinite;
    -moz-animation: bounce 5s infinite;
    -o-animation: bounce 5s infinite;
}

@-webkit-keyframes bounce {
    0%,
    20%,
    50%,
    80%,
    100% {
        -webkit-transform: translateY(0);
    }
    30% {
        -webkit-transform: translateY(-5px);
    }
    60% {
        -webkit-transform: translateY(-8px);
    }
}

@-moz-keyframes bounce {
    0%,
    20%,
    50%,
    80%,
    100% {
        -moz-transform: translateY(0);
    }
    30% {
        -moz-transform: translateY(-5px);
    }
    60% {
        -moz-transform: translateY(-8px);
    }
}

@-o-keyframes bounce {
    0%,
    20%,
    50%,
    80%,
    100% {
        -o-transform: translateY(0);
    }
    30% {
        -o-transform: translateY(-5px);
    }
    60% {
        -o-transform: translateY(-8px);
    }
}
@keyframes bounce {
    0%,
    20%,
    50%,
    80%,
    100% {
        transform: translateY(0);
    }
    30% {
        transform: translateY(-5px);
    }
    60% {
        transform: translateY(-8px);
    }
}

.fractalContainer {
    padding-bottom: 60px;
    max-width: 1600px;
    margin: auto;
    padding-left: 50px;
    padding-right: 50px;
    overflow-x: hidden;
}

.white-button {
    padding: 15px 50px;
    font-size: 18px;
    outline: none !important;
    letter-spacing: 1.1px;
    border: solid 0.8px #cccccc;
    background: white;
    color: #111111;
}

.white-button:hover {
    background: #93f1d9;
    border: solid 0.8px #93f1d9;
    color: #111111;
}

.header-link {
    outline: none !important;
    text-decoration: none !important;
    margin-right: 30px;
    color: black;
    top: 3px;
    position: relative;
    letter-spacing: 1.2px;
}

.header-link:hover {
    color: #3930b8 !important;
}

<<<<<<< HEAD
.pointer-hover:hover {
    cursor: pointer;
=======
.input-form,
.input-form:focus,
.input-form:active,
.input-form.active {
    width: 100%;
    background-color: #ffffff;
    border: solid 1px #dfdfdf;
    padding: 15px 20px;
    outline: none !important;
    border-radius: 0px;
    color: #111111;
}

::placeholder {
    color: #efefef;
    font-size: 16px;
>>>>>>> b14e421a
}<|MERGE_RESOLUTION|>--- conflicted
+++ resolved
@@ -269,10 +269,6 @@
     color: #3930b8 !important;
 }
 
-<<<<<<< HEAD
-.pointer-hover:hover {
-    cursor: pointer;
-=======
 .input-form,
 .input-form:focus,
 .input-form:active,
@@ -289,5 +285,4 @@
 ::placeholder {
     color: #efefef;
     font-size: 16px;
->>>>>>> b14e421a
 }