import React, { useState, useContext } from "react"
import MainContext from "shared/context/mainContext"

function FloatingLogo(props: any) {
    const { appHighlight, setAppHighlight } = useContext(MainContext)
    const [hover, setHover] = useState(false)

    const calculateSize = () => {
        if (props.width > 720) {
            if (appHighlight) {
                if (appHighlight === props.app) {
                    return [175, 25]
                } else {
                    return [80, 13]
                }
            } else {
                return [100, 15]
            }
        } else {
            return [50, 7]
        }
    }

    const [size, padding] = calculateSize()

    return (
        <img
            src={
                props.currentIndex === props.textIndex ||
                hover ||
                props.currentIndex === 6
                    ? props.colorImage
                    : props.noColorImage
            }
            className="bounce"
            alt=""
            onClick={() => {
<<<<<<< HEAD
                props.app && setAppHighlight(props.app)
=======
                if (props.app === appHighlight) {
                    setAppHighlight("")
                } else {
                    props.app && setAppHighlight(props.app)
                }
>>>>>>> 7221b56a
            }}
            style={{
                borderRadius: 4,
                boxShadow:
                    props.currentIndex === props.textIndex ||
                    hover ||
                    props.currentIndex === 6
                        ? props.boxShadow
                        : "0px 4px 20px rgba(0,0,0,0.05)",
                padding: padding,
                width: size,
                height: size,
                position: "absolute",
                top: props.top,
                left: props.left,
                background:
                    props.currentIndex === props.textIndex ||
                    hover ||
                    props.currentIndex === 6
                        ? props.background
                        : "white",
                animationDelay: props.animationDelay,
            }}
            onMouseEnter={() => setHover(true)}
            onMouseLeave={() => setHover(false)}
        />
    )
}

export default FloatingLogo<|MERGE_RESOLUTION|>--- conflicted
+++ resolved
@@ -35,15 +35,11 @@
             className="bounce"
             alt=""
             onClick={() => {
-<<<<<<< HEAD
-                props.app && setAppHighlight(props.app)
-=======
                 if (props.app === appHighlight) {
                     setAppHighlight("")
                 } else {
                     props.app && setAppHighlight(props.app)
                 }
->>>>>>> 7221b56a
             }}
             style={{
                 borderRadius: 4,
