<<<<<<< HEAD
import React, { useState, useEffect } from "react";
import { connect } from "react-redux";
import TypeWriterEffect from "react-typewriter-effect";
import { Row, Col, Button } from "react-bootstrap";
=======
import React, { useState, useEffect } from "react"
import { connect } from "react-redux"
import TypeWriterEffect from "react-typewriter-effect"
import { Row, Col, Button } from "react-bootstrap"
>>>>>>> 23d11d75

import { db } from "utils/firebase"

import {
    updateUserAction,
    updateWaitlistAction,
<<<<<<< HEAD
} from "store/actions/auth/waitlist";
=======
} from "store/actions/auth/waitlist"
>>>>>>> 23d11d75

import "styles/landing.css"

import WaitlistForm from "pages/landing/components/waitlistForm"
import CountdownTimer from "pages/landing/components/countdown"
import Leaderboard from "pages/landing/components/leaderboard"
import Actions from "pages/landing/components/actions"

import LaptopAwe from "assets/largeGraphics/laptopAwe.svg"
import Moon from "assets/largeGraphics/moon.svg"
import Mars from "assets/largeGraphics/mars.svg"
import Mercury from "assets/largeGraphics/mercury.svg"
import Saturn from "assets/largeGraphics/saturn.svg"
import Plants from "assets/largeGraphics/plants.svg"
import Wireframe from "assets/largeGraphics/wireframe.svg"
import Mountain from "assets/largeGraphics/mountain.svg"

function Landing(props: any) {
<<<<<<< HEAD
    const [waitlist, setWaitlist] = useState(props.waitlist);

    useEffect(() => {
        console.log("use effect landing");
        console.log(props.user);
        var unsubscribe;
        getWaitlist()
            .then((waitlist) => {
                setWaitlist(waitlist);
                props.dispatch(updateWaitlistAction(waitlist));
                if (props.user.email && props.user.ranking == 0) {
                    const ranking = getInitialRanking(waitlist);
                    props.dispatch(
                        updateUserAction(props.user.points, ranking)
                    );
=======
    const [, setWaitlist] = useState(props.waitlist)

    useEffect(() => {
        console.log("use effect landing")
        console.log(props)
        var unsubscribe
        getWaitlist()
            .then((waitlist) => {
                setWaitlist(waitlist)
                props.dispatch(updateWaitlistAction(waitlist))
                if (props.user.email && props.user.ranking === 0) {
                    const ranking = getInitialRanking(waitlist)
                    props.dispatch(updateUserAction(props.user.points, ranking))
>>>>>>> 23d11d75
                }
            })
            .then(() => {
                if (props.user && props.user.email) {
                    unsubscribe = db
                        .collection("waitlist")
                        .doc(props.user.email)
                        .onSnapshot((doc) => {
<<<<<<< HEAD
                            console.log("IN SNAPSHOT");
                            const userData = doc.data();
                            const ranking = updateRanking(userData);
                            console.log(ranking);
                            if (
                                userData &&
                                userData.points != props.user.points
                            ) {
                                props.dispatch(
                                    updateUserAction(userData.points, ranking)
                                );
                            }
                        });
                }
            });
        return unsubscribe;
    }, [props.user]);
=======
                            console.log("IN SNAPSHOT")
                            const userData = doc.data()
                            const ranking = updateRanking(userData)
                            console.log(ranking)
                            if (
                                userData &&
                                userData.points !== props.user.points
                            ) {
                                props.dispatch(
                                    updateUserAction(userData.points, ranking)
                                )
                            }
                        })
                }
            })
        return unsubscribe
    }, [getInitialRanking, props, props.user, updateRanking])
>>>>>>> 23d11d75

    async function getWaitlist() {
        const waitlist = await db
            .collection("waitlist")
            .orderBy("points", "desc")
<<<<<<< HEAD
            .get();
        return waitlist.docs.map((doc) => doc.data());
    }

    function getInitialRanking(waitlist) {
        for (var i = 0; i < waitlist.length; i++) {
            if (waitlist[i].email == props.user.email) {
                return i + 1;
            }
        }
        return 0;
    }

    function updateRanking(userData) {
        var currRanking = props.user.ranking - 1;
        // Bubbles user up the leaderboard according to new points
        while (
            currRanking > 0 &&
            userData.points > props.waitlist[currRanking - 1].points
        ) {
            setWaitlist((originalWaitlist) => {
                var newWaitlist = [...originalWaitlist];
                newWaitlist[currRanking] = originalWaitlist[currRanking - 1];
                newWaitlist[currRanking - 1] = userData;
                return newWaitlist;
            });
            currRanking--;
        }
        return currRanking + 1;
=======
            .orderBy("email")
            .get()
        return waitlist.docs.map((doc) => doc.data())
    }

    function getInitialRanking(waitlist: string | any[]) {
        for (var i = 0; i < waitlist.length; i++) {
            if (waitlist[i].email === props.user.email) {
                return i + 1
            }
        }
        return 0
    }

    function updateRanking(userData: {
        [x: string]: any
        points?: any
        email?: any
    }) {
        var currRanking = props.user.ranking - 1
        // Bubbles user up the leaderboard according to new points
        while (
            currRanking > 0 &&
            userData.points >= props.waitlist[currRanking - 1].points
        ) {
            if (userData.email > props.waitlist[currRanking - 1].email) {
                break
            }
            setWaitlist((originalWaitlist: any[]) => {
                var newWaitlist = [...originalWaitlist]
                newWaitlist[currRanking] = originalWaitlist[currRanking - 1]
                newWaitlist[currRanking - 1] = userData
                return newWaitlist
            })
            currRanking--
        }
        return currRanking + 1
>>>>>>> 23d11d75
    }

    return (
        <div style={{ paddingBottom: 100 }}>
            <div
                className="banner-background"
                style={{ width: "100vw", position: "relative", zIndex: 1 }}
            >
                <img
                    src={Moon}
<<<<<<< HEAD
=======
                    alt=""
>>>>>>> 23d11d75
                    style={{
                        position: "absolute",
                        width: 100,
                        height: 100,
                        top: 125,
                        left: 40,
                    }}
                />
                <img
                    src={Mars}
<<<<<<< HEAD
=======
                    alt=""
>>>>>>> 23d11d75
                    style={{
                        position: "absolute",
                        width: 120,
                        height: 120,
                        top: 185,
                        right: -40,
                    }}
                />
                <img
                    src={Mercury}
<<<<<<< HEAD
=======
                    alt=""
>>>>>>> 23d11d75
                    style={{
                        position: "absolute",
                        width: 80,
                        height: 80,
                        top: 405,
                        right: 90,
                    }}
                />
                <img
                    src={Saturn}
<<<<<<< HEAD
=======
                    alt=""
>>>>>>> 23d11d75
                    style={{
                        position: "absolute",
                        width: 100,
                        height: 100,
                        top: 425,
                        left: 80,
                    }}
                />
                <img
                    src={Mountain}
<<<<<<< HEAD
=======
                    alt=""
>>>>>>> 23d11d75
                    style={{
                        position: "absolute",
                        width: "100vw",
                        bottom: 150,
                        left: 0,
                        zIndex: 1,
                    }}
                />
                <div
                    style={{
                        position: "absolute",
                        width: "100vw",
                        bottom: 0,
                        left: 0,
                        height: 150,
                        background: "white",
                    }}
                ></div>
                <img
                    src={Plants}
<<<<<<< HEAD
=======
                    alt=""
>>>>>>> 23d11d75
                    style={{
                        position: "absolute",
                        width: 250,
                        left: 0,
                        bottom: 130,
                        zIndex: 2,
                    }}
                />
                <img
                    src={Plants}
<<<<<<< HEAD
=======
                    alt=""
>>>>>>> 23d11d75
                    style={{
                        position: "absolute",
                        width: 250,
                        right: 0,
                        bottom: 130,
                        transform: "scaleX(-1)",
                        zIndex: 2,
                    }}
                />
                <div
                    style={{
                        display: "flex",
                        justifyContent: "space-between",
                        width: "100%",
                        padding: 30,
                    }}
                >
                    <div className="logo">Fractal</div>
                    <div style={{ position: "relative", right: 50 }}>
                        <CountdownTimer />
                    </div>
<<<<<<< HEAD
=======
                </div>
                <div
                    style={{
                        margin: "auto",
                        marginTop: 20,
                        marginBottom: 20,
                        color: "white",
                        textAlign: "center",
                        width: 800,
                    }}
                >
                    <div
                        style={{
                            display: "flex",
                            margin: "auto",
                            justifyContent: "center",
                        }}
                    >
                        <TypeWriterEffect
                            textStyle={{
                                fontFamily: "Maven Pro",
                                color: "#00D4FF",
                                fontSize: 70,
                                fontWeight: "bold",
                                marginTop: 10,
                            }}
                            startDelay={0}
                            cursorColor="white"
                            multiText={[
                                "Blender",
                                "Figma",
                                "VSCode",
                                "Maya",
                                "Blender",
                            ]}
                            typeSpeed={150}
                        />
                        <div
                            style={{
                                fontWeight: "bold",
                                fontSize: 70,
                                paddingBottom: 40,
                            }}
                        >
                            , just{" "}
                            <span style={{ color: "#00D4FF" }}>faster</span>.
                        </div>
                    </div>
                    <div
                        style={{
                            fontSize: 15,
                            width: 600,
                            margin: "auto",
                            lineHeight: 1.55,
                            color: "#EFEFEF",
                            letterSpacing: 1,
                        }}
                    >
                        Fractal uses cloud streaming to supercharge your
                        laptop's applications. <br /> Say goodbye to laggy apps
                        — join our waitlist before the countdown ends for
                        access.
                    </div>
                    <div style={{ marginTop: 50 }}>
                        <WaitlistForm />
                    </div>
>>>>>>> 23d11d75
                </div>
                <div
                    style={{
                        margin: "auto",
<<<<<<< HEAD
                        marginTop: 20,
                        marginBottom: 20,
                        color: "white",
                        textAlign: "center",
                        width: 800,
                    }}
                >
                    <div
                        style={{
                            display: "flex",
                            margin: "auto",
                            justifyContent: "center",
                        }}
                    >
                        <TypeWriterEffect
                            textStyle={{
                                fontFamily: "Maven Pro",
                                color: "#00D4FF",
                                fontSize: 70,
                                fontWeight: "bold",
                                marginTop: 10,
                            }}
                            startDelay={0}
                            cursorColor="white"
                            multiText={[
                                "Blender",
                                "Figma",
                                "VSCode",
                                "Maya",
                                "Blender",
                            ]}
                            loop={true}
                            typeSpeed={150}
                        />
                        <div
                            style={{
                                fontWeight: "bold",
                                fontSize: 70,
                                paddingBottom: 40,
                            }}
                        >
                            , just{" "}
                            <span style={{ color: "#00D4FF" }}>faster</span>.
                        </div>
                    </div>
                    <div
                        style={{
                            fontSize: 15,
                            width: 600,
                            margin: "auto",
                            lineHeight: 1.55,
                            color: "#EFEFEF",
                            letterSpacing: 1,
                        }}
                    >
                        Fractal uses cloud streaming to supercharge your
                        laptop's applications. <br /> Say goodbye to laggy apps
                        — join our waitlist before the countdown ends for
                        access.
                    </div>
                    <div style={{ marginTop: 50 }}>
                        <WaitlistForm />
                    </div>
                </div>
                <div
                    style={{
                        margin: "auto",
                        maxWidth: 600,
                        position: "relative",
                        bottom: 60,
                        zIndex: 100,
                    }}
                >
                    <img
                        src={LaptopAwe}
                        style={{ maxWidth: 600, zIndex: 100 }}
                    />
                </div>
            </div>
            <div style={{ position: "relative", background: "white" }}>
                <Row style={{ paddingTop: 50, paddingRight: 50 }}>
                    <Col md={7}>
                        <img src={Wireframe} style={{ width: "100%" }} />
                    </Col>
                    <Col md={5} style={{ paddingLeft: 40 }}>
                        <div
                            style={{
                                fontSize: 50,
                                fontWeight: "bold",
                                lineHeight: 1.2,
                            }}
                        >
                            Run demanding apps on any computer or tablet
                        </div>
                        <div style={{ marginTop: 40 }}>
                            Fractal is like Google Stadia for creative and
                            productivity apps. With Fractal, you can run VSCode
                            on an iPad or create 3D animations on a Chromebook.
=======
                        maxWidth: 600,
                        position: "relative",
                        bottom: 60,
                        zIndex: 100,
                    }}
                >
                    <img
                        src={LaptopAwe}
                        alt=""
                        style={{ maxWidth: 600, zIndex: 100 }}
                    />
                </div>
            </div>
            <div style={{ position: "relative", background: "white" }}>
                <Row style={{ paddingTop: 50, paddingRight: 50 }}>
                    <Col md={7}>
                        <img src={Wireframe} alt="" style={{ width: "100%" }} />
                    </Col>
                    <Col md={5} style={{ paddingLeft: 40 }}>
                        <div
                            style={{
                                fontSize: 50,
                                fontWeight: "bold",
                                lineHeight: 1.2,
                            }}
                        >
                            Run demanding apps on any computer or tablet
                        </div>
                        <div style={{ marginTop: 40 }}>
                            Fractal is like Google Stadia for creative and
                            productivity apps. With Fractal, you can run VSCode
                            on an iPad or create 3D animations on a Chromebook.
                        </div>
                    </Col>
                </Row>
            </div>
            <div style={{ padding: 30, marginTop: 100 }}>
                <Row>
                    <Col md={6}>
                        <div
                            style={{
                                padding: "50px 35px",
                                display: "flex",
                                justifyContent: "space-between",
                                background: "rgba(221, 165, 248, 0.2)",
                                borderRadius: 5,
                            }}
                        >
                            <div
                                style={{
                                    fontSize: 35,
                                    fontWeight: "bold",
                                    lineHeight: 1.3,
                                }}
                            >
                                Q:
                            </div>
                            <div style={{ width: 25 }}></div>
                            <div>
                                <div
                                    style={{
                                        fontSize: 35,
                                        fontWeight: "bold",
                                        lineHeight: 1.3,
                                        paddingBottom: 10,
                                    }}
                                >
                                    How can I be invited to try Fractal?
                                </div>
                                <div style={{ paddingTop: 20 }}>
                                    When the countdown hits zero, we’ll invite{" "}
                                    <strong>20 people</strong> from the waitlist
                                    with the most compelling{" "}
                                    <strong>100-word submission</strong> on why
                                    they want Fractal to receive 1:1 onboarding.
                                    We'll also invite the top{" "}
                                    <strong>20 people</strong> with the
                                </div>
                            </div>
                        </div>
                        <div
                            style={{
                                padding: "5px 30px",
                                background: "rgba(172, 207, 231, 0.2)",
                                borderRadius: 5,
                                marginTop: 25,
                            }}
                        >
                            <div
                                style={{
                                    fontWeight: "bold",
                                    fontSize: 125,
                                    height: 120,
                                }}
                            >
                                "
                            </div>
                            <div>
                                F*CKING AMAZING ... tried Minecraft VR - it was
                                buttery smooth with almost no detectable
                                latency. Never thought it would work this well.
                            </div>
                            <div
                                style={{
                                    fontWeight: "bold",
                                    fontSize: 125,
                                    textAlign: "right",
                                    height: 100,
                                    position: "relative",
                                    bottom: 20,
                                }}
                            >
                                "
                            </div>
                            <div style={{ position: "relative", bottom: 30 }}>
                                <div style={{ fontWeight: "bold" }}>
                                    Sean S.
                                </div>
                                <div style={{ fontSize: 12 }}>
                                    Designer + VR user
                                </div>
                            </div>
                        </div>
                    </Col>
                    <Col md={6}>
                        <div
                            style={{
                                background: "rgba(172, 207, 231, 0.2)",
                                padding: "5px 30px",
                                borderRadius: 5,
                            }}
                        >
                            <div
                                style={{
                                    fontWeight: "bold",
                                    fontSize: 125,
                                    height: 120,
                                }}
                            >
                                "
                            </div>
                            <div>
                                Woah! What you've developed is something I've
                                been dreaming of for years now... this is a
                                MASSIVE game changer for people that do the kind
                                of work that I do.
                            </div>
                            <div
                                style={{
                                    fontWeight: "bold",
                                    fontSize: 125,
                                    textAlign: "right",
                                    height: 100,
                                    position: "relative",
                                    bottom: 20,
                                }}
                            >
                                "
                            </div>
                            <div style={{ position: "relative", bottom: 30 }}>
                                <div style={{ fontWeight: "bold" }}>
                                    Brian M.
                                </div>
                                <div style={{ fontSize: 12 }}>Animator</div>
                            </div>
                        </div>
                        <div
                            style={{
                                padding: "5px 30px",
                                background: "rgba(172, 207, 231, 0.2)",
                                borderRadius: 5,
                                marginTop: 25,
                            }}
                        >
                            <div
                                style={{
                                    fontWeight: "bold",
                                    fontSize: 125,
                                    height: 120,
                                }}
                            >
                                "
                            </div>
                            <div>
                                [Fractal] is an immense project with a fantastic
                                amount of potential.
                            </div>
                            <div
                                style={{
                                    fontWeight: "bold",
                                    fontSize: 125,
                                    textAlign: "right",
                                    height: 100,
                                    position: "relative",
                                    bottom: 20,
                                }}
                            >
                                "
                            </div>
                            <div style={{ position: "relative", bottom: 30 }}>
                                <div style={{ fontWeight: "bold" }}>
                                    Jonathan H.
                                </div>
                                <div style={{ fontSize: 12 }}>
                                    Software developer + gamer
                                </div>
                            </div>
>>>>>>> 23d11d75
                        </div>
                    </Col>
                </Row>
            </div>
<<<<<<< HEAD
            <div style={{ padding: 30, marginTop: 100 }}>
                <Row>
                    <Col md={6}>
                        <div
                            style={{
                                padding: "50px 35px",
                                display: "flex",
                                justifyContent: "space-between",
                                background: "rgba(221, 165, 248, 0.2)",
                                borderRadius: 5,
                            }}
                        >
                            <div
                                style={{
                                    fontSize: 35,
                                    fontWeight: "bold",
                                    lineHeight: 1.3,
                                }}
                            >
                                Q:
                            </div>
                            <div style={{ width: 25 }}></div>
                            <div>
                                <div
                                    style={{
                                        fontSize: 35,
                                        fontWeight: "bold",
                                        lineHeight: 1.3,
                                        paddingBottom: 10,
                                    }}
                                >
                                    How can I be invited to try Fractal?
                                </div>
                                <div style={{ paddingTop: 20 }}>
                                    When the countdown hits zero, we’ll invite{" "}
                                    <strong>20 people</strong> from the waitlist
                                    with the most compelling{" "}
                                    <strong>100-word submission</strong> on why
                                    they want Fractal to receive 1:1 onboarding.
                                    We'll also invite the top{" "}
                                    <strong>20 people</strong> with the
                                </div>
                            </div>
                        </div>
                        <div
                            style={{
                                padding: "5px 30px",
                                background: "rgba(172, 207, 231, 0.2)",
                                borderRadius: 5,
                                marginTop: 25,
                            }}
                        >
                            <div
                                style={{
                                    fontWeight: "bold",
                                    fontSize: 125,
                                    height: 120,
                                }}
                            >
                                "
                            </div>
                            <div>
                                F*CKING AMAZING ... tried Minecraft VR - it was
                                buttery smooth with almost no detectable
                                latency. Never thought it would work this well.
                            </div>
                            <div
                                style={{
                                    fontWeight: "bold",
                                    fontSize: 125,
                                    textAlign: "right",
                                    height: 100,
                                    position: "relative",
                                    bottom: 20,
                                }}
                            >
                                "
                            </div>
                            <div style={{ position: "relative", bottom: 30 }}>
                                <div style={{ fontWeight: "bold" }}>
                                    Sean S.
                                </div>
                                <div style={{ fontSize: 12 }}>
                                    Designer + VR user
                                </div>
                            </div>
                        </div>
                    </Col>
                    <Col md={6}>
                        <div
                            style={{
                                background: "rgba(172, 207, 231, 0.2)",
                                padding: "5px 30px",
                                borderRadius: 5,
                            }}
                        >
                            <div
                                style={{
                                    fontWeight: "bold",
                                    fontSize: 125,
                                    height: 120,
                                }}
                            >
                                "
                            </div>
                            <div>
                                Woah! What you've developed is something I've
                                been dreaming of for years now... this is a
                                MASSIVE game changer for people that do the kind
                                of work that I do.
                            </div>
                            <div
                                style={{
                                    fontWeight: "bold",
                                    fontSize: 125,
                                    textAlign: "right",
                                    height: 100,
                                    position: "relative",
                                    bottom: 20,
                                }}
                            >
                                "
                            </div>
                            <div style={{ position: "relative", bottom: 30 }}>
                                <div style={{ fontWeight: "bold" }}>
                                    Brian M.
                                </div>
                                <div style={{ fontSize: 12 }}>Animator</div>
                            </div>
                        </div>
                        <div
                            style={{
                                padding: "5px 30px",
                                background: "rgba(172, 207, 231, 0.2)",
                                borderRadius: 5,
                                marginTop: 25,
                            }}
                        >
                            <div
                                style={{
                                    fontWeight: "bold",
                                    fontSize: 125,
                                    height: 120,
                                }}
                            >
                                "
                            </div>
                            <div>
                                [Fractal] is an immense project with a fantastic
                                amount of potential.
                            </div>
                            <div
                                style={{
                                    fontWeight: "bold",
                                    fontSize: 125,
                                    textAlign: "right",
                                    height: 100,
                                    position: "relative",
                                    bottom: 20,
                                }}
                            >
                                "
                            </div>
                            <div style={{ position: "relative", bottom: 30 }}>
                                <div style={{ fontWeight: "bold" }}>
                                    Jonathan H.
                                </div>
                                <div style={{ fontSize: 12 }}>
                                    Software developer + gamer
                                </div>
                            </div>
                        </div>
=======
            <div
                style={{
                    padding: 30,
                    marginTop: 100,
                    background: "#0d1d3c",
                    minHeight: "100vh",
                }}
            >
                <Row>
                    <Col md={6}>
                        <Leaderboard />
                    </Col>
                    <Col md={6}>
                        <Actions />
>>>>>>> 23d11d75
                    </Col>
                </Row>
            </div>
            <div style={{ padding: 30 }}>
                <div
                    style={{
                        borderRadius: 5,
                        boxShadow: "0px 4px 30px rgba(0, 0, 0, 0.1)",
                        padding: "60px 100px",
                        background: "white",
                    }}
                >
                    <div
                        style={{
                            maxWidth: 650,
                            margin: "auto",
                            textAlign: "left",
                        }}
                    >
                        <div
                            style={{
                                fontSize: 40,
                                fontWeight: "bold",
                                lineHeight: 1.4,
                            }}
                        >
                            Give my computer superpowers.
                        </div>
                        <div style={{ marginTop: 20 }}>
                            Run the most demanding applications from my device
                            without eating up your RAM or processing power, all
                            on 1GB datacenter internet.
                        </div>
                        <Button
                            style={{
                                marginTop: 30,
                                background: "#1C2A45",
                                fontWeight: "bold",
                                border: "none",
                                padding: "10px 40px",
                            }}
                        >
                            I Want Access
                        </Button>
                    </div>
                </div>
            </div>
        </div>
<<<<<<< HEAD
    );
=======
    )
>>>>>>> 23d11d75
}

function mapStateToProps(state) {
    return {
        user: state.AuthReducer.user,
        waitlist: state.AuthReducer.waitlist,
<<<<<<< HEAD
    };
=======
    }
>>>>>>> 23d11d75
}

export default connect(mapStateToProps)(Landing)<|MERGE_RESOLUTION|>--- conflicted
+++ resolved
@@ -1,25 +1,14 @@
-<<<<<<< HEAD
-import React, { useState, useEffect } from "react";
-import { connect } from "react-redux";
-import TypeWriterEffect from "react-typewriter-effect";
-import { Row, Col, Button } from "react-bootstrap";
-=======
 import React, { useState, useEffect } from "react"
 import { connect } from "react-redux"
 import TypeWriterEffect from "react-typewriter-effect"
 import { Row, Col, Button } from "react-bootstrap"
->>>>>>> 23d11d75
 
 import { db } from "utils/firebase"
 
 import {
     updateUserAction,
     updateWaitlistAction,
-<<<<<<< HEAD
-} from "store/actions/auth/waitlist";
-=======
 } from "store/actions/auth/waitlist"
->>>>>>> 23d11d75
 
 import "styles/landing.css"
 
@@ -38,23 +27,6 @@
 import Mountain from "assets/largeGraphics/mountain.svg"
 
 function Landing(props: any) {
-<<<<<<< HEAD
-    const [waitlist, setWaitlist] = useState(props.waitlist);
-
-    useEffect(() => {
-        console.log("use effect landing");
-        console.log(props.user);
-        var unsubscribe;
-        getWaitlist()
-            .then((waitlist) => {
-                setWaitlist(waitlist);
-                props.dispatch(updateWaitlistAction(waitlist));
-                if (props.user.email && props.user.ranking == 0) {
-                    const ranking = getInitialRanking(waitlist);
-                    props.dispatch(
-                        updateUserAction(props.user.points, ranking)
-                    );
-=======
     const [, setWaitlist] = useState(props.waitlist)
 
     useEffect(() => {
@@ -68,7 +40,6 @@
                 if (props.user.email && props.user.ranking === 0) {
                     const ranking = getInitialRanking(waitlist)
                     props.dispatch(updateUserAction(props.user.points, ranking))
->>>>>>> 23d11d75
                 }
             })
             .then(() => {
@@ -77,25 +48,6 @@
                         .collection("waitlist")
                         .doc(props.user.email)
                         .onSnapshot((doc) => {
-<<<<<<< HEAD
-                            console.log("IN SNAPSHOT");
-                            const userData = doc.data();
-                            const ranking = updateRanking(userData);
-                            console.log(ranking);
-                            if (
-                                userData &&
-                                userData.points != props.user.points
-                            ) {
-                                props.dispatch(
-                                    updateUserAction(userData.points, ranking)
-                                );
-                            }
-                        });
-                }
-            });
-        return unsubscribe;
-    }, [props.user]);
-=======
                             console.log("IN SNAPSHOT")
                             const userData = doc.data()
                             const ranking = updateRanking(userData)
@@ -113,43 +65,11 @@
             })
         return unsubscribe
     }, [getInitialRanking, props, props.user, updateRanking])
->>>>>>> 23d11d75
 
     async function getWaitlist() {
         const waitlist = await db
             .collection("waitlist")
             .orderBy("points", "desc")
-<<<<<<< HEAD
-            .get();
-        return waitlist.docs.map((doc) => doc.data());
-    }
-
-    function getInitialRanking(waitlist) {
-        for (var i = 0; i < waitlist.length; i++) {
-            if (waitlist[i].email == props.user.email) {
-                return i + 1;
-            }
-        }
-        return 0;
-    }
-
-    function updateRanking(userData) {
-        var currRanking = props.user.ranking - 1;
-        // Bubbles user up the leaderboard according to new points
-        while (
-            currRanking > 0 &&
-            userData.points > props.waitlist[currRanking - 1].points
-        ) {
-            setWaitlist((originalWaitlist) => {
-                var newWaitlist = [...originalWaitlist];
-                newWaitlist[currRanking] = originalWaitlist[currRanking - 1];
-                newWaitlist[currRanking - 1] = userData;
-                return newWaitlist;
-            });
-            currRanking--;
-        }
-        return currRanking + 1;
-=======
             .orderBy("email")
             .get()
         return waitlist.docs.map((doc) => doc.data())
@@ -187,7 +107,6 @@
             currRanking--
         }
         return currRanking + 1
->>>>>>> 23d11d75
     }
 
     return (
@@ -198,10 +117,7 @@
             >
                 <img
                     src={Moon}
-<<<<<<< HEAD
-=======
-                    alt=""
->>>>>>> 23d11d75
+                    alt=""
                     style={{
                         position: "absolute",
                         width: 100,
@@ -212,10 +128,7 @@
                 />
                 <img
                     src={Mars}
-<<<<<<< HEAD
-=======
-                    alt=""
->>>>>>> 23d11d75
+                    alt=""
                     style={{
                         position: "absolute",
                         width: 120,
@@ -226,10 +139,7 @@
                 />
                 <img
                     src={Mercury}
-<<<<<<< HEAD
-=======
-                    alt=""
->>>>>>> 23d11d75
+                    alt=""
                     style={{
                         position: "absolute",
                         width: 80,
@@ -240,10 +150,7 @@
                 />
                 <img
                     src={Saturn}
-<<<<<<< HEAD
-=======
-                    alt=""
->>>>>>> 23d11d75
+                    alt=""
                     style={{
                         position: "absolute",
                         width: 100,
@@ -254,10 +161,7 @@
                 />
                 <img
                     src={Mountain}
-<<<<<<< HEAD
-=======
-                    alt=""
->>>>>>> 23d11d75
+                    alt=""
                     style={{
                         position: "absolute",
                         width: "100vw",
@@ -278,10 +182,7 @@
                 ></div>
                 <img
                     src={Plants}
-<<<<<<< HEAD
-=======
-                    alt=""
->>>>>>> 23d11d75
+                    alt=""
                     style={{
                         position: "absolute",
                         width: 250,
@@ -292,10 +193,7 @@
                 />
                 <img
                     src={Plants}
-<<<<<<< HEAD
-=======
-                    alt=""
->>>>>>> 23d11d75
+                    alt=""
                     style={{
                         position: "absolute",
                         width: 250,
@@ -317,8 +215,6 @@
                     <div style={{ position: "relative", right: 50 }}>
                         <CountdownTimer />
                     </div>
-<<<<<<< HEAD
-=======
                 </div>
                 <div
                     style={{
@@ -347,81 +243,7 @@
                             }}
                             startDelay={0}
                             cursorColor="white"
-                            multiText={[
-                                "Blender",
-                                "Figma",
-                                "VSCode",
-                                "Maya",
-                                "Blender",
-                            ]}
-                            typeSpeed={150}
-                        />
-                        <div
-                            style={{
-                                fontWeight: "bold",
-                                fontSize: 70,
-                                paddingBottom: 40,
-                            }}
-                        >
-                            , just{" "}
-                            <span style={{ color: "#00D4FF" }}>faster</span>.
-                        </div>
-                    </div>
-                    <div
-                        style={{
-                            fontSize: 15,
-                            width: 600,
-                            margin: "auto",
-                            lineHeight: 1.55,
-                            color: "#EFEFEF",
-                            letterSpacing: 1,
-                        }}
-                    >
-                        Fractal uses cloud streaming to supercharge your
-                        laptop's applications. <br /> Say goodbye to laggy apps
-                        — join our waitlist before the countdown ends for
-                        access.
-                    </div>
-                    <div style={{ marginTop: 50 }}>
-                        <WaitlistForm />
-                    </div>
->>>>>>> 23d11d75
-                </div>
-                <div
-                    style={{
-                        margin: "auto",
-<<<<<<< HEAD
-                        marginTop: 20,
-                        marginBottom: 20,
-                        color: "white",
-                        textAlign: "center",
-                        width: 800,
-                    }}
-                >
-                    <div
-                        style={{
-                            display: "flex",
-                            margin: "auto",
-                            justifyContent: "center",
-                        }}
-                    >
-                        <TypeWriterEffect
-                            textStyle={{
-                                fontFamily: "Maven Pro",
-                                color: "#00D4FF",
-                                fontSize: 70,
-                                fontWeight: "bold",
-                                marginTop: 10,
-                            }}
-                            startDelay={0}
-                            cursorColor="white"
-                            multiText={[
-                                "Blender",
-                                "Figma",
-                                "VSCode",
-                                "Maya",
-                                "Blender",
-                            ]}
+                            multiText={["Blender", "Figma", "VSCode", "Maya"]}
                             loop={true}
                             typeSpeed={150}
                         />
@@ -466,38 +288,6 @@
                 >
                     <img
                         src={LaptopAwe}
-                        style={{ maxWidth: 600, zIndex: 100 }}
-                    />
-                </div>
-            </div>
-            <div style={{ position: "relative", background: "white" }}>
-                <Row style={{ paddingTop: 50, paddingRight: 50 }}>
-                    <Col md={7}>
-                        <img src={Wireframe} style={{ width: "100%" }} />
-                    </Col>
-                    <Col md={5} style={{ paddingLeft: 40 }}>
-                        <div
-                            style={{
-                                fontSize: 50,
-                                fontWeight: "bold",
-                                lineHeight: 1.2,
-                            }}
-                        >
-                            Run demanding apps on any computer or tablet
-                        </div>
-                        <div style={{ marginTop: 40 }}>
-                            Fractal is like Google Stadia for creative and
-                            productivity apps. With Fractal, you can run VSCode
-                            on an iPad or create 3D animations on a Chromebook.
-=======
-                        maxWidth: 600,
-                        position: "relative",
-                        bottom: 60,
-                        zIndex: 100,
-                    }}
-                >
-                    <img
-                        src={LaptopAwe}
                         alt=""
                         style={{ maxWidth: 600, zIndex: 100 }}
                     />
@@ -697,185 +487,10 @@
                                     Software developer + gamer
                                 </div>
                             </div>
->>>>>>> 23d11d75
                         </div>
                     </Col>
                 </Row>
             </div>
-<<<<<<< HEAD
-            <div style={{ padding: 30, marginTop: 100 }}>
-                <Row>
-                    <Col md={6}>
-                        <div
-                            style={{
-                                padding: "50px 35px",
-                                display: "flex",
-                                justifyContent: "space-between",
-                                background: "rgba(221, 165, 248, 0.2)",
-                                borderRadius: 5,
-                            }}
-                        >
-                            <div
-                                style={{
-                                    fontSize: 35,
-                                    fontWeight: "bold",
-                                    lineHeight: 1.3,
-                                }}
-                            >
-                                Q:
-                            </div>
-                            <div style={{ width: 25 }}></div>
-                            <div>
-                                <div
-                                    style={{
-                                        fontSize: 35,
-                                        fontWeight: "bold",
-                                        lineHeight: 1.3,
-                                        paddingBottom: 10,
-                                    }}
-                                >
-                                    How can I be invited to try Fractal?
-                                </div>
-                                <div style={{ paddingTop: 20 }}>
-                                    When the countdown hits zero, we’ll invite{" "}
-                                    <strong>20 people</strong> from the waitlist
-                                    with the most compelling{" "}
-                                    <strong>100-word submission</strong> on why
-                                    they want Fractal to receive 1:1 onboarding.
-                                    We'll also invite the top{" "}
-                                    <strong>20 people</strong> with the
-                                </div>
-                            </div>
-                        </div>
-                        <div
-                            style={{
-                                padding: "5px 30px",
-                                background: "rgba(172, 207, 231, 0.2)",
-                                borderRadius: 5,
-                                marginTop: 25,
-                            }}
-                        >
-                            <div
-                                style={{
-                                    fontWeight: "bold",
-                                    fontSize: 125,
-                                    height: 120,
-                                }}
-                            >
-                                "
-                            </div>
-                            <div>
-                                F*CKING AMAZING ... tried Minecraft VR - it was
-                                buttery smooth with almost no detectable
-                                latency. Never thought it would work this well.
-                            </div>
-                            <div
-                                style={{
-                                    fontWeight: "bold",
-                                    fontSize: 125,
-                                    textAlign: "right",
-                                    height: 100,
-                                    position: "relative",
-                                    bottom: 20,
-                                }}
-                            >
-                                "
-                            </div>
-                            <div style={{ position: "relative", bottom: 30 }}>
-                                <div style={{ fontWeight: "bold" }}>
-                                    Sean S.
-                                </div>
-                                <div style={{ fontSize: 12 }}>
-                                    Designer + VR user
-                                </div>
-                            </div>
-                        </div>
-                    </Col>
-                    <Col md={6}>
-                        <div
-                            style={{
-                                background: "rgba(172, 207, 231, 0.2)",
-                                padding: "5px 30px",
-                                borderRadius: 5,
-                            }}
-                        >
-                            <div
-                                style={{
-                                    fontWeight: "bold",
-                                    fontSize: 125,
-                                    height: 120,
-                                }}
-                            >
-                                "
-                            </div>
-                            <div>
-                                Woah! What you've developed is something I've
-                                been dreaming of for years now... this is a
-                                MASSIVE game changer for people that do the kind
-                                of work that I do.
-                            </div>
-                            <div
-                                style={{
-                                    fontWeight: "bold",
-                                    fontSize: 125,
-                                    textAlign: "right",
-                                    height: 100,
-                                    position: "relative",
-                                    bottom: 20,
-                                }}
-                            >
-                                "
-                            </div>
-                            <div style={{ position: "relative", bottom: 30 }}>
-                                <div style={{ fontWeight: "bold" }}>
-                                    Brian M.
-                                </div>
-                                <div style={{ fontSize: 12 }}>Animator</div>
-                            </div>
-                        </div>
-                        <div
-                            style={{
-                                padding: "5px 30px",
-                                background: "rgba(172, 207, 231, 0.2)",
-                                borderRadius: 5,
-                                marginTop: 25,
-                            }}
-                        >
-                            <div
-                                style={{
-                                    fontWeight: "bold",
-                                    fontSize: 125,
-                                    height: 120,
-                                }}
-                            >
-                                "
-                            </div>
-                            <div>
-                                [Fractal] is an immense project with a fantastic
-                                amount of potential.
-                            </div>
-                            <div
-                                style={{
-                                    fontWeight: "bold",
-                                    fontSize: 125,
-                                    textAlign: "right",
-                                    height: 100,
-                                    position: "relative",
-                                    bottom: 20,
-                                }}
-                            >
-                                "
-                            </div>
-                            <div style={{ position: "relative", bottom: 30 }}>
-                                <div style={{ fontWeight: "bold" }}>
-                                    Jonathan H.
-                                </div>
-                                <div style={{ fontSize: 12 }}>
-                                    Software developer + gamer
-                                </div>
-                            </div>
-                        </div>
-=======
             <div
                 style={{
                     padding: 30,
@@ -890,7 +505,6 @@
                     </Col>
                     <Col md={6}>
                         <Actions />
->>>>>>> 23d11d75
                     </Col>
                 </Row>
             </div>
@@ -939,22 +553,14 @@
                 </div>
             </div>
         </div>
-<<<<<<< HEAD
-    );
-=======
     )
->>>>>>> 23d11d75
 }
 
 function mapStateToProps(state) {
     return {
         user: state.AuthReducer.user,
         waitlist: state.AuthReducer.waitlist,
-<<<<<<< HEAD
-    };
-=======
     }
->>>>>>> 23d11d75
 }
 
 export default connect(mapStateToProps)(Landing)