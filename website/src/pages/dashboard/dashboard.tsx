--- conflicted
+++ resolved
@@ -1,17 +1,12 @@
 import React from "react"
 import { connect } from "react-redux"
 import { Redirect } from "react-router"
-import { DivSpace } from "shared/components/spacingAndText"
 import Header from "shared/components/header"
 import DownloadBox from "pages/dashboard/components/downloadBox"
 //import { CopyToClipboard } from "react-copy-to-clipboard"
 // use copy to clipboard functionality when we add back in linux
 
 import "styles/auth.css"
-import { Link } from "react-router-dom"
-import { updateAuthFlow, updateUser } from "store/actions/auth/pure"
-import { deepCopy } from "shared/utils/reducerHelpers"
-import { DEFAULT } from "store/reducers/auth/default"
 
 // Important Note: if you are allowed to login you will be allowed to download
 // Basically, all users who are not allowed to download won't be allowed to login
@@ -25,29 +20,16 @@
         canLogin: boolean
     }
 }) => {
-    const { dispatch, user } = props
+    const { user } = props
 
     //const [copiedtoClip, setCopiedtoClip] = useState(false)
     //const linuxCommands = "sudo apt-get install libavcodec-dev libavdevice-dev libx11-dev libxtst-dev xclip x11-xserver-utils -y"
     const valid_user = user.user_id && user.user_id !== ""
-<<<<<<< HEAD
-    const name = valid_user ? user.user_id.split("@")[0] : ""
-
-    const logout = () => {
-        // updates the auth state, but not the waitlist state
-        // important to use the default and not reset by hand since there are many states and we will modify this
-        dispatch(updateUser(deepCopy(DEFAULT.user)))
-        dispatch(updateAuthFlow(deepCopy(DEFAULT.authFlow)))
-    }
-
-    if (!valid_user) {
-=======
     const name = user.user_id ? user.user_id.split("@")[0] : ""
 
     if (!valid_user) {
         return <Redirect to="/auth" />
     } else if (!user.canLogin) {
->>>>>>> 9ce6edca
         return <Redirect to="/" />
     } else {
         // for now it wil lalways be loading
@@ -80,26 +62,6 @@
                         button below to download Fractal.
                     </div>
                     <DownloadBox />
-                    <DivSpace height={40} />
-
-                    <div
-                        style={{
-                            display: "flex",
-                            justifyContent: "center",
-                        }}
-                    >
-                        Want to Log out?
-                    </div>
-                    <div
-                        style={{
-                            display: "flex",
-                            justifyContent: "center",
-                        }}
-                    >
-                        <Link to="/" onClick={logout}>
-                            Log out.
-                        </Link>
-                    </div>
                 </div>
             </div>
         )
