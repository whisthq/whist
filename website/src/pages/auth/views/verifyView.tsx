--- conflicted
+++ resolved
@@ -68,11 +68,7 @@
         : "Login to Re-send"
 
     const reset = () => {
-<<<<<<< HEAD
-        // dispatch(resetUser())
-=======
         dispatch(resetUser())
->>>>>>> d3bb4990
         history.push("/auth/bypass")
     }
 
