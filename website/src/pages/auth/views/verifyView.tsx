import React, { useEffect, useState } from "react"
import { connect } from "react-redux"

import { PuffAnimation } from "shared/components/loadingAnimations"
import {
    validateVerificationToken,
    sendVerificationEmail,
} from "store/actions/auth/sideEffects"
import { updateAuthFlow, resetUser } from "store/actions/auth/pure"
import history from "shared/utils/history"
<<<<<<< HEAD

import { Title, DivSpace } from "shared/components/spacingAndText"
=======
import { DivSpace, Title } from "pages/auth/components/authUtils"
>>>>>>> 9ce6edca

import "styles/auth.css"

const RetryButton = (props: {
    text: string
    checkEmail: boolean
    onClick: (evt: any) => any
}) => (
    <button
        className="white-button"
        style={{
            width: "100%",
            marginTop: 15,
            background: "#3930b8",
            border: "none",
            color: "white",
            fontSize: 16,
            paddingTop: 15,
            paddingBottom: 15,
            opacity: props.checkEmail ? 1.0 : 0.6,
        }}
        onClick={props.onClick}
        disabled={!props.checkEmail}
    >
        {props.text}
    </button>
)

const VerifyView = (props: {
    dispatch: any
    user: any
    authFlow: any
    token: any
    validToken: boolean
}) => {
    const { dispatch, user, authFlow, token, validToken } = props

    // visual state constants
    const [processing, setProcessing] = useState(false)
    const [canRetry, setCanRetry] = useState(true)
    const [sentRetry, setSentRetry] = useState(false)

    // logic
    const validUser =
        user.user_id &&
        user.user_id !== "" &&
        user.accessToken &&
        user.accessToken !== ""

    // used for button
    const retryMessage = validUser
        ? sentRetry
            ? "Sent!"
            : canRetry
            ? "Send Again"
            : "Sending..."
        : "Login to Re-send"

    const reset = () => {
        dispatch(resetUser())
        history.push("/auth")
    }

    const sendWithDelay = (evt: any) => {
        // this can only be reached when there is a valid user
        setCanRetry(false)

        dispatch(
            updateAuthFlow({
                verificationEmailsSent: authFlow.verificationEmailsSent
                    ? authFlow.verificationEmailsSent + 1
                    : 1,
            })
        )
        dispatch(
            sendVerificationEmail(user.user_id, user.emailVerificationToken)
        )
        setTimeout(() => {
            // first show them that it's been sent
            setSentRetry(true)
            setTimeout(() => {
                // then return to the original state
                setCanRetry(true)
                setSentRetry(false)
            }, 3000)
        }, 2000)
    }

    useEffect(() => {
        console.log("verify use effect")
        if (validUser && validToken && !processing) {
            dispatch(validateVerificationToken(token))
        }
        setProcessing(true)
        // want onComponentMount basically (thus [] ~ no deps ~ called only at the very beginning)
        // eslint-disable-next-line react-hooks/exhaustive-deps
    }, [])

    useEffect(() => {
        if (
            authFlow.verificationStatus === "success" ||
            authFlow.verificationStatus === "failed"
        ) {
            setProcessing(false)
        }
    }, [authFlow.verificationStatus])

    if (!validToken) {
        return (
            <div
                style={{
                    width: 400,
                    margin: "auto",
                    marginTop: 70,
                }}
            >
                <Title
                    title="Check your inbox to verify your email"
                    subtitle="(and/or spam)"
                />
                <DivSpace height={40} />
                <RetryButton
                    text={retryMessage}
                    checkEmail={validUser && canRetry}
                    onClick={sendWithDelay}
                />
                <button
                    className="white-button"
                    style={{ width: "100%", marginTop: 20, fontSize: 16 }}
                    onClick={reset}
                >
                    Back to Login
                </button>
            </div>
        )
    } else {
        if (processing) {
            // Conditionally render the loading screen as we wait for signup API call to return
            return (
                <div>
                    <PuffAnimation />
                </div>
            )
        } else {
            // this state is reached after processing has finished and failed
            return (
                <div
                    style={{
                        width: 400,
                        margin: "auto",
                        marginTop: 70,
                    }}
                >
                    {authFlow.verificationStatus === "success" && (
                        <>
                            <Title
                                title="Successfully verified email!"
                                subtitle="Redirecting you back to the homepage"
                            />
                            <PuffAnimation />
                        </>
                    )}
                    {authFlow.verificationStatus === "failed" && (
                        <>
                            <Title title="Failed to verify" />
                            <DivSpace height={40} />
                            <RetryButton
                                text={retryMessage}
                                checkEmail={validUser && canRetry}
                                onClick={sendWithDelay}
                            />
                        </>
                    )}
                </div>
            )
        }
    }
}

function mapStateToProps(state: { AuthReducer: { user: any; authFlow: any } }) {
    console.log(state)
    return {
        user: state.AuthReducer.user ? state.AuthReducer.user : {},
        authFlow: state.AuthReducer.authFlow ? state.AuthReducer.authFlow : {},
    }
}

export default connect(mapStateToProps)(VerifyView)<|MERGE_RESOLUTION|>--- conflicted
+++ resolved
@@ -8,12 +8,8 @@
 } from "store/actions/auth/sideEffects"
 import { updateAuthFlow, resetUser } from "store/actions/auth/pure"
 import history from "shared/utils/history"
-<<<<<<< HEAD
 
 import { Title, DivSpace } from "shared/components/spacingAndText"
-=======
-import { DivSpace, Title } from "pages/auth/components/authUtils"
->>>>>>> 9ce6edca
 
 import "styles/auth.css"
 
