import React, { useState, useEffect } from "react"
import { connect } from "react-redux"
import { PuffAnimation } from "shared/components/loadingAnimations"
import PasswordConfirmForm from "pages/auth/components/passwordConfirmForm"
import {
    resetPassword,
    validateResetToken,
} from "store/actions/auth/sideEffects"
import {
    checkPassword,
    checkPasswordVerbose,
} from "pages/auth/constants/authHelpers"
import history from "shared/utils/history"

import "styles/auth.css"

const ResetView = (props: {
    dispatch: any
    user: any
    authFlow: any
    token?: any
    validToken?: boolean
}) => {
    const { dispatch, authFlow, token, validToken } = props

    const [password, setPassword] = useState("")
    const [passwordWarning, setPasswordWarning] = useState("")
    const [confirmPassword, setConfirmPassword] = useState("")
    const [confirmPasswordWarning, setConfirmPasswordWarning] = useState("")
    const [finished, setFinished] = useState(false)

    // visual state constants
    const [processing, setProcessing] = useState(false)

    // the actual logic
    const validPassword =
        password.length > 0 &&
        confirmPassword === password &&
        checkPassword(password)

    const reset = () => {
        if (validPassword) {
            // TODO (might also want to add a email redux state for that which was forgotten)
            dispatch(
                resetPassword(authFlow.passwordResetEmail, password, token)
            )
            setFinished(true) // unfortunately this is all the sagas give us
        }
    }

    const changePassword = (evt: any): any => {
        evt.persist()
        setPassword(evt.target.value)
    }

    const changeConfirmPassword = (evt: any): any => {
        evt.persist()
        setConfirmPassword(evt.target.value)
    }

    // Handles ENTER key press
    const onKeyPress = (evt: any) => {
        if (evt.key === "Enter") {
            reset()
        }
    }

    // first ask for a validation and start loading
    useEffect(() => {
<<<<<<< HEAD
        console.log("use effect")
        console.log(processing)
        console.log(authFlow.resetTokenStatus)
        if (validToken && !processing && !authFlow.resetTokenStatus) {
            dispatch(validateResetToken(token))
            // dispatch(
            //     updateAuthFlow({
            //         resetTokenStatus: undefined, // to guarantee that upon a response we will see something
            //     })
            // )
=======
        if (validToken && !processing && !authFlow.resetTokenStatus) {
>>>>>>> 19815044
            setProcessing(true)
            dispatch(validateResetToken(token))
        }
        // want onComponentMount basically (thus [] ~ no deps ~ called only at the very beginning)
        // eslint-disable-next-line react-hooks/exhaustive-deps
    }, [])

    useEffect(() => {
        //console.log(`change ${processing} ${authFlow.resetTokenStatus}`)
        if (processing && authFlow.resetTokenStatus) {
            setProcessing(false)
        }
        // eslint-disable-next-line react-hooks/exhaustive-deps
    }, [authFlow.resetTokenStatus])

    // textbox stuff
    // password warnings
    useEffect(() => {
        setPasswordWarning(checkPasswordVerbose(password))
    }, [password])

    useEffect(() => {
        if (
            confirmPassword !== password &&
            password.length > 0 &&
            confirmPassword.length > 0
        ) {
            setConfirmPasswordWarning("Doesn't match")
        } else {
            setConfirmPasswordWarning("")
        }
        // we only want to change on a specific state change
        // eslint-disable-next-line react-hooks/exhaustive-deps
    }, [confirmPassword])

    // finally once they click send dispatch a reset as in the beginning and finished -> true
    useEffect(() => {
        if (finished) {
            // delay for 3 seconds then push to /
            // not sure how this compares to redirect or whatever
            setTimeout(() => history.push("/auth"), 500) // turn this into a helper?
        }
    }, [finished])

    if (finished) {
        // assume it worked
        // TODO (adriano) when the server actually responds do something about it (say your thing was reset for example)
        return (
            <div>
                <div
                    style={{
                        width: 400,
                        margin: "auto",
                        marginTop: 120,
                    }}
                >
                    <h2
                        style={{
                            color: "#111111",
                            textAlign: "center",
                        }}
                    >
                        Verified. You will soon be redirected.
                    </h2>
                </div>
            </div>
        )
    } else if (processing) {
        return (
            <div>
                <PuffAnimation />
            </div>
        )
    } else if (authFlow.resetTokenStatus === "verified") {
        return (
            <div>
                <div
                    style={{
                        width: 400,
                        margin: "auto",
                        marginTop: 120,
                    }}
                >
                    <h2
                        style={{
                            color: "#111111",
                            textAlign: "center",
                            fontWeight: "normal",
                        }}
                    >
                        Please Enter Your New Password {props.user.user_id}
                    </h2>
                    <PasswordConfirmForm
                        changePassword={changePassword}
                        changeConfirmPassword={changeConfirmPassword}
                        onKeyPress={onKeyPress}
                        password={password}
                        confirmPassword={confirmPassword}
                        passwordWarning={passwordWarning}
                        confirmPasswordWarning={confirmPasswordWarning}
                        isFirstElement={true}
                    />
                    <button
                        className="white-button"
                        style={{
                            width: "100%",
                            marginTop: 15,
                            background: "#3930b8",
                            border: "none",
                            color: "white",
                            fontSize: 16,
                            paddingTop: 15,
                            paddingBottom: 15,
                            opacity: validPassword ? 1.0 : 0.6,
                        }}
                        onClick={reset}
                        disabled={!validPassword}
                    >
                        Reset
                    </button>
                </div>
            </div>
        )
    } else {
        return (
            <div>
                <div
                    style={{
                        width: 400,
                        margin: "auto",
                        marginTop: 120,
                    }}
                >
                    <h2
                        style={{
                            color: "#111111",
                            textAlign: "center",
                        }}
                    >
                        Failed to verify token.
                    </h2>
                </div>
            </div>
        )
    }
}

function mapStateToProps(state: { AuthReducer: { user: any; authFlow: any } }) {
    return {
        user: state.AuthReducer.user ? state.AuthReducer.user : {},
        authFlow: state.AuthReducer.authFlow ? state.AuthReducer.authFlow : {},
    }
}

export default connect(mapStateToProps)(ResetView)<|MERGE_RESOLUTION|>--- conflicted
+++ resolved
@@ -67,20 +67,7 @@
 
     // first ask for a validation and start loading
     useEffect(() => {
-<<<<<<< HEAD
-        console.log("use effect")
-        console.log(processing)
-        console.log(authFlow.resetTokenStatus)
         if (validToken && !processing && !authFlow.resetTokenStatus) {
-            dispatch(validateResetToken(token))
-            // dispatch(
-            //     updateAuthFlow({
-            //         resetTokenStatus: undefined, // to guarantee that upon a response we will see something
-            //     })
-            // )
-=======
-        if (validToken && !processing && !authFlow.resetTokenStatus) {
->>>>>>> 19815044
             setProcessing(true)
             dispatch(validateResetToken(token))
         }
