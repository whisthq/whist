--- conflicted
+++ resolved
@@ -149,11 +149,7 @@
                                         ? "account-button-light"
                                         : "account-button"
                                 }
-<<<<<<< HEAD
                                 // menuAlign="right"
-=======
-                                menuAlign="right"
->>>>>>> d5dfca7a
                             >
                                 <Dropdown.Item href="/dashboard">
                                     Dashboard
@@ -167,7 +163,6 @@
                             </DropdownButton>
                         </>
                     ) : (
-<<<<<<< HEAD
                         <Link
                             to="/auth/bypass"
                             className={
@@ -180,23 +175,6 @@
                         >
                             Sign In
                         </Link>
-=======
-                        props.waitlistUser &&
-                        props.waitlistUser.user_id && (
-                            <div>
-                                <Link
-                                    to="/auth/bypass"
-                                    className="header-link"
-                                    style={{
-                                        fontWeight: "bold",
-                                        marginRight: 0,
-                                    }}
-                                >
-                                    Sign In
-                                </Link>
-                            </div>
-                        )
->>>>>>> d5dfca7a
                     )}
                 </div>
             </div>
