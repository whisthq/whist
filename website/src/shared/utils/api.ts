import { config } from "shared/constants/config"
import { debugLog } from "shared/utils/logging"
import history from "shared/utils/history"

// export async function apiPost(endpoint: any, body: any, token: any) {
//     try {
//         const response = await fetch(config.url.WEBSERVER_URL + endpoint, {
//             method: "POST",
//             mode: "cors",
//             headers: {
//                 "Content-Type": "application/json",
//                 Authorization: "Bearer " + token,
//             },
//             body: JSON.stringify(body),
//         })
//         const json = await response.json()
//         return { json, response }
//     } catch (err) {
//         debugLog(err)
//         return err
//     }
// }

async function sendPost(endpoint: string, body: any, token: string) {
    try {
        console.log("SEND POST")
        console.log(token)
        const response = await fetch(config.url.WEBSERVER_URL + endpoint, {
            method: "POST",
            mode: "cors",
            headers: {
                "Content-Type": "application/json",
                Authorization: "Bearer " + token,
            },
            body: JSON.stringify(body),
        })

        const json = await response.json()
        return { json, response }
    } catch (err) {
        return { json: null, response: { status: 500 } }
    }
}

export async function apiPost(
    endpoint: string,
    body: any,
    accessToken: string,
    refreshToken?: string
) {
    try {
        var { json, response } = await sendPost(endpoint, body, accessToken)
        if (
<<<<<<< HEAD
=======
            json &&
>>>>>>> 19815044
            json.error &&
            json.error === "Expired token" &&
            response.status === 401
        ) {
            if (!accessToken || accessToken === "") {
                history.push("/auth")
            }
            if (refreshToken && refreshToken !== "") {
                const refreshOutput = await sendPost(
                    "/token/refresh",
                    {},
                    refreshToken
                )
                const refreshJSON = refreshOutput.json
                if (refreshJSON) {
                    accessToken = refreshJSON.access_token
                }
                const output = await sendPost(endpoint, body, accessToken)
                json = output.json
                response = output.response
            }
        }
        return { json, response }
    } catch (err) {
        debugLog(err)
        return err
    }
}

export async function graphQLPost(
    operationsDoc: any,
    operationName: any,
    variables: any
) {
    try {
        const response = await fetch(config.url.GRAPHQL_HTTP_URL, {
            method: "POST",
            mode: "cors",
            headers: {
                "x-hasura-admin-secret": config.keys.HASURA_ACCESS_KEY,
            },
            body: JSON.stringify({
                query: stringifyGQL(operationsDoc),
                variables: variables,
                operationName: operationName,
            }),
        })
        const json = await response.json()
        return { json, response }
    } catch (err) {
        debugLog(err)
        return err
    }
}

export function stringifyGQL(doc: any) {
    return doc.loc && doc.loc.source.body
}<|MERGE_RESOLUTION|>--- conflicted
+++ resolved
@@ -51,10 +51,7 @@
     try {
         var { json, response } = await sendPost(endpoint, body, accessToken)
         if (
-<<<<<<< HEAD
-=======
             json &&
->>>>>>> 19815044
             json.error &&
             json.error === "Expired token" &&
             response.status === 401
