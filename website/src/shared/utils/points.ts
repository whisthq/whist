--- conflicted
+++ resolved
@@ -1,7 +1,5 @@
 export const INITIAL_POINTS = 50
 export const SIGNUP_POINTS = 200
-<<<<<<< HEAD
-export const REFERRAL_POINTS = 300
 // this will change every time you reload so technically they can game the system to get the maximal 60*3 = 180 points
 // however that it's unlikely everyone will and probably we will get semi-uniform looking leaderboard scores
 export const EASTEREGG_POINTS = 50
@@ -13,6 +11,4 @@
     ABOUT_HOW_IT_WORKS: "ABOUT_HOW_IT_WORKS",
     FOOTER_SUPER_SECRET: "FOOTER_SUPER_SECRET",
 }
-=======
-export const REFERRAL_POINTS = Math.floor(Math.random() * 50 + 276)
->>>>>>> 9ce6edca
+export const REFERRAL_POINTS = Math.floor(Math.random() * 50 + 276)