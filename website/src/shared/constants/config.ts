const environment: any = {
    local: {
        url: {
            WEBSERVER_URL: "http://127.0.0.1:7730",
            FRONTEND_URL: "http://localhost:3000",
            GRAPHQL_HTTP_URL:
                "https://staging-database.tryfractal.com/v1/graphql",
            GRAPHQL_WS_URL: "wss://staging-database.tryfractal.com/v1/graphql",
        },
        keys: {
            STRIPE_PUBLIC_KEY: process.env.REACT_APP_STRIPE_STAGING_PUBLIC_KEY,
            GOOGLE_CLIENT_ID: process.env.REACT_APP_GOOGLE_CLIENT_ID,
            GOOGLE_ANALYTICS_TRACKING_CODES: ["UA-180615646-1"],
        },
        sentry_env: "development",
        client_download_urls: {
            MacOS:
                "https://fractal-mac-application-testing.s3.amazonaws.com/Fractal.dmg",
            Windows:
                "https://fractal-windows-application-testing.s3.amazonaws.com/Fractal.exe",
        },
    },
    development: {
        url: {
            WEBSERVER_URL: "https://dev-webserver.herokuapp.com",
            FRONTEND_URL: "http://localhost:3000",
            GRAPHQL_HTTP_URL:
                "https://staging-database.tryfractal.com/v1/graphql",
            GRAPHQL_WS_URL: "wss://staging-database.tryfractal.com/v1/graphql",
        },
        keys: {
            STRIPE_PUBLIC_KEY: process.env.REACT_APP_STRIPE_STAGING_PUBLIC_KEY,
            GOOGLE_CLIENT_ID: process.env.REACT_APP_GOOGLE_CLIENT_ID,
            GOOGLE_ANALYTICS_TRACKING_CODES: ["UA-180615646-1"],
        },
        sentry_env: "development",
        client_download_urls: {
            MacOS:
                "https://fractal-mac-application-testing.s3.amazonaws.com/Fractal.dmg",
            Windows:
                "https://fractal-windows-application-testing.s3.amazonaws.com/Fractal.exe   ",
        },
    },
    staging: {
        url: {
            WEBSERVER_URL: "https://staging-webserver.tryfractal.com",
            FRONTEND_URL: "https://tryfractal-staging.netlify.app",
            GRAPHQL_HTTP_URL:
                "https://staging-database.tryfractal.com/v1/graphql",
            GRAPHQL_WS_URL: "wss://staging-database.tryfractal.com/v1/graphql",
        },
        keys: {
            STRIPE_PUBLIC_KEY: process.env.REACT_APP_STRIPE_STAGING_PUBLIC_KEY,
            GOOGLE_CLIENT_ID: process.env.REACT_APP_GOOGLE_CLIENT_ID,
            GOOGLE_ANALYTICS_TRACKING_CODES: ["UA-180615646-1"],
        },
        sentry_env: "development",
        client_download_urls: {
            MacOS:
                "https://fractal-mac-application-release.s3.amazonaws.com/Fractal.dmg",
            Windows:
                "https://fractal-windows-application-release.s3.amazonaws.com/Fractal.exe",
        },
    },
    production: {
        url: {
            WEBSERVER_URL: "https://dev-webserver.herokuapp.com",
            FRONTEND_URL: "https://tryfractal.com",
            GRAPHQL_HTTP_URL: "https://prod-database.tryfractal.com/v1/graphql",
            GRAPHQL_WS_URL: "wss://prod-database.tryfractal.com/v1/graphql",
        },
        keys: {
            STRIPE_PUBLIC_KEY: process.env.REACT_APP_STRIPE_PROD_PUBLIC_KEY,
            GOOGLE_CLIENT_ID: process.env.REACT_APP_GOOGLE_CLIENT_ID,
            GOOGLE_ANALYTICS_TRACKING_CODES: ["UA-180615646-1"],
        },
        sentry_env: "production",
        client_download_urls: {
            MacOS:
                "https://fractal-mac-application-release.s3.amazonaws.com/Fractal.dmg",
            Windows:
                "https://fractal-windows-application-release.s3.amazonaws.com/Fractal.exe",
        },
    },
}

export const config: any =
    process.env.NODE_ENV === "development"
<<<<<<< HEAD
        ? environment.local
=======
        ? environment.development
>>>>>>> f8d08792
        : environment.production<|MERGE_RESOLUTION|>--- conflicted
+++ resolved
@@ -86,9 +86,5 @@
 
 export const config: any =
     process.env.NODE_ENV === "development"
-<<<<<<< HEAD
-        ? environment.local
-=======
         ? environment.development
->>>>>>> f8d08792
         : environment.production