/* eslint-disable */
const environment: any = {
    local: {
        url: {
            WEBSERVER_URL: "http://127.0.0.1:7730",
            FRONTEND_URL: "http://localhost:3000",
            GRAPHQL_HTTP_URL: "https://dev-database.fractal.co/v1/graphql",
            GRAPHQL_WS_URL: "wss://dev-database.fractal.co/v1/graphql",
        },
        keys: {
            STRIPE_PUBLIC_KEY: process.env.REACT_APP_STRIPE_STAGING_PUBLIC_KEY,
            GOOGLE_CLIENT_ID: process.env.REACT_APP_GOOGLE_CLIENT_ID,
            GOOGLE_ANALYTICS_TRACKING_CODES: ["UA-180615646-1"],
        },
        sentry_env: "development",
        client_download_urls: {
            MacOS:
                "https://fractal-mac-application-testing.s3.amazonaws.com/Fractal.dmg",
            Windows:
                "https://fractal-windows-application-testing.s3.amazonaws.com/Fractal.exe",
        },
        payment_enabled: true,
        video_enabled: true,
    },
    development: {
        url: {
            WEBSERVER_URL: "https://dev-server.fractal.co",
            FRONTEND_URL: "https://dev.fractal.co",
            GRAPHQL_HTTP_URL: "https://dev-database.fractal.co/v1/graphql",
            GRAPHQL_WS_URL: "wss://dev-database.fractal.co/v1/graphql",
        },
        keys: {
            STRIPE_PUBLIC_KEY: process.env.REACT_APP_STRIPE_STAGING_PUBLIC_KEY,
            GOOGLE_CLIENT_ID: process.env.REACT_APP_GOOGLE_CLIENT_ID,
            GOOGLE_ANALYTICS_TRACKING_CODES: ["UA-180615646-1"],
        },
        sentry_env: "development",
        client_download_urls: {
            MacOS:
                "https://fractal-mac-application-testing.s3.amazonaws.com/Fractal.dmg",
            Windows:
                "https://fractal-windows-application-testing.s3.amazonaws.com/Fractal.exe   ",
        },
        payment_enabled: true,
        video_enabled: true,
    },
    staging: {
        url: {
<<<<<<< HEAD
            WEBSERVER_URL: "https://fractal-staging-server.herokuapp.com",
            FRONTEND_URL: "https://staging.fractal.co",
            GRAPHQL_HTTP_URL:
                "https://staging-database.fractal.co/v1/graphql",
=======
            WEBSERVER_URL: "https://staging-server.fractal.co",
            FRONTEND_URL: "https://staging.fractal.co",
            GRAPHQL_HTTP_URL: "https://staging-database.fractal.co/v1/graphql",
>>>>>>> 393e56cb
            GRAPHQL_WS_URL: "wss://staging-database.fractal.co/v1/graphql",
        },
        keys: {
            STRIPE_PUBLIC_KEY: process.env.REACT_APP_STRIPE_STAGING_PUBLIC_KEY,
            GOOGLE_CLIENT_ID: process.env.REACT_APP_GOOGLE_CLIENT_ID,
            GOOGLE_ANALYTICS_TRACKING_CODES: ["UA-180615646-1"],
        },
        sentry_env: "staging",
        client_download_urls: {
            MacOS:
                "https://fractal-mac-application-release.s3.amazonaws.com/Fractal.dmg",
            Windows:
                "https://fractal-windows-application-base.s3.amazonaws.com/Fractal.exe",
        },
        video_enabled: false,
        payment_enabled: false,
    },
    production: {
        url: {
<<<<<<< HEAD
            WEBSERVER_URL: "https://fractal-prod-server.herokuapp.com",
=======
            WEBSERVER_URL: "https://prod-server.fractal.co",
>>>>>>> 393e56cb
            FRONTEND_URL: "https://fractal.co",
            GRAPHQL_HTTP_URL: "https://prod-database.fractal.co/v1/graphql",
            GRAPHQL_WS_URL: "wss://prod-database.fractal.co/v1/graphql",
        },
        keys: {
            STRIPE_PUBLIC_KEY: process.env.REACT_APP_STRIPE_PROD_PUBLIC_KEY,
            GOOGLE_CLIENT_ID: process.env.REACT_APP_GOOGLE_CLIENT_ID,
            GOOGLE_ANALYTICS_TRACKING_CODES: ["UA-180615646-1"],
        },
        sentry_env: "production",
        client_download_urls: {
            MacOS:
                "https://fractal-mac-application-release.s3.amazonaws.com/Fractal.dmg",
            Windows:
                "https://fractal-windows-application-base.s3.amazonaws.com/Fractal.exe",
        },
        payment_enabled: false,
        video_enabled: false,
    },
}

const LIVE_ENV = process.env.REACT_APP_ENVIRONMENT
    ? process.env.REACT_APP_ENVIRONMENT.toString()
    : "development"

// export const config: any = environment.local
export const config: any =
    process.env.NODE_ENV === "development"
        ? environment.local
        : environment[LIVE_ENV]<|MERGE_RESOLUTION|>--- conflicted
+++ resolved
@@ -46,16 +46,9 @@
     },
     staging: {
         url: {
-<<<<<<< HEAD
-            WEBSERVER_URL: "https://fractal-staging-server.herokuapp.com",
-            FRONTEND_URL: "https://staging.fractal.co",
-            GRAPHQL_HTTP_URL:
-                "https://staging-database.fractal.co/v1/graphql",
-=======
             WEBSERVER_URL: "https://staging-server.fractal.co",
             FRONTEND_URL: "https://staging.fractal.co",
             GRAPHQL_HTTP_URL: "https://staging-database.fractal.co/v1/graphql",
->>>>>>> 393e56cb
             GRAPHQL_WS_URL: "wss://staging-database.fractal.co/v1/graphql",
         },
         keys: {
@@ -75,11 +68,7 @@
     },
     production: {
         url: {
-<<<<<<< HEAD
-            WEBSERVER_URL: "https://fractal-prod-server.herokuapp.com",
-=======
             WEBSERVER_URL: "https://prod-server.fractal.co",
->>>>>>> 393e56cb
             FRONTEND_URL: "https://fractal.co",
             GRAPHQL_HTTP_URL: "https://prod-database.fractal.co/v1/graphql",
             GRAPHQL_WS_URL: "wss://prod-database.fractal.co/v1/graphql",
