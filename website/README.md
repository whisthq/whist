--- conflicted
+++ resolved
@@ -45,11 +45,7 @@
 
 ### Components
 
-<<<<<<< HEAD
-We choose to use functional React components instead of class components because of their simplicity and readability. For instance, whereas a traditional class component may look like
-=======
 We choose to use functional React components instead of class components because of their simplicity and readability. For instance, whereas a traditional class component may look like 
->>>>>>> 0969994d
 
 ```
 export default class ExampleComponent<MyProps, MyState> extends React.Component
@@ -58,11 +54,7 @@
 a functional component looks like
 
 ```
-<<<<<<< HEAD
-function ExampleComponent(props: any)
-=======
 function ExampleComponent(props: any) 
->>>>>>> 0969994d
 ```
 
 For consistency, the use of functional React components is enforced across the repo.
@@ -85,11 +77,7 @@
 
 ### Redux State Naming
 
-<<<<<<< HEAD
-We encourage that redux state variables be grouped as nested JSON objects for improved readability. For example, instead of a Redux state that looks like
-=======
 We encourage that redux state variables be grouped as nested JSON objects for improved readability. For example, instead of a Redux state that looks like 
->>>>>>> 0969994d
 
 ```
 EXAMPLE_STATE = {
@@ -155,8 +143,4 @@
 
 ## Contributing
 
-<<<<<<< HEAD
-Unless otherwise specified, contributors should branch off `staging` and PR back into `staging`. Because both `staging` and `master` auto-deploy the their respective Netlify sites, pushing to `staging` and `master` is blocked by non-code owners.
-=======
-Unless otherwise specified, contributors should branch off `staging` and PR back into `staging`. Because both `staging` and `master` auto-deploy the their respective Netlify sites, pushing to `staging` and `master` is blocked by non-code owners.
->>>>>>> 0969994d
+Unless otherwise specified, contributors should branch off `staging` and PR back into `staging`. Because both `staging` and `master` auto-deploy the their respective Netlify sites, pushing to `staging` and `master` is blocked by non-code owners.