#!/bin/bash

# This script takes an EC2 instance already set up for running Fractal manually
# (for development) via setup_ubuntu20_host.sh and sets it up to run Fractal
# automatically (for production).

set -Eeuo pipefail

<<<<<<< HEAD
# Prevent user from running script as root
=======
# Prevent user from running script as root, to guarantee that all steps are
# associated with the fractal user.
>>>>>>> 5e695fe6
if [ "$EUID" -eq 0 ]; then
    echo "This script cannot be run as root!"
    exit
fi

# Create directories for ECS agent
sudo mkdir -p /var/log/ecs /var/lib/ecs/{data,gpu} /etc/ecs

# Install jq to build JSON
sudo apt-get install -y jq

# Create list of GPU devices for mounting to containers
DEVICES=""
for DEVICE_INDEX in {0..64}
do
  DEVICE_PATH="/dev/nvidia${DEVICE_INDEX}"
  if [ -e "$DEVICE_PATH" ]; then
    DEVICES="${DEVICES} --device ${DEVICE_PATH}:${DEVICE_PATH} "
  fi
done
DEVICE_MOUNTS=`printf "$DEVICES"`

# Set IP tables for routing networking from host to containers
sudo sh -c "echo 'net.ipv4.conf.all.route_localnet = 1' >> /etc/sysctl.conf"
sudo sysctl -p /etc/sysctl.conf
echo iptables-persistent iptables-persistent/autosave_v4 boolean true | sudo debconf-set-selections
echo iptables-persistent iptables-persistent/autosave_v6 boolean true | sudo debconf-set-selections
sudo apt-get install -y iptables-persistent
sudo iptables -t nat -A PREROUTING -p tcp -d 169.254.170.2 --dport 80 -j DNAT --to-destination 127.0.0.1:51679
sudo iptables -t nat -A OUTPUT -d 169.254.170.2 -p tcp -m tcp --dport 80 -j REDIRECT --to-ports 51679
sudo sh -c 'iptables-save > /etc/iptables/rules.v4'

# Create ECS agent config file
sudo mkdir -p /etc/ecs && sudo touch /etc/ecs/ecs.config
cat << EOF | sudo tee /etc/ecs/ecs.config
ECS_CLUSTER=default
ECS_DATADIR=/data
ECS_ENABLE_TASK_IAM_ROLE=true
ECS_ENABLE_TASK_IAM_ROLE_NETWORK_HOST=true
ECS_LOGFILE=/log/ecs-agent.log
ECS_AVAILABLE_LOGGING_DRIVERS=["syslog", "json-file", "journald", "awslogs"]
ECS_LOGLEVEL=info
ECS_ENABLE_GPU_SUPPORT=true
ECS_NVIDIA_RUNTIME=nvidia
EOF

# Remove extra unnecessary files
sudo rm -rf /var/lib/cloud/instances/
sudo rm -f /var/lib/ecs/data/*

# Copy userdata-bootstrap.sh, which gets run at host runtime
sudo cp userdata-bootstrap.sh /home/ubuntu/userdata-bootstrap.sh

echo
echo "Install complete. Make sure you do not reboot when creating the AMI (check NO REBOOT)"
echo<|MERGE_RESOLUTION|>--- conflicted
+++ resolved
@@ -6,12 +6,8 @@
 
 set -Eeuo pipefail
 
-<<<<<<< HEAD
-# Prevent user from running script as root
-=======
 # Prevent user from running script as root, to guarantee that all steps are
 # associated with the fractal user.
->>>>>>> 5e695fe6
 if [ "$EUID" -eq 0 ]; then
     echo "This script cannot be run as root!"
     exit
