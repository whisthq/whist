
# See https://help.github.com/articles/ignoring-files/ for more about ignoring files.

# Dependencies
/node_modules
/.pnp
.pnp.js

# VSCode
.vscode/

# Codecov
/coverage

# Production
/build

# Dynamically generated css
/public/css/tailwind.css

# Python
__pycache__
.ipynb_checkpoints
scripts/__pycache__
scripts/.ipynb_checkpoints

# Misc
.env
.DS_Store
.env.local
.env.development.local
.env.test.local
.env.production.local
.eslintcache

# Package manager
npm-debug.log*
yarn-debug.log*
yarn-error.log*

# Tags
**/TAGS
**/tags

# GitHub Codespaces
/.venv

<<<<<<< HEAD
=======
# Protocol
>>>>>>> 30fb729c
*.txt
perf_logs<|MERGE_RESOLUTION|>--- conflicted
+++ resolved
@@ -45,9 +45,7 @@
 # GitHub Codespaces
 /.venv
 
-<<<<<<< HEAD
-=======
+
 # Protocol
->>>>>>> 30fb729c
 *.txt
 perf_logs