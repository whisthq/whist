--- conflicted
+++ resolved
@@ -1317,7 +1317,6 @@
             - name: Notify Slack
               shell: python3 {0}
               run: |
-<<<<<<< HEAD
                   from notifications import slack_post
 
                   SLACK_WEBHOOK = "${{ secrets.SLACK_HOOKS_ENDPOINT }}"
@@ -1325,26 +1324,15 @@
                   BODY = "Deployment of Fractal Version `v${{ needs.client-applications-publish-build-s3.outputs.release_version }}` to Production Completed. See the generated GitHub Release here: https://github.com/fractal/fractal/releases/tag/${{ needs.client-applications-publish-build-s3.outputs.release_version }} (<https://github.com/fractal/fractal/actions/runs/${{ github.run_id }} | see logs>)"
 
                   slack_post(slack_webhook=SLACK_WEBHOOK, channel=SLACK_CHANNEL, body=BODY)
-=======
-                  curl -X POST \
-                  --data-urlencode "payload={\"channel\": \"#alerts-${{ needs.fractal-publish-build-config.outputs.deploy_environment }}\", \"username\": \"Fractal Bot\", \"text\": \"Deployment of Fractal Version \`v${{ needs.client-applications-publish-build-s3.outputs.release_version }}\` to \`${{ needs.fractal-publish-build-config.outputs.deploy_environment }}\` Completed. See the generated GitHub Release here: https://github.com/fractal/fractal/releases/tag/${{ needs.client-applications-publish-build-s3.outputs.release_version }} (<https://github.com/fractal/fractal/actions/runs/${{ github.run_id }} | see logs>)\", \"icon_emoji\": \":fractal:\"}" \
-                  ${{ secrets.SLACK_HOOKS_ENDPOINT }}
->>>>>>> 48608d3a
 
             - name: Notify Slack if error
               if: failure()
               shell: python3 {0}
               run: |
-<<<<<<< HEAD
                   from notifications import slack_post
 
                   SLACK_WEBHOOK = "${{ secrets.SLACK_HOOKS_ENDPOINT }}"
                   SLACK_CHANNEL = "#alerts-prod"
                   BODY = "@channel GitHub Release Creation failure (<https://github.com/fractal/fractal/actions/runs/${{ github.run_id }} | see logs>)"
 
-                  slack_post(slack_webhook=SLACK_WEBHOOK, channel=SLACK_CHANNEL, body=BODY)
-=======
-                  curl -X POST \
-                  --data-urlencode "payload={\"channel\": \"#alerts-${{ needs.fractal-publish-build-config.outputs.deploy_environment }}\", \"username\": \"Fractal Bot\", \"text\": \"GitHub Release Creation failure (<https://github.com/fractal/fractal/actions/runs/${{ github.run_id }} | see logs>)\", \"icon_emoji\": \":fractal:\"}" \
-                  ${{ secrets.SLACK_HOOKS_ENDPOINT }}
->>>>>>> 48608d3a
+                  slack_post(slack_webhook=SLACK_WEBHOOK, channel=SLACK_CHANNEL, body=BODY)