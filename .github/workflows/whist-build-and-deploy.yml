--- conflicted
+++ resolved
@@ -1188,12 +1188,8 @@
               --uphold_client_secret=x \
               --uphold_staging_client_id=x \
               --uphold_staging_client_secret=x \
-<<<<<<< HEAD
               --gn=symbol_level=1 \
-              --gn=brave_services_key:x \
-=======
               --gn=brave_services_key:${{ secrets.WHIST_CHROMIUM_BROWSER_BRAVE_SERVICES_KEY }} \
->>>>>>> 9706824b
               --gn=brave_stats_api_key:x  \
               --gn=brave_stats_updater_url:x \
               --gn=brave_sync_endpoint:x \
@@ -1269,12 +1265,8 @@
               --uphold_client_secret=x \
               --uphold_staging_client_id=x \
               --uphold_staging_client_secret=x \
-<<<<<<< HEAD
               --gn=symbol_level=1 \
-              --gn=brave_services_key:x \
-=======
               --gn=brave_services_key:${{ secrets.WHIST_CHROMIUM_BROWSER_BRAVE_SERVICES_KEY }} \
->>>>>>> 9706824b
               --gn=brave_stats_api_key:x  \
               --gn=brave_stats_updater_url:x \
               --gn=brave_sync_endpoint:x \
