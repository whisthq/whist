--- conflicted
+++ resolved
@@ -162,20 +162,7 @@
     ################### Webserver ##################
 
     - package-ecosystem: "pip"
-<<<<<<< HEAD
-      directory: "/main-webserver/scripts" # looks for requirements.txt in this directory
-=======
-      directory: "/webserver/db_migration" # looks for requirements.txt in this directory
-      schedule:
-          interval: "monthly" # runs on the first day of each month
-      ignore:
-          - dependency-name: "*" # ignore all micro/patch updates for all dependencies
-            update-types: ["version-update:semver-patch"]
-      open-pull-requests-limit: 10
-
-    - package-ecosystem: "pip"
       directory: "/webserver/scripts" # looks for requirements.txt in this directory
->>>>>>> e10f7bf9
       schedule:
           interval: "monthly" # runs on the first day of each month
       ignore:
