--- conflicted
+++ resolved
@@ -28,27 +28,19 @@
 
 Before doing this, you will need to run `yarn`, which will create the `yarn.lock` file and install all of the `node_modules`. If you still experience issues with starting the dev environment, you might need to run `yarn upgrade`, which will upgrade all the dependencies. It's a good idea to do so periodically to keep the application up-to-date. You can automatically clean unnecessary files with `yarn autoclean --init && yarn autoclean --force` as needed.
 
-<<<<<<< HEAD
 To start development with a custom port, run `set PORT={number}&& yarn dev`.
 
-If you would like to fully test the application, including the launch of the Fractal protocol, you need to run part of the build scripts, listed in the next section, to clone and make the protocol for your platform. Compiling the protocol requires Cmake. In order to make sure that your system has everything needed to compile the protocol, you should refer to the protocol repository readme.
-
-## Packaging for Production
-
-To package apps for the local platform, including fetching and compiling the latest Fractal protocol. This will enable you to get an executable that you can install to test your code locally. The installer executables will be in `desktop/release`. If you have already downloaded and compiled the latest Fractal protocol, you can simply run `yarn package`.
-=======
 If you would like to fully test the application, including the launch of the Fractal protocol, you need to run part of the build scripts, listed in the next section, to clone and make the protocol for your platform. Compiling the protocol requires Cmake, see below for installation instructions. In order to make sure that your system has everything needed to compile the protocol, or if you experience issues with compiling the protocol, you should refer to the protocol repository README for instructions.
 
 ## Packaging for Production
 
 This section explains how to package apps for the local platform, including fetching and compiling the latest Fractal protocol. This will NOT publish the application to production, but will instead build an installer executable locally that is identical to the one that would be published to production and which you can use to test before deploying. The installer executable will be in `client-applications/desktop/release`. If you have already downloaded and compiled the latest Fractal protocol, you can simply run `yarn package`, else see below:
->>>>>>> 5b3fd728
 
-**MacOS/Linux**  
+**MacOS/Linux**
 
 Run `./build.sh` in a terminal. This will delete any prior Fractal protocol folder, pull the recent master branch, and package it locally. You must also install Cmake; refer to the Fractal protocol repository for installation instructions.
 
-**Windows**  
+**Windows**
 
 Run `build.bat` in an x86_x64 Visual Studio Developer Command Prompt. This will delete any prior Fractal protocol folder, pull the recent master branch, and package it locally. You MUST use this specific command prompt to compile the protocol; if you do not the Electron application will package anyway, but the protocol will not packaged with it. If you do not have this command prompt, you need to install [Microsoft Visual Studio Community 2019](https://visualstudio.microsoft.com/downloads/) and select `Desktop Development with C++` add-on in the installer. You must also install [Cmake](https://cmake.org/download/). For more information on compiling on Windows, refer to the Fractal protocol repository.
 
