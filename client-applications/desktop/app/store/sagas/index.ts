import { put, takeEvery, all, call, select, delay } from "redux-saga/effects"
import { apiPost, apiGet } from "shared/utils/api"
import * as Action from "store/actions/pure"
import * as SideEffect from "store/actions/sideEffects"
import { history } from "store/configureStore"
import { generateMessage } from "shared/utils/loading"

import moment from "moment"

function* refreshAccess() {
    const state = yield select()
    const { json } = yield call(
        apiPost,
        `/token/refresh`,
        {},
        state.MainReducer.auth.refreshToken
    )
    if (json) {
        yield put(
            Action.updateAuth({
                accessToken: json.access_token,
                refreshToken: json.refresh_token,
            })
        )
    }
}

function* loginUser(action: any) {
    if (action.username !== "" && action.password !== "") {
        const { json } = yield call(apiPost, `/account/login`, {
            username: action.username,
            password: action.password,
        })

        if (json && json.verified && json.can_login) {
            yield put(
                Action.updateAuth({
                    accessToken: json.access_token,
                    refreshToken: json.refresh_token,
                    username: action.username,
                    name: json.name,
                })
            )
            if (action.rememberMe) {
                const storage = require("electron-json-storage")
                storage.set("credentials", {
                    username: action.username,
                    accessToken: json.access_token,
                    refreshToken: json.refresh_token,
                })
            }
            yield call(fetchPaymentInfo, action)
            yield call(getPromoCode, action)
            history.push("/dashboard")
        } else {
            yield put(Action.updateAuth({ loginWarning: true }))
            if (json.access_token) {
                if (!json.verified) {
                    yield put(
                        Action.updateAuth({
                            loginMessage:
                                "You have not verified your email. Check your email for a verification email.",
                        })
                    )

                    yield call(sendVerificationEmail, {
                        email: action.username,
                        token: json.verification_token,
                    })
                } else if (!json.can_login) {
                    yield put(
                        Action.updateAuth({
                            loginMessage:
                                "You are still on the waitlist. We will email you when you've been selected!",
                        })
                    )
                }
            }
        }
    }
}

function* googleLogin(action: any) {
    yield select()

    if (action.code) {
        const { json, response } = yield call(apiPost, `/google/login`, {
            code: action.code,
            clientApp: true,
        })
        if (json) {
            if (response.status === 200) {
                yield put(
                    Action.updateAuth({
                        accessToken: json.access_token,
                        refreshToken: json.refresh_token,
                        username: json.username,
                        name: json.name,
                    })
                )

                if (action.rememberMe) {
                    const storage = require("electron-json-storage")
                    storage.set("credentials", {
                        username: json.username,
                        accessToken: json.access_token,
                        refreshToken: json.refresh_token,
                    })
                }
                yield call(fetchPaymentInfo, { username: json.username })
                yield call(getPromoCode, { username: json.username })
                history.push("/dashboard")
            } else {
                yield put(Action.updateAuth({ loginWarning: true }))
            }
        } else {
            yield put(Action.updateAuth({ loginWarning: true }))
        }
    } else {
        yield put(Action.updateAuth({ loginWarning: true }))
    }
}

function* rememberMeLogin(action: any) {
    const { json } = yield call(apiPost, `/account/auto_login`, {
        username: action.username,
    })

    if (json) {
        if (json.status === 200) {
            yield put(
                Action.updateAuth({
                    accessToken: json.access_token,
                    refreshToken: json.refresh_token,
                    username: action.username,
                    name: json.name,
                })
            )
            yield call(fetchPaymentInfo, action)
            yield call(getPromoCode, action)
            history.push("/dashboard")
        } else {
            yield put(Action.updateAuth({ loginWarning: true }))
        }
    } else {
        yield put(Action.updateAuth({ loginWarning: true }))
    }
}

function* fetchPaymentInfo(action: any) {
    const state = yield select()
    const { json } = yield call(
        apiPost,
        `/stripe/retrieve`,
        {
            username: action.username,
        },
        state.MainReducer.auth.accessToken
    )

    if (json && json.accountLocked) {
        yield put(Action.updatePayment({ accountLocked: json.accountLocked }))
    }
}

function* getPromoCode(action: any) {
    const state = yield select()
    const { json } = yield call(
        apiGet,
        `/account/code?username=${action.username}`,
        state.MainReducer.auth.accessToken
    )

    if (json && json.status === 200) {
        yield put(Action.updatePayment({ promoCode: json.code }))
    }
}

function* fetchContainer(action: any, retries?: number) {
    if (!retries || retries < 2) {
        history.push("/loading")
        const state = yield select()
        const username = state.MainReducer.auth.username

        var region = state.MainReducer.client.region
            ? state.MainReducer.client.region
            : "us-east-1"
        if (region === "ca-central-1") {
            region = "us-east-1"
        }
        if (region === "us-west-1") {
            region = "us-west-2"
        }

        var { json, response } = yield call(
            apiPost,
            `/container/create`,
            {
                username: username,
                region: region,
                app: action.app,
                url: action.url,
            },
            state.MainReducer.auth.accessToken
        )

        if (response.status === 401 || response.status === 422) {
            yield call(refreshAccess)
            yield call(fetchContainer, action)
            return
        }

        if (response.status === 202) {
            const id = json.ID
            var { json, response } = yield call(
                apiGet,
                `/status/` + id,
                state.MainReducer.auth.accessToken
            )

            var progressSoFar = 0
            var secondsPassed = 0

            yield put(
                Action.updateLoading({
                    percentLoaded: progressSoFar,
                    statusMessage: "Preparing to stream " + action.app,
                })
            )

            while (json.state !== "SUCCESS" && json.state !== "FAILURE") {
                if (secondsPassed % 3 === 0) {
                    var { json, response } = yield call(
                        apiGet,
                        `/status/` + id,
                        state.MainReducer.auth.accessToken
                    )

                    if (
                        response &&
                        response.status &&
                        response.status === 500
                    ) {
                        const warning =
                            `(${moment().format("hh:mm:ss")}) ` +
                            "Unexpectedly lost connection with server. Please close the app and try again."

                        yield put(
                            Action.updateLoading({
                                percentLoaded: 0,
                                statusMessage: warning,
                            })
                        )
                    }
                }

                // Update status message every six seconds
                if (secondsPassed > 0 && secondsPassed % 6 === 0) {
                    yield put(
                        Action.updateLoading({
                            statusMessage: generateMessage(),
                        })
                    )
                }

                // Update loading bar every second
                yield put(
                    Action.updateLoading({
                        percentLoaded: progressSoFar,
                    })
                )
                progressSoFar = Math.min(99, progressSoFar + 1)

                yield delay(1000)
                secondsPassed += 1
            }
            // testing params : -w200 -h200 -p32262:32780,32263:32778,32273:32779 34.206.64.200
            if (json && json.state && json.state === "SUCCESS") {
                if (json.output) {
                    yield put(
                        Action.updateContainer({
                            container_id: json.output.container_id,
                            cluster: json.output.cluster,
                            port32262: json.output.port_32262,
                            port32263: json.output.port_32263,
                            port32273: json.output.port_32273,
                            location: json.output.location,
                            publicIP: json.output.ip,
                        })
                    )
                }

                yield put(
<<<<<<< HEAD
                    Action.updateContainer({
                        container_id: json.output.container_id,
                        cluster: json.output.cluster,
                        port32262: json.output.port_32262,
                        port32263: json.output.port_32263,
                        port32273: json.output.port_32273,
                        location: json.output.location,
                        publicIP: json.output.ip,
                        secretKey: json.output.secret_key,
=======
                    Action.updateLoading({
                        statusMessage: "Stream successfully started.",
                        percentLoaded: 100,
                    })
                )
            } else {
                var warning =
                    `(${moment().format("hh:mm:ss")}) ` +
                    `Unexpectedly lost connection with server. Trying again...`
                yield put(
                    Action.updateLoading({
                        statusMessage: warning,
>>>>>>> 38e2134e
                    })
                )
                yield delay(15000)
                yield call(fetchContainer, action, retries ? retries + 1 : 1)
            }
        }
    } else {
        yield put(
            Action.updateLoading({
                statusMessage:
                    "Server unexpectedly not responding. Close the app and try again.",
            })
        )
    }
}

function* submitFeedback(action: any) {
    const state = yield select()
    const { response } = yield call(
        apiPost,
        `/mail/feedback`,
        {
            username: state.MainReducer.auth.username,
            feedback: action.feedback,
            type: action.feedback_type,
        },
        state.MainReducer.auth.accessToken
    )

    if (response.status === 401 || response.status === 422) {
        yield call(refreshAccess)
        yield call(submitFeedback, action)
    }
}

function* sendVerificationEmail(action: any) {
    if (action.email !== "" && action.token !== "") {
        yield call(
            apiPost,
            "/mail/verification",
            {
                username: action.email,
                token: action.token,
            },
            ""
        )
    }
}

export default function* rootSaga() {
    yield all([
        takeEvery(SideEffect.LOGIN_USER, loginUser),
        takeEvery(SideEffect.GOOGLE_LOGIN, googleLogin),
        takeEvery(SideEffect.REMEMBER_ME_LOGIN, rememberMeLogin),
        takeEvery(SideEffect.FETCH_CONTAINER, fetchContainer),
        takeEvery(SideEffect.SUBMIT_FEEDBACK, submitFeedback),
    ])
}<|MERGE_RESOLUTION|>--- conflicted
+++ resolved
@@ -286,22 +286,12 @@
                             port32273: json.output.port_32273,
                             location: json.output.location,
                             publicIP: json.output.ip,
+                            secretKey: json.output.secret_key,
                         })
                     )
                 }
 
                 yield put(
-<<<<<<< HEAD
-                    Action.updateContainer({
-                        container_id: json.output.container_id,
-                        cluster: json.output.cluster,
-                        port32262: json.output.port_32262,
-                        port32263: json.output.port_32263,
-                        port32273: json.output.port_32273,
-                        location: json.output.location,
-                        publicIP: json.output.ip,
-                        secretKey: json.output.secret_key,
-=======
                     Action.updateLoading({
                         statusMessage: "Stream successfully started.",
                         percentLoaded: 100,
@@ -314,7 +304,6 @@
                 yield put(
                     Action.updateLoading({
                         statusMessage: warning,
->>>>>>> 38e2134e
                     })
                 )
                 yield delay(15000)
