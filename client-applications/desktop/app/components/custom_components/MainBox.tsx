--- conflicted
+++ resolved
@@ -189,13 +189,6 @@
           //Listener for closing the stream window
           protocol.on('close', (code) => {
             this.TrackActivity(false);
-<<<<<<< HEAD
-            this.SendLogs()
-            this.setState({launches: 0, launched: false, reattached: false, diskAttaching: false})
-            this.props.dispatch(askFeedback(true))
-          })
-        })
-=======
             this.SendLogs();
             this.setState({
               launches: 0,
@@ -206,7 +199,6 @@
             this.props.dispatch(askFeedback(true));
           });
         });
->>>>>>> cf1b921b
       }
     } else {
       this.setState({ launched: false, diskAttaching: true });
@@ -268,14 +260,6 @@
   }
 
   componentDidUpdate(prevProps) {
-<<<<<<< HEAD
-    if(prevProps.attach_attempts != this.props.attach_attempts && this.state.diskAttaching) {
-      this.setState({diskAttaching: false, reattached: true})
-    }
-
-    if(prevProps.restart_attempts != this.props.restart_attempts && this.state.vmRestarting) {
-      this.setState({vmRestarting: false})
-=======
     if (
       prevProps.attach_attempts != this.props.attach_attempts &&
       this.state.diskAttaching
@@ -295,7 +279,6 @@
         this.props.dispatch(readyToConnect(false));
         this.LaunchProtocol();
       });
->>>>>>> cf1b921b
     }
   }
 
