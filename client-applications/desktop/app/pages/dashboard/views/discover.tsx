import React, { useEffect, useState } from "react"
import { Row, Col } from "react-bootstrap"
import { connect } from "react-redux"
import { useQuery } from "@apollo/client"

import { GET_FEATURED_APPS } from "shared/constants/graphql"
import { PuffAnimation } from "shared/components/loadingAnimations"
import { GET_BANNERS } from "shared/constants/graphql"
import App from "pages/dashboard/components/app"
import LeftColumn from "pages/dashboard/components/leftColumn"
import Banner from "pages/dashboard/components/banner"
import News from "pages/dashboard/components/news"

import FractalImg from "assets/images/fractal.svg"

/// here is a constant test app we add at the beginning
const adminApp = {
    app_id: "Test App",
    logo_url: FractalImg,
    category: "Test",
    description: "Test app for Fractal admins",
    long_description:
        "You can use the admin app to test if you are a Fractal admin (i.e. your email ends with @tryfractal). Go to settings and where the admin settings are set a task ARN, webserver (dev | local | staging | prod | a url), and region (us-east-1 | us-west-1 | ca-central-1). In any field you can enter reset to reset it to null. If you try to launch without setting then it will not work since it will be null (or your previous settings if you change one).",
    url: "tryfractal.com",
    tos: "https://www.tryfractal.com/termsofservice",
    active: true, // not used
}

const Discover = (props: any) => {
<<<<<<< HEAD
    const { search } = props
=======
    const { updateCurrentTab, accessToken, username, search } = props

    const adminUsername =
        username &&
        username.indexOf("@") > -1 &&
        username.split("@")[1] == "tryfractal.com"
>>>>>>> 053af19a

    const [searchResults, setSearchResults] = useState([])
    const [selectedCategory, setSelectedCategory] = useState("All")
    const [featuredAppData, setFeaturedAppData] = useState([])

    const checkActive = (app: any) => {
        return app.active
    }

    const checkCategory = (app: any) => {
        if (selectedCategory === "All") {
            return true
        } else {
            return app.category === selectedCategory
        }
    }

    const getSearchResults = (app: any) => {
        if (app && app.app_id && search) {
            return app.app_id.toLowerCase().includes(search.toLowerCase())
        }
    }

    const appQuery = useQuery(GET_FEATURED_APPS, {
        context: {
            headers: {
                Authorization: `Bearer ${props.accessToken}`,
            },
        },
    })

    const bannerQuery = useQuery(GET_BANNERS, {
        context: {
            headers: {
                Authorization: `Bearer ${accessToken}`,
            },
        },
    })

    const bannerData = bannerQuery.data
        ? bannerQuery.data.hardware_banners.filter(
              (bannerData: any) => bannerData.category === "News"
          )
        : []

    const mediaData = bannerQuery.data
        ? bannerQuery.data.hardware_banners.filter(
              (bannerData: any) => bannerData.category === "Media"
          )
        : []

<<<<<<< HEAD
    const setCategory = (category: string): void => {
        setSelectedCategory(category)
=======
    if (adminUsername) {
        featuredAppData.push(adminApp)
>>>>>>> 053af19a
    }

    useEffect(() => {
        const results = featuredAppData.filter(getSearchResults)
        setSearchResults(
            results.map((app: any) => (
                <App
                    key={app.app_id}
                    app={app}
                    admin={app.app_id === "Test App"}
                />
            ))
        )
    }, [search])

<<<<<<< HEAD
    useEffect(() => {
        if (appQuery.data) {
            var newAppData = appQuery.data
                ? appQuery.data.hardware_supported_app_images.filter(
                      checkActive
                  )
                : []
            if (selectedCategory) {
                newAppData = newAppData ? newAppData.filter(checkCategory) : []
            }
            setFeaturedAppData(newAppData)
        }
    }, [appQuery.data, selectedCategory])
=======
    let featuredApps = []
    for (var i = 0; i < featuredAppData.length; i += 3) {
        let appGroup = featuredAppData.slice(i, i + 3)
        featuredApps.push(
            <Carousel.Item style={{ width: "100%" }} key={i}>
                <Row
                    style={{
                        display: "flex",
                        flexDirection: "row",
                        alignItems: "flex-start",
                        margin: "50px 60px",
                    }}
                >
                    {appGroup.map((app: any) => (
                        <App
                            key={app.app_id}
                            app={app}
                            admin={app.app_id === "Test App"}
                        />
                    ))}
                </Row>
            </Carousel.Item>
        )
    }
>>>>>>> 053af19a

    if (appQuery.loading || bannerQuery.loading) {
        return (
            <div>
                <PuffAnimation />
            </div>
        )
    } else if (search && searchResults.length > 0) {
        return (
            <Row style={{ padding: "0px 45px", marginTop: 25 }}>
                {searchResults}
            </Row>
        )
    } else {
        return (
            <div
                style={{
                    overflowX: "hidden",
                    overflowY: "scroll",
                    maxHeight: 525,
                    paddingBottom: 25,
                    marginTop: 25,
                }}
            >
                <Row style={{ padding: "0px 45px", marginTop: 20 }}>
                    <Col
                        xs={7}
                        style={{
                            width: "100%",
                            height: 225,
                            paddingRight: 15,
                            borderRadius: 10,
                        }}
                    >
                        <Banner bannerData={bannerData} />
                    </Col>
                    <News mediaData={mediaData} />
                </Row>
                <Row style={{ marginTop: 35, padding: "0px 45px" }}>
                    <LeftColumn
                        callback={setCategory}
                        selectedCategory={selectedCategory}
                    />
                    <Col xs={11}>
                        <Row>
                            {featuredAppData.map((app: any) => (
                                <App key={app.app_id} app={app} />
                            ))}
                        </Row>
                    </Col>
                </Row>
            </div>
        )
    }
}

const mapStateToProps = (state: any) => {
    return {
        username: state.MainReducer.auth.username,
        accessToken: state.MainReducer.auth.accessToken,
    }
}

export default connect(mapStateToProps)(Discover)<|MERGE_RESOLUTION|>--- conflicted
+++ resolved
@@ -27,16 +27,12 @@
 }
 
 const Discover = (props: any) => {
-<<<<<<< HEAD
-    const { search } = props
-=======
-    const { updateCurrentTab, accessToken, username, search } = props
+    const { accessToken, username, search } = props
 
     const adminUsername =
         username &&
         username.indexOf("@") > -1 &&
         username.split("@")[1] == "tryfractal.com"
->>>>>>> 053af19a
 
     const [searchResults, setSearchResults] = useState([])
     const [selectedCategory, setSelectedCategory] = useState("All")
@@ -88,29 +84,23 @@
           )
         : []
 
-<<<<<<< HEAD
     const setCategory = (category: string): void => {
         setSelectedCategory(category)
-=======
-    if (adminUsername) {
-        featuredAppData.push(adminApp)
->>>>>>> 053af19a
     }
 
-    useEffect(() => {
-        const results = featuredAppData.filter(getSearchResults)
-        setSearchResults(
-            results.map((app: any) => (
-                <App
-                    key={app.app_id}
-                    app={app}
-                    admin={app.app_id === "Test App"}
-                />
-            ))
-        )
-    }, [search])
+    // useEffect(() => {
+    //     const results = featuredAppData.filter(getSearchResults)
+    //     setSearchResults(
+    //         results.map((app: any) => (
+    //             <App
+    //                 key={app.app_id}
+    //                 app={app}
+    //                 admin={app.app_id === "Test App"}
+    //             />
+    //         ))
+    //     )
+    // }, [search])
 
-<<<<<<< HEAD
     useEffect(() => {
         if (appQuery.data) {
             var newAppData = appQuery.data
@@ -124,32 +114,6 @@
             setFeaturedAppData(newAppData)
         }
     }, [appQuery.data, selectedCategory])
-=======
-    let featuredApps = []
-    for (var i = 0; i < featuredAppData.length; i += 3) {
-        let appGroup = featuredAppData.slice(i, i + 3)
-        featuredApps.push(
-            <Carousel.Item style={{ width: "100%" }} key={i}>
-                <Row
-                    style={{
-                        display: "flex",
-                        flexDirection: "row",
-                        alignItems: "flex-start",
-                        margin: "50px 60px",
-                    }}
-                >
-                    {appGroup.map((app: any) => (
-                        <App
-                            key={app.app_id}
-                            app={app}
-                            admin={app.app_id === "Test App"}
-                        />
-                    ))}
-                </Row>
-            </Carousel.Item>
-        )
-    }
->>>>>>> 053af19a
 
     if (appQuery.loading || bannerQuery.loading) {
         return (
