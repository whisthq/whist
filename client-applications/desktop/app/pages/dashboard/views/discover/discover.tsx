--- conflicted
+++ resolved
@@ -16,7 +16,6 @@
 
 import styles from "pages/dashboard/views/discover/discover.css"
 
-<<<<<<< HEAD
 import FractalImg from "assets/images/fractal.svg"
 
 /// here is a constant test app we add at the beginning
@@ -34,10 +33,6 @@
 
 const Discover = (props: { search: string }) => {
     const { search } = props
-=======
-const Discover = (props: { search: string; accessToken: string }) => {
-    const { search, accessToken } = props
->>>>>>> 8bf66ef8
 
     const adminUsername =
         props.username &&
@@ -159,37 +154,6 @@
                 {searchResults}
             </Row>
         )
-<<<<<<< HEAD
-    } else {
-        return (
-            <div className={styles.scrollWrapper}>
-                <Row style={{ padding: "0px 45px", marginTop: 20 }}>
-                    <Col xs={7} className={styles.bannerWrapper}>
-                        <Banner bannerData={bannerData} />
-                    </Col>
-                    <News mediaData={mediaData} />
-                </Row>
-                <Row style={{ marginTop: 35, padding: "0px 45px" }}>
-                    <LeftColumn
-                        callback={setCategory}
-                        selectedCategory={selectedCategory}
-                    />
-                    <Col xs={11}>
-                        <Row>
-                            {featuredAppData.map((app: FractalApp) => (
-                                <App
-                                    key={app.app_id}
-                                    app={app}
-                                    admin={app.app_id === "Test App"}
-                                />
-                            ))}
-                        </Row>
-                    </Col>
-                </Row>
-            </div>
-        )
-=======
->>>>>>> 8bf66ef8
     }
     return (
         <div className={styles.scrollWrapper}>
@@ -207,7 +171,11 @@
                 <Col xs={11}>
                     <Row>
                         {featuredAppData.map((app: FractalApp) => (
-                            <App key={app.app_id} app={app} />
+                            <App
+                                key={app.app_id}
+                                app={app}
+                                admin={app.app_id === "Test App"}
+                            />
                         ))}
                     </Row>
                 </Col>
