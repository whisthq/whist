import React, { useEffect, useState, Dispatch } from "react"
import { connect } from "react-redux"
import { useSpring, animated } from "react-spring"
import { FontAwesomeIcon } from "@fortawesome/react-fontawesome"
import { faCircleNotch } from "@fortawesome/free-solid-svg-icons"

import TitleBar from "shared/components/titleBar"
import { debugLog } from "shared/utils/general/logging"
import { updateContainer } from "store/actions/pure"
import { history } from "store/history"
import { execPromise } from "shared/utils/files/exec"
import { FractalRoute } from "shared/types/navigation"
import { OperatingSystem, FractalDirectory } from "shared/types/client"

import { useSubscription } from "@apollo/client"
import {
    SUBSCRIBE_USER_APP_STATE,
} from "shared/constants/graphql"

import styles from "pages/login/login.css"
import { cancelContainer, getStatus } from "store/actions/sideEffects"
import { FractalAppStates } from "shared/types/containers"
import { generateMessage } from "shared/components/loading"

// TODO we need some way to signal the 500 thing (or maybe we do just let it keep loading? prolly not)
// const warning = json && json.state === FractalStatus.FAILURE ? "Unexpectedly failed to start stream. Close and try again."
//     : response && response.status && response.status === 500
//         ? `(${moment().format("hh:mm:ss")}) ` +
//             "Unexpectedly lost connection with server. Please close the app and try again."
//         : "Server unexpectedly not responding. Close the app and try again."
// TODO timeout

const LOADING_TIMEOUT = 1000 * 100 // 100 seconds

const Loading = (props: {
    port32262: number
    port32263: number
    port32273: number
    ip: string
    secretKey: string
    desiredAppID: string
    currentAppID: string
    containerID: string
<<<<<<< HEAD
    statusID: string
    username: string
=======
    pngFile: string
>>>>>>> 41cfa198
    dispatch: Dispatch<any>
}) => {
    const {
        port32262,
        port32263,
        port32273,
        ip,
        secretKey,
        desiredAppID,
        currentAppID,
        containerID,
<<<<<<< HEAD
        statusID,
        username,
=======
        pngFile,
>>>>>>> 41cfa198
        dispatch,
    } = props

    // important note!!!
    // we are relying on containers automatically shutting down if no one connects
    // for the cancel button

    const [launches, setLaunches] = useState(0)
    const [status, setStatus] = useState(generateMessage())
    const [percentLoaded, setPercentLoaded] = useState(0)
    const [canLoad, setCanLoad] = useState(true)
    const [timedOut, setTimedOut] = useState(false)

    const percentLoadedWidth = 5 * percentLoaded

    const loadingBar = useSpring({ width: percentLoadedWidth })

    const { data, loading } = useSubscription(SUBSCRIBE_USER_APP_STATE, {
        variables: { userID: username },
    })
    /* Looks like:
    { "hardware_user_app_state":
      [
        {
        "state":"PENDING",
        "task_id":"5bc34a50-9452-4123-9ca8-6dd7af8c9495",
        "__typename":"hardware_user_app_state"
        }
      ]
    }
    */
    // console.log(`data is ${data}`)
    // console.log(`data looks like ${JSON.stringify(data)}`)
    // console.log(`loading is ${loading}`)

    const state = data ? data.hardware_user_app_state[0].state : null
    const gqlTaskId = data ? data.hardware_user_app_state[0].task_id : null

    // console.log(`username is ${username}`)
    // console.log(`gql task id is ${gql_task_id}\nand our task is ${statusID}`)

    const rightTask = data && gqlTaskId && statusID && gqlTaskId === statusID
    const hasState = data && state

    const pending =
        loading ||
        !rightTask ||
        (hasState && state === FractalAppStates.PENDING)
    const ready = hasState && state === FractalAppStates.READY
    const cancelled = hasState && state === FractalAppStates.CANCELLED
    const failure = (hasState && state === FractalAppStates.FAILURE) || timedOut

    useEffect(() => {
        setTimeout(() => {
            if (canLoad && !timedOut) {
                setTimedOut(true)
            }
        }, LOADING_TIMEOUT)
    }, [])

    console.log(
        `pending:${pending}\nready:${ready}\ncancelled:${cancelled}\nfailure:${failure}\ncanLoad:${canLoad}`
    )
    // console.log(`percent loaded: ${percentLoaded}`)

    useEffect(() => {
        if (percentLoaded < 100 && canLoad) {
            if (pending) {
                setTimeout(() => {
                    if (canLoad) {
                        setPercentLoaded(percentLoaded + 1)
                    }
                }, 1000) // every second 1 percent, change later
            } else if (ready) {
                setCanLoad(false)
                dispatch(getStatus(statusID))
                setPercentLoaded(100)
                setStatus("Stream successfully started.")
                setTimeout(() => null, 1000) // wait one sec so they can rea the message
                setLaunches(launches + 1)
            } else if (cancelled) {
                setCanLoad(false)
                setStatus("Your app launch has been cancelled.")
                setPercentLoaded(0)
            } else if (failure) {
                setCanLoad(false)
                setStatus(timedOut ? "Unexpectedly failed to spin up your app." : "Timed Out.")
                setPercentLoaded(0)
            } else {
                setStatus(
                    "Unexpecedly lost connection to server... trying to reconnect."
                )
            }
        }
    }, [percentLoaded, data, loading, timedOut])

    useEffect(() => {
        if (pending) {
            setTimeout(() => {
                if (canLoad) {
                    setStatus(generateMessage())
                }
            }, 5000)
        }
    }, [status])

    const resetLaunchRedux = () => {
        dispatch(
            updateContainer({
                containerID: null,
                cluster: null,
                port32262: null,
                port32263: null,
                port32273: null,
                publicIP: null,
                secretKey: null,
                launches: 0,
                launchURL: null,
                statusID: null,
            })
        )
    }

    const getExecutableName = (): string => {
        const currentOS = require("os").platform()

        if (currentOS === OperatingSystem.MAC) {
            return "./FractalClient"
        }
        if (currentOS === OperatingSystem.WINDOWS) {
            return "FractalClient.exe"
        }
        debugLog(`no suitable os found, instead got ${currentOS}`)
        return ""
    }

    const launchProtocol = () => {
        const spawn = require("child_process").spawn

        const protocolPath = require("path").join(
            FractalDirectory.getRootDirectory(),
            "protocol-build/desktop"
        )
        const executable = getExecutableName()

        execPromise("chmod +x FractalClient", protocolPath, [
            OperatingSystem.MAC,
            OperatingSystem.LINUX,
        ])
            .then(() => {
                const ipc = require("electron").ipcRenderer
                ipc.sendSync("canClose", false)

                const portInfo = `32262:${port32262}.32263:${port32263}.32273:${port32273}`
                const protocolParameters = {
                    w: 800,
                    h: 600,
                    p: portInfo,
                    k: secretKey,
                    ...(pngFile && { i: pngFile }),
                }

                const protocolArguments = [
                    ...Object.entries(protocolParameters)
                        .map(([flag, arg]) => [`-${flag}`, arg])
                        .flat(),
                    ip,
                ]

                // Starts the protocol
                const protocol = spawn(executable, protocolArguments, {
                    cwd: protocolPath,
                    detached: false,
                    stdio: "ignore",
                    // env: { ELECTRON_RUN_AS_NODE: 1 },
                    // optional:
                    // env: {
                    //    PATH: process.env.PATH,
                    // },
                })
                protocol.on("close", () => {
                    resetLaunchRedux()
                    setLaunches(0)
                    ipc.sendSync("canClose", true)
                    history.push(FractalRoute.DASHBOARD)
                })
                return null
            })
            .catch((error) => {
                throw error
            })
    }

    const returnToDashboard = () => {
        // emulates what the protocol would have done had you successfully closed
        // not sure if secretKey is the correct one, or if deleting while spinning up will work
        if (!failure) {
            dispatch(cancelContainer())
        }
        resetLaunchRedux()
        setLaunches(0)
        history.push(FractalRoute.DASHBOARD)
    }

    // TODO (adriano) graceful exit vs non graceful exit code
    // this should be done AFTER the endpoint to connect to EXISTS

    useEffect(() => {
        // Ensures that a container exists, that the protocol has not been launched before, and that
        // the app we want to launch is the app that will be launched
        if (containerID && launches === 0 && currentAppID === desiredAppID) {
            setLaunches(launches + 1)
        }
    }, [containerID])

    useEffect(() => {
        if (launches === 1) {
            launchProtocol()
        }
    }, [launches])

    return (
        <div
            style={{
                position: "fixed",
                top: 0,
                left: 0,
                width: 1000,
                height: 680,
                zIndex: 1000,
            }}
        >
            <TitleBar />
            <div className={styles.landingHeader}>
                <div className={styles.landingHeaderLeft}>
                    <span className={styles.logoTitle}>Fractal</span>
                </div>
            </div>
            <div style={{ position: "relative" }}>
                <div
                    style={{
                        paddingTop: 250,
                        textAlign: "center",
                        color: "white",
                        width: 1000,
                    }}
                >
                    <div
                        style={{
                            width: "500px",
                            margin: "auto",
                            background: "#cccccc",
                            height: "6px",
                        }}
                    >
                        <animated.div
                            style={loadingBar}
                            className={styles.loadingBar}
                        />
                    </div>
                    <div
                        style={{
                            marginTop: 10,
                            fontSize: 14,
                            display: "flex",
                            alignItems: "center",
                            justifyContent: "center",
                        }}
                    >
                        <div style={{ display: "flex", color: "#333333" }}>
                            {percentLoaded !== 100 && (
                                <FontAwesomeIcon
                                    icon={faCircleNotch}
                                    spin
                                    style={{
                                        color: "#333333",
                                        marginRight: 10,
                                        width: 12,
                                        position: "relative",
                                        top: 3,
                                    }}
                                />
                            )}{" "}
                            {status}
                        </div>
                    </div>
                    <div style={{ display: "flex", justifyContent: "center" }}>
                        <div
                            role="button" // so eslint will not yell
                            tabIndex={0} // also for eslint
                            className={styles.dashboardButton}
                            style={{ width: 220, marginTop: 25 }}
                            onClick={returnToDashboard}
                            onKeyDown={returnToDashboard} // eslint
                        >
                            {failure ? "BACK TO DASHBOARD" : "CANCEL"}
                        </div>
                    </div>
                </div>
            </div>
        </div>
    )
}

const mapStateToProps = (state: { MainReducer: Record<string, any> }) => {
    return {
        containerID: state.MainReducer.container.containerID,
        statusID: state.MainReducer.container.statusID,
        cluster: state.MainReducer.container.cluster,
        port32262: state.MainReducer.container.port32262,
        port32263: state.MainReducer.container.port32263,
        port32273: state.MainReducer.container.port32273,
        location: state.MainReducer.container.location,
        ip: state.MainReducer.container.publicIP,
        secretKey: state.MainReducer.container.secretKey,
        desiredAppID: state.MainReducer.container.desiredAppID,
        currentAppID: state.MainReducer.container.currentAppID,
        username: state.MainReducer.auth.username,
        accessToken: state.MainReducer.auth.accessToken,
        pngFile: state.MainReducer.container.pngFile,
    }
}

export default connect(mapStateToProps)(Loading)<|MERGE_RESOLUTION|>--- conflicted
+++ resolved
@@ -17,7 +17,7 @@
     SUBSCRIBE_USER_APP_STATE,
 } from "shared/constants/graphql"
 
-import styles from "pages/login/login.css"
+import styles from "pages/loading/loading.css"
 import { cancelContainer, getStatus } from "store/actions/sideEffects"
 import { FractalAppStates } from "shared/types/containers"
 import { generateMessage } from "shared/components/loading"
@@ -41,12 +41,9 @@
     desiredAppID: string
     currentAppID: string
     containerID: string
-<<<<<<< HEAD
     statusID: string
     username: string
-=======
     pngFile: string
->>>>>>> 41cfa198
     dispatch: Dispatch<any>
 }) => {
     const {
@@ -58,12 +55,9 @@
         desiredAppID,
         currentAppID,
         containerID,
-<<<<<<< HEAD
         statusID,
         username,
-=======
         pngFile,
->>>>>>> 41cfa198
         dispatch,
     } = props
 
@@ -127,11 +121,11 @@
     console.log(
         `pending:${pending}\nready:${ready}\ncancelled:${cancelled}\nfailure:${failure}\ncanLoad:${canLoad}`
     )
-    // console.log(`percent loaded: ${percentLoaded}`)
-
-    useEffect(() => {
-        if (percentLoaded < 100 && canLoad) {
-            if (pending) {
+    console.log(`percent loaded: ${percentLoaded}`)
+
+    useEffect(() => {
+        if (canLoad) {
+            if (pending && percentLoaded < 100) {
                 setTimeout(() => {
                     if (canLoad) {
                         setPercentLoaded(percentLoaded + 1)
