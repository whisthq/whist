--- conflicted
+++ resolved
@@ -3,11 +3,7 @@
   "license": "UNLICENSED",
   "productName": "Fractal",
   "description": "Fractal Desktop Application",
-<<<<<<< HEAD
-  "version": "1.6.8",
-=======
   "version": "1.6.9",
->>>>>>> cf1b921b
   "main": "./main.prod.js",
   "author": {
     "name": "Fractal Computers, Inc.",
