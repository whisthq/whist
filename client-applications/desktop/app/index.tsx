import React, { Fragment } from "react"
import { render } from "react-dom"
import { Provider } from "react-redux"
import { ConnectedRouter } from "connected-react-router"
import { AppContainer as ReactHotAppContainer } from "react-hot-loader"
import {
    ApolloProvider,
    ApolloClient,
    InMemoryCache,
    HttpLink,
    split,
} from "@apollo/client"
import { getMainDefinition } from "@apollo/client/utilities"
import { WebSocketLink } from "@apollo/client/link/ws"

import RootApp from "rootApp"

<<<<<<< HEAD
import "app.global.css"
=======
>>>>>>> 2fb3684e
import { config } from "shared/constants/config"
import { configureStore, history } from "./store/configureStore"

import "./app.global.css"

const store = configureStore()

const AppContainer = process.env.PLAIN_HMR ? Fragment : ReactHotAppContainer

// Set up Apollo GraphQL provider for https and wss (websocket)

const httpLink = new HttpLink({
    uri: config.url.GRAPHQL_HTTP_URL,
})

const wsLink = new WebSocketLink({
    uri: config.url.GRAPHQL_WS_URL,
    options: {
        reconnect: true,
    },
})

const splitLink = split(
    ({ query }) => {
        const definition = getMainDefinition(query)
        return (
            definition.kind === "OperationDefinition" &&
            definition.operation === "subscription"
        )
    },
    wsLink,
    httpLink
)

const apolloClient = new ApolloClient({
    link: splitLink,
    cache: new InMemoryCache(),
})

document.addEventListener("DOMContentLoaded", () =>
    render(
        <AppContainer>
            <Provider store={store}>
                <ConnectedRouter history={history}>
                    <ApolloProvider client={apolloClient}>
                        <RootApp />
                    </ApolloProvider>
                </ConnectedRouter>
            </Provider>
        </AppContainer>,
        document.getElementById("root")
    )
)<|MERGE_RESOLUTION|>--- conflicted
+++ resolved
@@ -15,14 +15,9 @@
 
 import RootApp from "rootApp"
 
-<<<<<<< HEAD
 import "app.global.css"
-=======
->>>>>>> 2fb3684e
 import { config } from "shared/constants/config"
 import { configureStore, history } from "./store/configureStore"
-
-import "./app.global.css"
 
 const store = configureStore()
 
