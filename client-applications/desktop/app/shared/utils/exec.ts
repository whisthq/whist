--- conflicted
+++ resolved
@@ -1,4 +1,5 @@
 import { OperatingSystem } from "shared/enums/client"
+import { debugLog } from "shared/utils/logging"
 
 export const execChmodUnix = (
     command: string,
@@ -8,7 +9,7 @@
     return new Promise((resolve, reject) => {
         if (platform !== OperatingSystem.WINDOWS) {
             const { exec } = require("child_process")
-            exec(command, { cwd: path }, (error, stdout, stderr) => {
+            exec(command, { cwd: path }, (error, stdout) => {
                 if (error) {
                     reject(error)
                     return
@@ -25,71 +26,33 @@
     return new Promise((resolve, reject) => {
         const { spawn } = require("child_process")
         const os = require("os")
-<<<<<<< HEAD
         const platform = os.platform()
-        var appRootDir = require("electron").remote.app.getAppPath()
-        var executable = ""
-        var path = ""
+        const appRootDir = require("electron").remote.app.getAppPath()
+        let executable = ""
+        let path = ""
 
         if (platform === OperatingSystem.MAC) {
-            path = appRootDir + "/binaries/"
+            path = `${appRootDir}/binaries/`
             path = path.replace("/Resources/app.asar", "")
             path = path.replace("/app", "")
             executable = "./awsping_osx"
         } else if (platform === OperatingSystem.WINDOWS) {
-            path = appRootDir + "\\binaries"
-=======
-        const appRootDir = require("electron").remote.app.getAppPath()
-        let executable = ""
-        let path = ""
-
-        if (os.platform() === "darwin") {
-            path = `${appRootDir}/binaries/`
-            path = path.replace("/Resources/app.asar", "")
-            path = path.replace("/app", "")
-            executable = "./awsping_osx"
-        } else if (os.platform() === "linux") {
-            path = `${process.cwd()}/binaries/`
-            path = path.replace("/release", "")
-            executable = "./awsping_linux"
-        } else if (os.platform() === "win32") {
             path = `${appRootDir}\\binaries`
->>>>>>> 2fb3684e
             path = path.replace("\\resources\\app.asar", "")
             path = path.replace("\\app", "")
             executable = "awsping_windows.exe"
         } else {
-            console.log(`no suitable os found, instead got ${platform}`)
+            debugLog(`no suitable os found, instead got ${platform}`)
         }
 
-<<<<<<< HEAD
-        execChmodUnix("chmod +x awsping_osx", path, platform).then(() => {
-            const regions = spawn(executable, ["-n", "3"], {
-                cwd: path,
-            }) // ping via TCP
-            regions.stdout.setEncoding("utf8")
-
-            regions.stdout.on("data", (data: string) => {
-                // Gets the line with the closest AWS region, and replace all instances of multiple spaces with one space
-                const line = data.split(/\r?\n/)[0].replace(/  +/g, " ")
-                const items = line.split(" ")
-                // In case data is split and sent separately, only use closest AWS region which has index of 0
-                if (items[1] == "1.") {
-                    const region = items[2].slice(1, -1)
-                    resolve(region)
-                    // console.log("Ping detected " + region.toString())
-                } else {
-                    reject()
-                }
-=======
-        execChmodUnix("chmod +x awsping_osx", path, os.platform())
+        execChmodUnix("chmod +x awsping_osx", path, platform)
             .then(() => {
                 const regions = spawn(executable, ["-n", "3"], {
                     cwd: path,
                 }) // ping via TCP
                 regions.stdout.setEncoding("utf8")
 
-                return regions.stdout.on("data", (data: any) => {
+                regions.stdout.on("data", (data: string) => {
                     // Gets the line with the closest AWS region, and replace all instances of multiple spaces with one space
                     const line = data.split(/\r?\n/)[0].replace(/  +/g, " ")
                     const items = line.split(" ")
@@ -97,15 +60,15 @@
                     if (items[1] === "1.") {
                         const region = items[2].slice(1, -1)
                         resolve(region)
-                        // console.log("Ping detected " + region.toString())
+                        // debugLog("Ping detected " + region.toString())
                     } else {
                         reject()
                     }
                 })
+                return null
             })
-            .catch((error) => {
-                "execChmodUnix() failed"
->>>>>>> 2fb3684e
+            .catch((err) => {
+                throw err
             })
     })
 }