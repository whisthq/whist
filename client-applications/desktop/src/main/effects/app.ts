--- conflicted
+++ resolved
@@ -91,11 +91,7 @@
   eventUpdateAvailable
 )
   .pipe(concatMap(() => fromEvent(app, "window-all-closed").pipe(take(1))))
-<<<<<<< HEAD
-  .subscribe((event) => (event as IpcMainEvent).preventDefault())
-=======
   .subscribe((event: any) => (event as IpcMainEvent).preventDefault())
->>>>>>> 35854322
 
 // When the protocol closes, upload protocol logs to S3
 combineLatest([userEmail, protocolCloseRequest]).subscribe(
