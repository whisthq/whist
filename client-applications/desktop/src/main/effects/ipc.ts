--- conflicted
+++ resolved
@@ -6,16 +6,10 @@
 import { eventIPC } from "@app/main/events/ipc"
 import { ipcBroadcast } from "@app/utils/ipc"
 import { StateIPC } from "@app/@types/state"
-import { mapTo, withLatestFrom, startWith } from "rxjs/operators"
+import { withLatestFrom, startWith } from "rxjs/operators"
 
-import { WarningLoginInvalid } from "@app/utils/constants"
+import { SubscriptionMap, objectCombine } from "@app/utils/observables"
 import { getWindows } from "@app/utils/windows"
-<<<<<<< HEAD
-import { SubscriptionMap, objectCombine } from "@app/utils/observables"
-import { loginLoading, loginWarning } from "@app/main/observables/login"
-import { signupLoading, signupWarning } from "@app/main/observables/signup"
-=======
->>>>>>> 55a4b1f0
 import { autoUpdateDownloadProgress } from "@app/main/observables/autoupdate"
 
 // This file is responsible for broadcasting state to all renderer windows.
