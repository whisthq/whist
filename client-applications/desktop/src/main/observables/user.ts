import { fromEventPersist } from "@app/main/events/persist"
import { debugObservables } from "@app/utils/logging"
import { merge } from "rxjs"
import { identity } from "lodash"
import {
  share,
  filter,
<<<<<<< HEAD
  pluck,
} from "rxjs/operators"
import {
  emailLoginConfigToken,
  emailLoginAccessToken,
  emailLoginRefreshToken,
} from "@app/utils/login"
import {
  emailSignupAccessToken,
  emailSignupRefreshToken,
} from "@app/utils/signup"
import { loginAction, signupAction } from "@app/main/events/actions"
import { formatObservable, formatTokens } from "@app/utils/formatters"

export const userEmail = merge(
  fromEventPersist("userEmail"),
  loginAction.pipe(pluck("email"), sample(loginSuccess)),
  signupAction.pipe(pluck("email"), sample(signupSuccess))
).pipe(filter(identity), share())

export const userConfigToken = merge(
  fromEventPersist("userConfigToken"),
  loginAction.pipe(
    pluck("password"),
    sample(loginSuccess),
    withLatestFrom(loginSuccess),
    switchMap(([pw, res]) => from(emailLoginConfigToken(res, pw)))
  ),
  signupRequest.pipe(map(([_email, _password, token]) => token))
).pipe(filter(identity), share())
=======
  tap
} from "rxjs/operators"
import { checkJWTExpired } from "@app/utils/auth"

export const userEmail = merge(
  fromEventPersist("email"),
).pipe(filter(identity), share())

export const userAccessToken = fromEventPersist("accessToken").pipe(
  filter((token: string) => !!token),
  filter((token: string) => !checkJWTExpired(token))
)
>>>>>>> 55a4b1f0

export const userRefreshToken = fromEventPersist("refreshToken").pipe(
  filter((token: string) => !!token)
)

export const userConfigToken = merge(
  fromEventPersist("userConfigToken"),
  userRefreshToken // TODO: change this, currently just using refresh token as userConfigToken to test boot
).pipe(filter(identity), share())

// Logging
debugObservables(
  [userEmail, "userEmail"],
  [formatObservable(userConfigToken, formatTokens), "userConfigToken"],
  [formatObservable(userAccessToken, formatTokens), "userAccessToken"],
  [formatObservable(userRefreshToken, formatTokens), "userRefreshToken"]
)<|MERGE_RESOLUTION|>--- conflicted
+++ resolved
@@ -4,42 +4,10 @@
 import { identity } from "lodash"
 import {
   share,
-  filter,
-<<<<<<< HEAD
-  pluck,
-} from "rxjs/operators"
-import {
-  emailLoginConfigToken,
-  emailLoginAccessToken,
-  emailLoginRefreshToken,
-} from "@app/utils/login"
-import {
-  emailSignupAccessToken,
-  emailSignupRefreshToken,
-} from "@app/utils/signup"
-import { loginAction, signupAction } from "@app/main/events/actions"
-import { formatObservable, formatTokens } from "@app/utils/formatters"
-
-export const userEmail = merge(
-  fromEventPersist("userEmail"),
-  loginAction.pipe(pluck("email"), sample(loginSuccess)),
-  signupAction.pipe(pluck("email"), sample(signupSuccess))
-).pipe(filter(identity), share())
-
-export const userConfigToken = merge(
-  fromEventPersist("userConfigToken"),
-  loginAction.pipe(
-    pluck("password"),
-    sample(loginSuccess),
-    withLatestFrom(loginSuccess),
-    switchMap(([pw, res]) => from(emailLoginConfigToken(res, pw)))
-  ),
-  signupRequest.pipe(map(([_email, _password, token]) => token))
-).pipe(filter(identity), share())
-=======
-  tap
+  filter
 } from "rxjs/operators"
 import { checkJWTExpired } from "@app/utils/auth"
+import { formatObservable, formatTokens } from "@app/utils/formatters"
 
 export const userEmail = merge(
   fromEventPersist("email"),
@@ -49,7 +17,6 @@
   filter((token: string) => !!token),
   filter((token: string) => !checkJWTExpired(token))
 )
->>>>>>> 55a4b1f0
 
 export const userRefreshToken = fromEventPersist("refreshToken").pipe(
   filter((token: string) => !!token)
