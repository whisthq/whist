--- conflicted
+++ resolved
@@ -106,7 +106,6 @@
 
 def prep_macos(desktop_dir: Path, protocol_dir: Path, codesign_identity: str) -> None:
     client = protocol_dir / "FractalClient"
-<<<<<<< HEAD
 
     # Anything codesigned must not have extra file attributes (it's unclear where these
     # attributes are coming from but they always appear to to occur, except for when the
@@ -116,10 +115,9 @@
     # codesign the FractalClient executable
     run_cmd(["codesign", "-s", codesign_identity, str(client)])
 
-=======
     # strip debug symbols from protocol
     run_cmd(["strip", "-S", str(client)])
->>>>>>> 2e63ce14
+
     # Add logo to the FractalClient executable
     # TODO The "sips" command appears to do nothing. Test that icons are successfully
     # added without it and then feel free to remove it.
