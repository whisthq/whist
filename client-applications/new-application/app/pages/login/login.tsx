import React, { useState, useEffect } from 'react'
import { connect } from 'react-redux'
// import { history } from "store/configureStore";
import styles from 'styles/login.css'
import Titlebar from 'react-electron-titlebar'
import { parse } from 'url'
import Background from 'assets/images/background.jpg'
import Logo from 'assets/images/logo.svg'
import UpdateScreen from 'pages/dashboard/components/update'

import { FontAwesomeIcon } from '@fortawesome/react-fontawesome'
import {
    faCircleNotch,
    faUser,
    faLock,
} from '@fortawesome/free-solid-svg-icons'

import { FaGoogle } from 'react-icons/fa'

<<<<<<< HEAD
import { updateClient } from 'store/actions/main'
=======
import { updateClient } from 'store/actions/pure'
>>>>>>> 5b942c65
import { googleLogin, loginUser } from 'store/actions/sideEffects'

import { GOOGLE_CLIENT_ID, GOOGLE_REDIRECT_URI } from 'constants/config'

// import "styles/login.css";

const Login = (props: any) => {
    const { dispatch, os, warning } = props

    const [username, setUsername] = useState('')
    const [password, setPassword] = useState('')
    const [loggingIn, setLoggingIn] = useState(false)
    const [version, setVersion] = useState('1.0.0')
    const [rememberMe, setRememberMe] = useState(false)
    const live = useState(true)
    const [updatePingReceived, setUpdatePingReceived] = useState(false)
    const [needsAutoupdate, setNeedsAutoupdate] = useState(false)
    const [fetchedCredentials, setFetchedCredentials] = useState(false)

    const storage = require('electron-json-storage')

    const updateUsername = (evt: any) => {
        setUsername(evt.target.value)
    }

    const updatePassword = (evt: any) => {
        setPassword(evt.target.value)
    }

    const handleLoginUser = () => {
        // dispatch(loginFailed(false))
        setLoggingIn(true)
        if (rememberMe) {
            storage.set('credentials', {
                username: username,
                password: password,
            })
        } else {
            storage.set('credentials', { username: '', password: '' })
        }
        setUsername(username)
        setPassword(password)
        dispatch(loginUser(username.trim(), password))
    }

    const loginKeyPress = (event: any) => {
        if (event.key === 'Enter') {
            handleLoginUser()
        }
    }

    const handleGoogleLogin = () => {
        const { BrowserWindow } = require('electron').remote

        const authWindow = new BrowserWindow({
            width: 800,
            height: 600,
            show: false,
            'node-integration': false,
            'web-security': false,
        })
        const authUrl = `https://accounts.google.com/o/oauth2/v2/auth?scope=openid%20profile%20email&openid.realm&include_granted_scopes=true&response_type=code&redirect_uri=${GOOGLE_REDIRECT_URI}&client_id=${GOOGLE_CLIENT_ID}`
        authWindow.loadURL(authUrl, { userAgent: 'Chrome' })
        authWindow.show()

        const handleNavigation = (url: any) => {
            const query = parse(url, true).query
            if (query) {
                if (query.error) {
                    // dispatch(loginFailed(true))
                } else if (query.code) {
                    authWindow.removeAllListeners('closed')
                    setImmediate(() => authWindow.close())
                    setLoggingIn(true)
                    dispatch(googleLogin(query.code))
                }
            }
        }

        authWindow.webContents.on('will-navigate', (_: any, url: any) => {
            handleNavigation(url)
        })

        authWindow.webContents.on(
            'did-get-redirect-request',
            (_: any, oldUrl: any, newUrl: any) => {
                handleNavigation(newUrl)
            }
        )
    }

    const forgotPassword = () => {
        const { shell } = require('electron')
        shell.openExternal('https://www.fractalcomputers.com/reset')
    }

    const signUp = () => {
        const { shell } = require('electron')
        shell.openExternal('https://www.fractalcomputers.com/auth')
    }

    const changeRememberMe = (event: any) => {
        setRememberMe(event.target.checked)
    }

    useEffect(() => {
        const ipc = require('electron').ipcRenderer
        const storage = require('electron-json-storage')

        ipc.on('update', (_: any, update: any) => {
            setUpdatePingReceived(true)
            setNeedsAutoupdate(update)
        })

        const appVersion = require('../../package.json').version
        const os = require('os')
        dispatch(updateClient({ os: os.platform() }))
        setVersion(appVersion)

        storage.get('credentials', (error: any, data: any) => {
            if (error) throw error

            if (data && Object.keys(data).length > 0) {
                if (data.username && data.password && live) {
                    setUsername(data.username)
                    setPassword(data.password)
                    setLoggingIn(true)
                    setFetchedCredentials(true)
                    console.log('set loggingin to true')
                }
            }
        })

        // if (username && publicIP && live) {
        //     history.push("/dashboard");
        // }
    }, [])

    useEffect(() => {
        if (
            updatePingReceived &&
            fetchedCredentials &&
            !needsAutoupdate &&
            username &&
            password
        ) {
            dispatch(loginUser(username, password))
        }
    }, [updatePingReceived, fetchedCredentials])

    return (
        <div className={styles.container} data-tid="container">
            <UpdateScreen />
            <div
                style={{
                    position: 'absolute',
                    bottom: 15,
                    right: 15,
                    fontSize: 11,
                    color: '#D1D1D1',
                }}
            >
                Version: {version}
            </div>
            {os === 'win32' ? (
                <div>
                    <Titlebar backgroundColor="#000000" />
                </div>
            ) : (
                <div className={styles.macTitleBar} />
            )}
            {live ? (
                <div className={styles.removeDrag}>
                    <div className={styles.landingHeader}>
                        <div className={styles.landingHeaderLeft}>
                            <span className={styles.logoTitle}>Fractal</span>
                        </div>
                        <div className={styles.landingHeaderRight}>
                            <button
                                type="button"
                                className={styles.signupButton}
                                id="signup-button"
                                onClick={signUp}
                            >
                                Sign Up
                            </button>
                        </div>
                    </div>
                    <div style={{ marginTop: warning ? 0 : 50 }}>
                        <div className={styles.loginContainer}>
                            <div className={styles.welcomeBack}>
                                Welcome Back!
                            </div>
                            <div>
                                <FontAwesomeIcon
                                    icon={faUser}
                                    style={{
                                        color: '#555555',
                                        fontSize: 12,
                                    }}
                                    className={styles.inputIcon}
                                />
                                <input
                                    onKeyPress={loginKeyPress}
                                    onChange={updateUsername}
                                    type="text"
                                    className={styles.inputBox}
                                    placeholder={username ? username : ''}
                                    id="username"
                                />
                            </div>
                            <div className={styles.labelContainer}>
                                USERNAME
                            </div>
                            <div>
                                <FontAwesomeIcon
                                    icon={faLock}
                                    style={{
                                        color: '#555555',
                                        fontSize: 12,
                                    }}
                                    className={styles.inputIcon}
                                />
                                <input
                                    onKeyPress={loginKeyPress}
                                    onChange={updatePassword}
                                    type="password"
                                    className={styles.inputBox}
                                    placeholder={password ? '•••••••••' : ''}
                                    id="password"
                                />
                            </div>
                            <div className={styles.labelContainer}>
                                PASSWORD
                                <span
                                    className={styles.forgotButton}
                                    onClick={forgotPassword}
                                >
                                    FORGOT PASSWORD?
                                </span>
                            </div>
                            <div style={{ marginBottom: 20 }}>
                                {loggingIn && !warning ? (
                                    <button
                                        type="button"
                                        className={styles.loginButton}
                                        id="login-button"
                                        style={{
                                            opacity: 0.6,
                                            textAlign: 'center',
                                        }}
                                    >
                                        <FontAwesomeIcon
                                            icon={faCircleNotch}
                                            spin
                                            style={{
                                                color: '#555555',
                                                width: 12,
                                                marginRight: 5,
                                                position: 'relative',
                                                top: 0.5,
                                            }}
                                        />{' '}
                                        Processing
                                    </button>
                                ) : (
                                    <button
                                        onClick={handleLoginUser}
                                        type="button"
                                        className={styles.loginButton}
                                        id="login-button"
                                    >
                                        LOG IN
                                    </button>
                                )}
                                <div style={{ marginBottom: 20 }}>
                                    {loggingIn && !warning ? (
                                        <button
                                            type="button"
                                            className={styles.googleButton}
                                            id="google-button"
                                            style={{
                                                opacity: 0.6,
                                                textAlign: 'center',
                                            }}
                                        >
                                            <FontAwesomeIcon
                                                icon={faCircleNotch}
                                                spin
                                                style={{
                                                    color: 'white',
                                                    width: 12,
                                                    marginRight: 5,
                                                    position: 'relative',
                                                    top: 0.5,
                                                }}
                                            />{' '}
                                            Processing
                                        </button>
                                    ) : (
                                        <button
                                            onClick={handleGoogleLogin}
                                            type="button"
                                            className={styles.googleButton}
                                            id="google-button"
                                        >
                                            <FaGoogle
                                                style={{
                                                    fontSize: 16,
                                                    marginRight: 10,
                                                    position: 'relative',
                                                    top: 3,
                                                }}
                                            />
                                            Login with Google
                                        </button>
                                    )}
                                </div>
                            </div>
                            {warning && (
                                <div
                                    style={{
                                        textAlign: 'center',
                                        fontSize: 12,
                                        color: '#f9000b',
                                        background: 'rgba(253, 240, 241, 0.9)',
                                        width: '100%',
                                        padding: 15,
                                        borderRadius: 2,
                                        margin: 'auto',
                                        marginBottom: 30,
                                        // width: 265,
                                    }}
                                >
                                    <div>
                                        Invalid credentials. If you lost your
                                        password, you can reset it on the&nbsp;
                                        <div
                                            onClick={forgotPassword}
                                            className={styles.pointerOnHover}
                                            style={{
                                                display: 'inline',
                                                fontWeight: 'bold',
                                                textDecoration: 'underline',
                                            }}
                                        >
                                            website
                                        </div>
                                        .
                                    </div>
                                </div>
                            )}
                            <div
                                style={{
                                    marginTop: 25,
                                    display: 'flex',
                                    justifyContent: 'center',
                                    alignItems: 'center',
                                }}
                            >
                                <label className={styles.termsContainer}>
                                    <input
                                        type="checkbox"
                                        onChange={changeRememberMe}
                                        onKeyPress={loginKeyPress}
                                    />
                                    <span className={styles.checkmark} />
                                </label>

                                <div style={{ fontSize: 12, color: '#555555' }}>
                                    Remember Me
                                </div>
                            </div>
                        </div>
                    </div>
                </div>
            ) : (
                <div
                    style={{
                        lineHeight: 1.5,
                        margin: '150px auto',
                        maxWidth: 400,
                    }}
                >
                    {' '}
                    We are currently pushing out a critical Linux update. Your
                    app will be back online very soon. We apologize for the
                    inconvenience!
                </div>
            )}
        </div>
    )
}

function mapStateToProps(state: any) {
    return {
        username: state.MainReducer.auth.username,
        loginWarning: state.MainReducer.auth.loginWarning,
        os: state.MainReducer.client.os,
    }
}

export default connect(mapStateToProps)(Login)<|MERGE_RESOLUTION|>--- conflicted
+++ resolved
@@ -17,11 +17,7 @@
 
 import { FaGoogle } from 'react-icons/fa'
 
-<<<<<<< HEAD
-import { updateClient } from 'store/actions/main'
-=======
 import { updateClient } from 'store/actions/pure'
->>>>>>> 5b942c65
 import { googleLogin, loginUser } from 'store/actions/sideEffects'
 
 import { GOOGLE_CLIENT_ID, GOOGLE_REDIRECT_URI } from 'constants/config'
