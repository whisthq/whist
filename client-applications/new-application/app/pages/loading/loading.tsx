import React, { useState, useEffect, useCallback } from 'react'
import { connect } from 'react-redux'
import styles from 'styles/login.css'
import Titlebar from 'react-electron-titlebar'
import Logo from 'assets/images/logo.svg'
import { FontAwesomeIcon } from '@fortawesome/react-fontawesome'
import { faCircleNotch } from '@fortawesome/free-solid-svg-icons'

import { fetchContainer } from 'store/actions/main'

const UpdateScreen = (props: any) => {
    const {
        os,
        dispatch,
        percentLoaded,
        status,
        container_id,
        port_32262,
        port_32263,
        port_32273,
        width, // for the screen
        height, // for the screen
        ip,
        codec,
    } = props

    // figure out how to use useEffect
    // note to future developers: setting state inside useffect when you rely on
    // change for those variables to trigger runs forever and is bad
    // use two variables for that or instead do something like this below
    var percentLoadedWidth = 3 * percentLoaded
    var percentLeftWidth = 300 - 3 * percentLoaded

    useEffect(() => {
        dispatch(fetchContainer())
    }, [])

    useEffect(() => {
<<<<<<< HEAD
        if (percentLoadedWidth < percentLoaded * 3) {
            const newWidth = percentLoadedWidth + 3
            setPercentLoadedWidth(newWidth)
            setPercentLeftWidth(300 - newWidth)
=======
        console.log('container id has appeared!')
        if (container_id) {
            LaunchProtocol()
>>>>>>> 8c904bf6
        }
    }, [container_id])

    const LaunchProtocol = () => {
        var child = require('child_process').spawn
        var appRootDir = require('electron').remote.app.getAppPath()
        var executable = ''
        var path = ''

        const os = require('os')

        if (os.platform() === 'darwin') {
            console.log('darwin found')
            path = appRootDir + '/protocol-build/desktop/'
            path = path.replace('/app', '')
            executable = './FractalClient'
        } else if (os.platform() === 'linux') {
            console.log('linux found')
            path = process.cwd() + '/protocol-build'
            path = path.replace('/release', '')
            executable = './FractalClient'
        } else if (os.platform() === 'win32') {
            console.log('windows found')
            path = process.cwd() + '\\protocol-build\\desktop'
            executable = 'FractalClient.exe'
        } else {
            console.log(`no suitable os found, instead got ${os.platform()}`)
        }

        var port_info = `32262:${port_32262},32263:${port_32263},32273:${port_32273}`
        var parameters = [
            '-w',
            width,
            '-h',
            height,
            '-p',
            port_info,
            '-c',
            codec,
            ip,
        ]
        console.log(`your executable path should be: ${path}`)

        // Starts the protocol
        const protocol1 = child(executable, parameters, {
            cwd: path,
            detached: true,
            stdio: 'ignore',
            // optional:
            //env: {
            //    PATH: process.env.PATH,
            //},
        })
        protocol1.on('close', (code: any) => {
            console.log('the protocol has been closed!')
        })
        console.log('spawn completed!')

        // TODO (adriano) graceful exit vs non graceful exit code
        // this should be done AFTER the endpoint to connect to EXISTS
    }

    return (
        <div
            style={{
                position: 'fixed',
                top: 0,
                left: 0,
                width: 1000,
                height: 680,
                backgroundColor: '#0B172B',
                zIndex: 1000,
            }}
        >
            {os === 'win32' ? (
                <div>
                    <Titlebar backgroundColor="#000000" />
                </div>
            ) : (
                <div style={{ marginTop: 10 }}></div>
            )}
            <div className={styles.landingHeader}>
                <div className={styles.landingHeaderLeft}>
                    <img src={Logo} width="20" height="20" />
                    <span className={styles.logoTitle}>Fractal</span>
                </div>
            </div>
            <div style={{ position: 'relative' }}>
                <div
                    style={{
                        paddingTop: 180,
                        textAlign: 'center',
                        color: 'white',
                        width: 1000,
                    }}
                >
                    <div
                        style={{
                            display: 'flex',
                            alignItems: 'center',
                            justifyContent: 'center',
                        }}
                    >
                        <div
                            style={{
                                width: `${percentLoadedWidth}px`,
                                height: 6,
                                background:
                                    'linear-gradient(258.54deg, #5ec3eb 0%, #d023eb 100%)',
                            }}
                        ></div>
                        <div
                            style={{
                                width: `${percentLeftWidth}px`,
                                height: 6,
                                background: '#111111',
                            }}
                        ></div>
                    </div>
                    <div
                        style={{
                            marginTop: 10,
                            fontSize: 14,
                            display: 'flex',
                            alignItems: 'center',
                            justifyContent: 'center',
                        }}
                    >
                        <div style={{ color: '#D6D6D6' }}>
                            {status != 'Successfully created container.' && (
                                <FontAwesomeIcon
                                    icon={faCircleNotch}
                                    spin
                                    style={{
                                        color: '#5EC4EB',
                                        marginRight: 4,
                                        width: 12,
                                    }}
                                />
                            )}{' '}
                            {status}
                        </div>
                    </div>
                </div>
            </div>
        </div>
    )
}

function mapStateToProps(state: any) {
    return {
<<<<<<< HEAD
        os: state.MainReducer.os,
        percentLoaded: state.MainReducer.percent_loaded,
        status: state.MainReducer.status_message,
=======
        os: state.counter.os,
        percentLoaded: state.counter.percent_loaded,
        status: state.counter.status_message,
        container_id: state.counter.container_id,
        cluster: state.counter.cluster,
        port_32262: state.counter.port_32262,
        port_32263: state.counter.port_32263,
        port_32273: state.counter.port_32273,
        location: state.counter.location,
        ip: state.counter.ip,
        codec: state.counter.codec,
>>>>>>> 8c904bf6
    }
}

export default connect(mapStateToProps)(UpdateScreen)<|MERGE_RESOLUTION|>--- conflicted
+++ resolved
@@ -36,16 +36,8 @@
     }, [])
 
     useEffect(() => {
-<<<<<<< HEAD
-        if (percentLoadedWidth < percentLoaded * 3) {
-            const newWidth = percentLoadedWidth + 3
-            setPercentLoadedWidth(newWidth)
-            setPercentLeftWidth(300 - newWidth)
-=======
-        console.log('container id has appeared!')
         if (container_id) {
             LaunchProtocol()
->>>>>>> 8c904bf6
         }
     }, [container_id])
 
@@ -197,23 +189,17 @@
 
 function mapStateToProps(state: any) {
     return {
-<<<<<<< HEAD
         os: state.MainReducer.os,
         percentLoaded: state.MainReducer.percent_loaded,
         status: state.MainReducer.status_message,
-=======
-        os: state.counter.os,
-        percentLoaded: state.counter.percent_loaded,
-        status: state.counter.status_message,
-        container_id: state.counter.container_id,
-        cluster: state.counter.cluster,
-        port_32262: state.counter.port_32262,
-        port_32263: state.counter.port_32263,
-        port_32273: state.counter.port_32273,
-        location: state.counter.location,
-        ip: state.counter.ip,
-        codec: state.counter.codec,
->>>>>>> 8c904bf6
+        container_id: state.MainReducer.container_id,
+        cluster: state.MainReducer.cluster,
+        port_32262: state.MainReducer.port_32262,
+        port_32263: state.MainReducer.port_32263,
+        port_32273: state.MainReducer.port_32273,
+        location: state.MainReducer.location,
+        ip: state.MainReducer.ip,
+        codec: state.MainReducer.codec,
     }
 }
 
