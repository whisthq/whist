--- conflicted
+++ resolved
@@ -119,16 +119,6 @@
   render() {
 	return (
 		<div className={styles.container} data-tid="container" style = {{backgroundImage: "url(" + Background + ")"}}>
-<<<<<<< HEAD
-      <div style = {{textAlign: 'right', paddingTop: 10, paddingRight: 20}}>
-        <div onClick = {this.MinimizeWindow} style = {{display: 'inline', paddingRight: 25, position: 'relative', bottom: 8}}>
-           <FontAwesomeIcon className = {styles.windowControl} icon={faWindowMinimize} style = {{color: '#999999', height: 10}}/>
-        </div>
-        <div onClick = {this.CloseWindow} style = {{display: 'inline'}}>
-           <FontAwesomeIcon className = {styles.windowControl} icon={faTimes} style = {{color: '#999999', height: 20}}/>
-        </div>
-      </div>
-=======
 	        <div style = {{textAlign: 'right', paddingTop: 10, paddingRight: 20}}>
 	          <div onClick = {this.MinimizeWindow} style = {{display: 'inline', paddingRight: 25, position: 'relative', bottom: 6}}>
 	             <FontAwesomeIcon className = {styles.windowControl} icon={faWindowMinimize} style = {{color: '#999999', height: 10}}/>
@@ -137,7 +127,6 @@
 	             <FontAwesomeIcon className = {styles.windowControl} icon={faTimes} style = {{color: '#999999', height: 16}}/>
 	          </div>
 	        </div>
->>>>>>> c6af6e7a
 		    <div className = {styles.landingHeader}>
 		      <div className = {styles.landingHeaderLeft}>
 		        <img src = {Logo} width = "20" height = "20"/>
