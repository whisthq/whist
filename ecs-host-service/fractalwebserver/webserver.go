package fractalwebserver

import (
	"bytes"
	"encoding/json"
	"io/ioutil"
	"math/rand"
	"net/http"
	"time"

	// We use this package instead of the standard library log so that we never
	// forget to send a message via sentry.  For the same reason, we make sure
	// not to import the fmt package either, instead separating required
	// functionality in this imported package as well.
	logger "github.com/fractalcomputers/ecs-host-service/fractallogger"
)

const stagingHost = "https://staging-webserver.tryfractal.com"
const productionHost = "https://main-webserver.tryfractal.com"

const authEndpoint = "/host_service/auth"
const heartbeatEndpoint = "/host_service/heartbeat"

<<<<<<< HEAD
var webserverHost = setWebserverHost()
=======
// TODO: change the webserver to use the production or staging host based on an
// environment variable
const webserverHost = stagingHost
>>>>>>> c1d7eda5

type handshakeRequest struct {
	InstanceID string
}

type handshakeResponse struct {
	AuthToken string
}

type heartbeatRequest struct {
	AuthToken        string
	Timestamp        string
	HeartbeatNumber  uint64
	InstanceID       string
	InstanceType     string
	TotalRAMinKB     string
	FreeRAMinKB      string
	AvailRAMinKB     string
	IsDyingHeartbeat bool
}

var authToken string
var numBeats uint64 = 0
var httpClient = http.Client{
	Timeout: 10 * time.Second,
}

func InitializeHeartbeat() error {
	resp, err := handshake()
	if err != nil {
		return logger.MakeError("Error handshaking with webserver: %v", err)
	}

	authToken = resp.AuthToken

	go heartbeatGoroutine()

	return nil
}

// Instead of running exactly every minute, we choose a random time in the
// range [55, 65] seconds to prevent waves of hosts repeatedly crowding the
// webserver. Note also that we don't have to do any error handling here
// because sendHeartbeat() does not return or panic.
func heartbeatGoroutine() {
	for {
		sendHeartbeat(false)
		sleepTime := 65000 - rand.Intn(10001)
		time.Sleep(time.Duration(sleepTime) * time.Millisecond)
	}
}

func SendGracefulShutdownNotice() {
	sendHeartbeat(true)
}

// Talk to the auth endpoint for the host service startup (to authenticate all
// future requests). We currently send the EC2 instance ID in the request as a
// (weak) layer of defense against unauthenticated/spoofed handshakes. We
// expect back a JSON response containing a field called "AuthToken"
func handshake() (handshakeResponse, error) {
	var resp handshakeResponse

	instanceID, err := logger.GetAwsInstanceId()
	if err != nil {
		return resp, logger.MakeError("handshake(): Couldn't get AWS instanceID. Error: %v", err)
	}

	requestURL := webserverHost + authEndpoint
	requestBody, err := json.Marshal(handshakeRequest{instanceID})
	if err != nil {
		return resp, logger.MakeError("handshake(): Could not marshal the handshakeRequest object. Error: %v", err)
	}

	logger.Infof("handshake(): Sending a POST request with body %s to URL %s", requestBody, requestURL)
	httpResp, err := httpClient.Post(requestURL, "application/json", bytes.NewReader(requestBody))
	if err != nil {
		return resp, logger.MakeError("handshake(): Got back an error from the webserver at URL %s. Error:  %v", requestURL, err)
	}

	body, err := ioutil.ReadAll(httpResp.Body)
	if err != nil {
		return resp, logger.MakeError("handshake():: Unable to read body of response from webserver. Error: %v", err)
	}

	logger.Infof("handshake(): got response code: %v", httpResp.StatusCode)
	logger.Infof("handshake(): got response: %s", body)

	err = json.Unmarshal(body, &resp)
	if err != nil {
		return resp, logger.MakeError("handshake():: Unable to unmarshal JSON response from the webserver!. Response: %s Error: %s", body, err)
	}
	return resp, nil
}

// We send a heartbeat. Note that the heartbeat number 0 is the initialization
// message of the host service to the webserver.  This function intentionally
// does not panic or return an error/value. Instead, we let the webserver deal
// with malformed heartbeats by potentially choosing to mark the instance as
// draining. This also simplifies our logging/error handling since we can just
// ignore errors in the heartbeat goroutine.
func sendHeartbeat(isDying bool) {
	// Prepare the body

	// We ignore errors in these function calls because errors will just get
	// passed on as an empty string or nil. It's not worth terminating the
	// instance over a malformed heartbeat --- we can let the webserver decide if
	// we want to mark the instance as draining.
	instanceID, _ := logger.GetAwsInstanceId()
	instanceType, _ := logger.GetAwsInstanceType()
	totalRAM, _ := logger.GetTotalMemoryInKB()
	freeRAM, _ := logger.GetFreeMemoryInKB()
	availRAM, _ := logger.GetAvailableMemoryInKB()

	requestURL := webserverHost + heartbeatEndpoint
	requestBody, err := json.Marshal(heartbeatRequest{
		AuthToken:        authToken,
		Timestamp:        logger.Sprintf("%s", time.Now()),
		HeartbeatNumber:  numBeats,
		InstanceID:       instanceID,
		InstanceType:     instanceType,
		TotalRAMinKB:     totalRAM,
		FreeRAMinKB:      freeRAM,
		AvailRAMinKB:     availRAM,
		IsDyingHeartbeat: isDying,
	})
	if err != nil {
		logger.Errorf("Couldn't marshal requestBody into JSON. Error: %v", err)
	}

	logger.Infof("Sending a heartbeat with body %s to URL %s", requestBody, requestURL)
	_, err = httpClient.Post(requestURL, "application/json", bytes.NewReader(requestBody))
	if err != nil {
		logger.Errorf("Error sending heartbeat: %s", err)
	}

	numBeats += 1
}<|MERGE_RESOLUTION|>--- conflicted
+++ resolved
@@ -21,13 +21,7 @@
 const authEndpoint = "/host_service/auth"
 const heartbeatEndpoint = "/host_service/heartbeat"
 
-<<<<<<< HEAD
 var webserverHost = setWebserverHost()
-=======
-// TODO: change the webserver to use the production or staging host based on an
-// environment variable
-const webserverHost = stagingHost
->>>>>>> c1d7eda5
 
 type handshakeRequest struct {
 	InstanceID string
