--- conflicted
+++ resolved
@@ -7,11 +7,7 @@
 ## Setup
 ### Local setup (Windows)
 1. Set up the Heroku CLI on your computer
-<<<<<<< HEAD
-2. Ceate a virtual environment for yourself by typing `virtualenv env` and then run the python executable listed in the install text, i.e. `env\Scripts\activate`. 
-=======
-2. Ceate a virtual environment for yourself by typing `virtualenv env` and then run the python executable listed in the install text, i.e. `source env\Scripts\activate`. 
->>>>>>> b4bd2a96
+2. Ceate a virtual environment for yourself by typing `virtualenv env` and then run the python executable listed in the install text, i.e. `source env\Scripts\activate`.
 3. Install everything by typing `pip install -r requirements.txt`. 
 4. Tell the local environment what the entry point is to the webserver by typing `set FLASK_APP=run.py`. 
 5. Import the environment variables into your computer by typing `heroku config -s >> .env`. 
