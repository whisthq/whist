# Fractal User & VM Webserver

![Python Webserver CI](https://github.com/fractalcomputers/vm-webserver/workflows/Python%20App%20CI/badge.svg)

This repository contains the code for the VM and user webserver, which handles interfacing between users, the Fractal cloud computers hosted on Azure (currently), and a variety of website & client applications functionalities. Runs Flask with Celery for asynchronous task handling.

Our webservers are hosted on Heroku:

- [Production](https://cube-celery-vm.herokuapp.com)
- [Staging](https://cube-celery-staging.herokuapp.com)
- [Staging2](https://cube-celery-staging2.herokuapp.com)
- [Staging3](https://cube-celery-staging3.herokuapp.com)

## Development

### Local Setup (Windows/MacOS)

1. Set up the Heroku CLI on your computer
2. Check your python version by typing `python -V`.
<<<<<<< HEAD

- If you have python 3.6.X:
  - Create a virtual environment for yourself by typing `virtualenv env` and then run the python executable listed in the install text, i.e. `source env\Scripts\activate` in Windows, or `source env/bin/activate` on Linux
- If you have Python >3.6 or Python <3.0:
  - Create a Python 3.6 virtual environment. To do this, first install python 3.6.8 from the Python website.
  - Find the directory where python 3 is installed. On linux, this can be done by typing into the terminal: `which python3`.
  - Make sure you are cd'ed into the vm-webserver folder, then type `virtualenv --python=[DIRECTORY PATH] venv` in your terminal. The terminal should output a "created virtual environment CPython3.6.8" message.
  - Activate it by typing `source venv\Scripts\activate` (Windows) or `source venv/bin/activate` (MacOS/Linux). You will need to type this last command every time to access your virtual environment.

=======
    - **If you have python 3.6.X**
    - Create a virtual environment for yourself by typing `virtualenv env` and then run the python executable listed in the install text, i.e. `source env\Scripts\activate` in Windows, or `source env/bin/activate` on Linux
    - **If you have Python >3.6 or Python <3.0**
    - Create a Python 3.6 virtual environment. To do this, first install python 3.6.8 from the Python website.
    - Find the directory where python 3 is installed. On linux, this can be done by typing into the terminal: `which python3`.
    - Make sure you are cd'ed into the vm-webserver folder, then type `virtualenv --python=[DIRECTORY PATH] venv` in your terminal. The terminal should output a "created virtual environment CPython3.6.8" message.
    - Activate it by typing `source venv\Scripts\activate` (Windows) or `source venv/bin/activate` (MacOS/Linux). You will need to type this last command every time to access your virtual environment.
>>>>>>> fafdf224
3. Install everything by typing `pip install -r requirements.txt`. Make sure you're in the virtual environment when doing this.
4. Tell the local environment what the entry point is to the webserver by typing `set FLASK_APP=run.py`.
5. Import the environment variables into your computer by typing `heroku config -s --app <APP> >> .env`. App is either `cube-celery-vm` if you are working on the production webserver, or `cube-celery-staging` if you are working on the staging webserver. This command appends to the `.env` file, so make sure to delete/clear the file if you plan to copy new config variables.
6. Type `flask run` to start the webserver on localhost.
7. [NOTE: Currently buggy] If you plan on calling endpoints that require celery, you will want to view the celery task queue locally. To do this, open a new terminal, cd into the vm-webserver folder, and type `celery -A app.tasks worker --loglevel=info`.
8. Then, in a new terminal, attach the staging branch to cube-celery-staging by typing `git checkout staging`, then `heroku git:remote --app cube-celery-staging -r staging`
9. Also in the new terminal, attach the master branch to cube-celery-vm by typing `git checkout master`, then `heroku git:remote --app cube-celery-vm -r heroku`
<<<<<<< HEAD
10. [OPTIONAL] We are starting to build out support for AWS EC2 instances. If you don't plan on testing our EC2 endpoints, you don't need to worry about this, but if you are, then here's what you will need to do:
    a) Install the AWS CLI: https://docs.aws.amazon.com/cli/latest/userguide/cli-chap-install.html.
    b) Once installed, open up a terminal and type `aws configure`.
    c) When prompted, enter access key `AKIA24A776SSMH6JRSNH` and secret ID `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`. You can leave the other fields blank.
    d) To test if this worked, type the command `aws ec2 describe-instances --region us-east-1`. If some JSON appears, you're all set.
=======
10. **[OPTIONAL]** We are starting to build out support for AWS EC2 instances. If you don't plan on testing our EC2 endpoints, you don't need to worry about this, but if you are, then here's what you will need to do:
    - Install the [AWS CLI](https://docs.aws.amazon.com/cli/latest/userguide/cli-chap-install.html).
    - Once installed, open up a terminal and type `aws configure`.
    - When prompted, enter access key `AKIA24A776SSMH6JRSNH` and secret ID `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`. You can leave the other fields blank.
    - To test if this worked, type the command `aws ec2 describe-instances --region us-east-1`. If some JSON appears, you're all set.
>>>>>>> fafdf224

### Build/Run in Docker

To build the Docker image, run: `docker build -t vm-webserver`. You will require the Heroku API key as an environment variable, `HEROKU_API_KEY=<heroku-api-key>`. You can store all Docker environment variables in a file such as `.envdocker`, to save yourself time between runs. You can then run Docker with:

`docker run --env-file .envdocker -t vm-webserver:latest`

or

`docker run --env HEROKU_API_KEY=<heroku-api-key> -t vm-webserver:latest`

### Build/Run in Vagrant

Vagrant allows you to build local VMs which can be used to run code seamlessly. It is done via the Git submodule to the `fractalcomputers/vagrant` repository.

First, make sure you initialized submodules via: `git submodule update --init --recursive`. After the submodules are initialized you will find the Vagrant configs in `vagrant/`.

You will first need to download the win10-dev.box image. To do so, run `aws s3 cp s3://fractal-private-dev/win10-dev.box win10-dev.box` as detailed in `vagrant/README.md`, or you can also manually download it from the S3 bucket. If you try to download it via the AWS CLI, you will first need to install the CLI and configure permissions, which is explained the the Vagrant repo README. You can then follow the instructions in `vagrant/README.md` for running VMs with the vm-webserver repo in them.

Quick Commands:

```
# vagrant up commands will take some time
vagrant up
vagrant up win10 # only win10
vagrant ssh win10
vagrant ssh ubuntu

# code is located under /vagrant
vagrant destroy # destroys vms and cleans up
```

### Run on Heroku

To push to the Heroku production/staging servers, you’ll first need to set up the Heroku CLI on your computer. Make sure you are added as a collaborator to any of the Heroku apps you plan to use. You can contact Ming, Phil, or Jonathan to be added.

#### Create new Heroku server

1. Inside your virtual environment, run the command `heroku create -a [DESIRED HEROKU SERVER NAME]`.
2. `git checkout` to the branch you want to connect the new server to, and run the command `heroku git:remote -a [HEROKU SERVER NAME] -r [DESIRED LOCAL NICKNAME]`. For instance, if the app you created is called `cube-celery-staging5`, you could run `heroku git:remote -a cube-celery-staging5 -r staging5`.
3. To transfer the environment variables over automatically, run the command `heroku config -s -a [EXISTING SERVER] > config.txt` and then `cat config.txt | tr '\n' ' ' | xargs heroku config:set -a [HEROKU SERVER NAME]`. Note that you need to be on a Mac or Linux computer to run the second command; I could not find a suitable workaround for Windows.
4. Copy the environment variables locally by running `heroku config -s -a [HEROKU SERVER NAME]` >> .env`
5. Install a Redis task Queue by going to the Heroku dashboard, finding the app you created, and navigating to Resources > Find More Addons > Heroku Redis. Follow the Heroku setup instructions and select the free plan.
6. Under the Resources tab, make sure that the "web" and "celery" workers are both toggled on.
7. All good to go! To push live, commit your branch and type `git push [LOCAL NICKNAME] [BRANCH NAME]:master`. For instance, if my nickname from step 2 is `staging5` and my branch name is `test-branch`, I will do `git push staging5 test-branch:master`.

#### [Staging](https://cube-celery-staging.herokuapp.com)

Add the heroku app as a remote: `git remote add staging https://git.heroku.com/cube-celery-staging.git`  
We have a secondary heroku staging app if two people want to deploy and test at the same time: `git remote add staging2 https://git.heroku.com/cube-celery-staging2.git`. We also have a tertiary staging app.

To push to the primary staging server, first make sure you’re in the staging branch, then type `git add .`, then `git commit -m “COMMIT MESSAGE”`, then finally `git push staging staging:master`. If you are using another branch with name as {branchName}, you push via: `git push staging {branchName}:master`. If you get a git pull error, git pull by typing `git pull staging master` to pull from Heroku or `git pull origin staging` to pull from Github. To view the server logs, type `heroku logs --tail --remote staging`.

To push to the secondary staging server, the steps are all the same, except you replace the remote with `staging2`.

To push to the Github production/staging repo, run `git add .`, `git commit -m "COMMIT MESSAGE"`, and finally `git push origin staging` to push to the staging repo, and `git push origin master` to push to the production repo.

#### [Production](https://git.heroku.com/cube-celery-vm.git)

To push to the live server, git add and commit and type git push heroku master. (Obviously, DO NOT push to the production server until we’ve all agreed that staging is stable).

Test the webserver by running it on localhost and using Postman to send requests to the localhost address, and if that works, push to staging. To view the server logs, type `heroku logs --tail --app cube-celery-vm`.

#### [SQL Database Scheme](https://pgweb-demo.herokuapp.com/)

Select Scheme, and for the server URL scheme, copy the DATABASE_URL config var found on the Heroku instance.

## Testing

We have created a Postman workspace for a variety of API endpionts in vm-webserver, which can be used for testing in the Staging and Staging2 environments.

Postman Team link: https://app.getpostman.com/join-team?invite_code=29d49d2365850ccfb50fc09723a45a93

**Pytest**
We have pytest tests in the `/tests` folder. To run tests, just run `pytest -o log_cli=true -s` in terminal. To run tests in parallel, run `pytest -o log_cli=true -s -n <num>`, with `<num>` as the # of workers in parallel.

## Publishing

Once you are ready to deploy to production, you can merge your code into master and then run `./update.sh`. The script will push your local code to Heroku on the master branch, and notify the team via Slack.

## Styling

To ensure that code formatting is standardized, and to minimize clutter in the commits, you should set up styling with [Python black](https://github.com/psf/black) before making any PRs. You may find a variety of tutorial online for your personal setup. This README covers how to set it up on VSCode, Sublime Text and running it from the CLI. GitHub Actions will also automatically lint your code via Python Black for every push.

### [VSCode](https://medium.com/@marcobelo/setting-up-python-black-on-visual-studio-code-5318eba4cd00)

1. Install it on your virtual env or in your local python with the command:

```
$ pip install black
```

2. Now install the python extension for VS-Code, open your VS-Code and type “Ctrl + p”, paste the line bellow and hit enter:

```
ext install ms-python.python
```

3. Go to the settings in your VS-Code typing “Ctrl + ,” or clicking at the gear on the bottom left and selecting “Settings [Ctrl+,]” option.
4. Type “format on save” at the search bar on top of the Settings tab and check the box.
5. Search for “python formatting provider” and select “black”.
6. Now open/create a python file, write some code and save(Ctrl+s) it to see the magic happen!

### [CLI](https://github.com/psf/black)

Installation:  
Black can be installed by running `pip install black`. It requires Python 3.6.0+ to run but you can reformat Python 2 code with it, too.

Usage:  
To get started right away with sensible defaults:

```
black {source_file_or_directory}
```

Black doesn't provide many options. You can list them by running `black --help`:<|MERGE_RESOLUTION|>--- conflicted
+++ resolved
@@ -17,17 +17,6 @@
 
 1. Set up the Heroku CLI on your computer
 2. Check your python version by typing `python -V`.
-<<<<<<< HEAD
-
-- If you have python 3.6.X:
-  - Create a virtual environment for yourself by typing `virtualenv env` and then run the python executable listed in the install text, i.e. `source env\Scripts\activate` in Windows, or `source env/bin/activate` on Linux
-- If you have Python >3.6 or Python <3.0:
-  - Create a Python 3.6 virtual environment. To do this, first install python 3.6.8 from the Python website.
-  - Find the directory where python 3 is installed. On linux, this can be done by typing into the terminal: `which python3`.
-  - Make sure you are cd'ed into the vm-webserver folder, then type `virtualenv --python=[DIRECTORY PATH] venv` in your terminal. The terminal should output a "created virtual environment CPython3.6.8" message.
-  - Activate it by typing `source venv\Scripts\activate` (Windows) or `source venv/bin/activate` (MacOS/Linux). You will need to type this last command every time to access your virtual environment.
-
-=======
     - **If you have python 3.6.X**
     - Create a virtual environment for yourself by typing `virtualenv env` and then run the python executable listed in the install text, i.e. `source env\Scripts\activate` in Windows, or `source env/bin/activate` on Linux
     - **If you have Python >3.6 or Python <3.0**
@@ -35,7 +24,6 @@
     - Find the directory where python 3 is installed. On linux, this can be done by typing into the terminal: `which python3`.
     - Make sure you are cd'ed into the vm-webserver folder, then type `virtualenv --python=[DIRECTORY PATH] venv` in your terminal. The terminal should output a "created virtual environment CPython3.6.8" message.
     - Activate it by typing `source venv\Scripts\activate` (Windows) or `source venv/bin/activate` (MacOS/Linux). You will need to type this last command every time to access your virtual environment.
->>>>>>> fafdf224
 3. Install everything by typing `pip install -r requirements.txt`. Make sure you're in the virtual environment when doing this.
 4. Tell the local environment what the entry point is to the webserver by typing `set FLASK_APP=run.py`.
 5. Import the environment variables into your computer by typing `heroku config -s --app <APP> >> .env`. App is either `cube-celery-vm` if you are working on the production webserver, or `cube-celery-staging` if you are working on the staging webserver. This command appends to the `.env` file, so make sure to delete/clear the file if you plan to copy new config variables.
@@ -43,19 +31,11 @@
 7. [NOTE: Currently buggy] If you plan on calling endpoints that require celery, you will want to view the celery task queue locally. To do this, open a new terminal, cd into the vm-webserver folder, and type `celery -A app.tasks worker --loglevel=info`.
 8. Then, in a new terminal, attach the staging branch to cube-celery-staging by typing `git checkout staging`, then `heroku git:remote --app cube-celery-staging -r staging`
 9. Also in the new terminal, attach the master branch to cube-celery-vm by typing `git checkout master`, then `heroku git:remote --app cube-celery-vm -r heroku`
-<<<<<<< HEAD
-10. [OPTIONAL] We are starting to build out support for AWS EC2 instances. If you don't plan on testing our EC2 endpoints, you don't need to worry about this, but if you are, then here's what you will need to do:
-    a) Install the AWS CLI: https://docs.aws.amazon.com/cli/latest/userguide/cli-chap-install.html.
-    b) Once installed, open up a terminal and type `aws configure`.
-    c) When prompted, enter access key `AKIA24A776SSMH6JRSNH` and secret ID `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`. You can leave the other fields blank.
-    d) To test if this worked, type the command `aws ec2 describe-instances --region us-east-1`. If some JSON appears, you're all set.
-=======
 10. **[OPTIONAL]** We are starting to build out support for AWS EC2 instances. If you don't plan on testing our EC2 endpoints, you don't need to worry about this, but if you are, then here's what you will need to do:
     - Install the [AWS CLI](https://docs.aws.amazon.com/cli/latest/userguide/cli-chap-install.html).
     - Once installed, open up a terminal and type `aws configure`.
     - When prompted, enter access key `AKIA24A776SSMH6JRSNH` and secret ID `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`. You can leave the other fields blank.
     - To test if this worked, type the command `aws ec2 describe-instances --region us-east-1`. If some JSON appears, you're all set.
->>>>>>> fafdf224
 
 ### Build/Run in Docker
 
