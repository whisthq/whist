--- conflicted
+++ resolved
@@ -110,11 +110,7 @@
 Postman Team link: https://app.getpostman.com/join-team?invite_code=29d49d2365850ccfb50fc09723a45a93
 
 **Pytest**
-<<<<<<< HEAD
 We have pytest tests in the `/tests` folder. To run tests, just run `pytest -o log_cli=true -s` in terminal. To run tests in parallel, run `pytest -o log_cli=true -s -n <num>`, with `<num>` as the # of workers in parallel.
-=======
-We have pytest tests in the `/tests` folder. To run tests, just run `pytest` in terminal. To run tests in parallel, run `pytest -n <num>`, with `<num>` as the # of workers in parallel.
->>>>>>> d0ad1ffb
 
 ## Publishing
 
