from app import ma
from app.models.hardware import *


class UserVMSchema(ma.SQLAlchemyAutoSchema):
    class Meta:
        model = UserVM
        include_fk = True


class OSDiskSchema(ma.SQLAlchemyAutoSchema):
    class Meta:
        model = OSDisk
        include_fk = True

<<<<<<< HEAD
class UserContainerSchema(ma.SQLAlchemyAutoSchema):
    class Meta:
        model = UserContainer
        include_fk = True

class ClusterInfoSchema(ma.SQLAlchemyAutoSchema):
    class Meta:
        model = ClusterInfo
        include_fk = True
=======
>>>>>>> ea7ee8b8

class SecondaryDiskSchema(ma.SQLAlchemyAutoSchema):
    class Meta:
        model = SecondaryDisk


class InstallCommandSchema(ma.SQLAlchemyAutoSchema):
    class Meta:
        model = InstallCommand


class AppsToInstallSchema(ma.SQLAlchemyAutoSchema):
    class Meta:
        model = AppsToInstall<|MERGE_RESOLUTION|>--- conflicted
+++ resolved
@@ -13,7 +13,7 @@
         model = OSDisk
         include_fk = True
 
-<<<<<<< HEAD
+
 class UserContainerSchema(ma.SQLAlchemyAutoSchema):
     class Meta:
         model = UserContainer
@@ -23,8 +23,6 @@
     class Meta:
         model = ClusterInfo
         include_fk = True
-=======
->>>>>>> ea7ee8b8
 
 class SecondaryDiskSchema(ma.SQLAlchemyAutoSchema):
     class Meta:
