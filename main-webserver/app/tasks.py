--- conflicted
+++ resolved
@@ -402,7 +402,17 @@
 Can also use any other string as state (just need to handle in /status/<task_id>)
 
 @celery.task(bind=True)
-<<<<<<< HEAD
+def stateChangeTest(self):
+	self.update_state(state='IN_PROGRESS', meta={'msg': 'Dummy task started'})
+	time.sleep(5)
+	self.update_state(state='IN_PROGRESS', meta={'msg': 'Dummy task state 2'})
+	time.sleep(5)
+	self.update_state(state='IN_PROGRESS', meta={'msg': 'Dummy task completed'})
+
+Final state is overridden once celery task execution is done. State becomes "SUCCESS".
+'''
+
+@celery.task(bind=True)
 def swapDisk(self, disk_name):
 	print("Swap disk task added to Redis queue")
 	_, compute_client, _ = createClients()
@@ -410,7 +420,7 @@
 	vm_name = os_disk.managed_by
 	vm_attached = True if vm_name else False
 	location = os_disk.location
-	vm_created = False
+	self.update_state(state='IN_PROGRESS', meta={'msg': 'Swap disk task started'})
 
 	def swapDiskAndUpdate(disk_name, vm_name):
 		# Pick a VM, attach it to disk
@@ -432,8 +442,10 @@
 	# and restart the VM as a sanity check.
 	if vm_attached:
 		vm_name = vm_name.split('/')[-1]
-		print("NOTIFICATION: Disk " + disk_name +  " already attached to VM " + vm_name)
-
+		print("NOTIFICATION: Disk " + disk_name +
+			  " already attached to VM " + vm_name)
+
+		self.update_state(state='IN_PROGRESS', meta={'msg': 'Waiting for VM to be unlocked'})
 		locked = checkLock(vm_name)
 
 		while locked:
@@ -441,20 +453,26 @@
 			time.sleep(5)
 			locked = checkLock(vm_name)
 
+		self.update_state(state='IN_PROGRESS', meta={'msg': 'VM acquired for disk'})
 		print('NOTIFICATION: VM {} is unlocked and ready for use'.format(vm_name))
 		lockVM(vm_name, True)
 
 		updateDisk(disk_name, vm_name, location)
 		associateVMWithDisk(vm_name, disk_name)
 		updateVMState(vm_name, 'RUNNING_UNAVAILABLE')
-		
-		print("NOTIFICATION: Database updated with disk " + disk_name + " and " + vm_name)
+
+		self.update_state(state='IN_PROGRESS', meta={'msg': 'Disk attached to VM'})
+
+		print("NOTIFICATION: Database updated with disk " +
+			  disk_name + " and " + vm_name)
 
 		if fractalVMStart(vm_name) > 0:
 			print('SUCCESS: VM is started and ready to use')
+			self.update_state(state='IN_PROGRESS', meta={'msg': 'VM started and ready to use'})
 		else:
 			print('CRITICAL ERROR: Could not start VM {}'.format(vm_name))
-			
+			self.update_state(state='ERROR', meta={'msg': 'Could not start VM'})
+
 		vm_credentials = fetchVMCredentials(vm_name)
 		lockVM(vm_name, False)
 		return vm_credentials
@@ -497,134 +515,9 @@
 					lockVM(vm_name, False)
 					return {'status': 400}
 				else:
-					# Create a new VM, discard new disk, insert user disk
-					print("NOTIFICATION: No VMs are available.")
-					if not vm_created:					
-						newDbVm = createVM.apply_async([getVMSize(disk_name), location])
-						vm_created = True
-					else:
-						print('NOTIFICATION: No VMs are available, VM is currently creating.')
-					time.sleep(15)
-					
-	return {'status': 200}
-=======
-def stateChangeTest(self):
-	self.update_state(state='IN_PROGRESS', meta={'msg': 'Dummy task started'})
-	time.sleep(5)
-	self.update_state(state='IN_PROGRESS', meta={'msg': 'Dummy task state 2'})
-	time.sleep(5)
-	self.update_state(state='IN_PROGRESS', meta={'msg': 'Dummy task completed'})
-
-Final state is overridden once celery task execution is done. State becomes "SUCCESS".
-'''
-
-@celery.task(bind=True)
-def swapDisk(self, disk_name):
-    print("Swap disk task added to Redis queue")
-    _, compute_client, _ = createClients()
-    os_disk = compute_client.disks.get(os.environ.get('VM_GROUP'), disk_name)
-    vm_name = os_disk.managed_by
-    vm_attached = True if vm_name else False
-    location = os_disk.location
-	self.update_state(state='IN_PROGRESS', meta={'msg': 'Swap disk task started'})
-
-    def swapDiskAndUpdate(disk_name, vm_name):
-        # Pick a VM, attach it to disk
-        hr = swapdisk_name(disk_name, vm_name)
-        if hr > 0:
-            updateDisk(disk_name, vm_name, location)
-            associateVMWithDisk(vm_name, disk_name)
-            updateVMState(vm_name, 'RUNNING_UNAVAILABLE')
-            print("Database updated.")
-            return 1
-        else:
-            return -1
-
-    def updateOldDisk(vm_name):
-        virtual_machine = getVM(vm_name)
-        old_disk = virtual_machine.storage_profile.os_disk
-        updateDisk(old_disk.name, '', None)
-    # Disk is currently attached to a VM. Make sure the database reflects the current disk state,
-    # and restart the VM as a sanity check.
-    if vm_attached:
-        vm_name = vm_name.split('/')[-1]
-        print("NOTIFICATION: Disk " + disk_name +
-              " already attached to VM " + vm_name)
-
-		self.update_state(state='IN_PROGRESS', meta={'msg': 'Waiting for VM to be unlocked'})
-        locked = checkLock(vm_name)
-
-        while locked:
-            print('NOTIFICATION: VM {} is locked. Waiting to be unlocked'.format(vm_name))
-            time.sleep(5)
-            locked = checkLock(vm_name)
-
-		self.update_state(state='IN_PROGRESS', meta={'msg': 'VM acquired for disk'})
-        print('NOTIFICATION: VM {} is unlocked and ready for use'.format(vm_name))
-        lockVM(vm_name, True)
-
-        updateDisk(disk_name, vm_name, location)
-        associateVMWithDisk(vm_name, disk_name)
-        updateVMState(vm_name, 'RUNNING_UNAVAILABLE')
-
-		self.update_state(state='IN_PROGRESS', meta={'msg': 'Disk attached to VM'})
-
-        print("NOTIFICATION: Database updated with disk " +
-              disk_name + " and " + vm_name)
-
-        if fractalVMStart(vm_name) > 0:
-            print('SUCCESS: VM is started and ready to use')
-			self.update_state(state='IN_PROGRESS', meta={'msg': 'VM started and ready to use'})
-        else:
-            print('CRITICAL ERROR: Could not start VM {}'.format(vm_name))
-			self.update_state(state='ERROR', meta={'msg': 'Could not start VM'})
-
-        vm_credentials = fetchVMCredentials(vm_name)
-        lockVM(vm_name, False)
-        return vm_credentials
-    # Disk is currently in an unattached state. Find an available VM and attach the disk to that VM
-    # (then reboot the VM), or wait until a VM becomes available.
-    if not vm_attached:
-        free_vm_found = False
-        while not free_vm_found:
-            print("No VM attached to " + disk_name)
-            available_vms = fetchAttachableVMs('RUNNING_AVAILABLE', location)
-            if available_vms:
-                print('Found ' + str(len(available_vms)) + ' available VMs')
-                # Pick a VM, attach it to disk
-                vm_name = available_vms[0]['vm_name']
-                lockVM(vm_name, True)
-                print('Selected VM ' + vm_name +
-                      ' to attach to disk ' + disk_name)
-                if swapDiskAndUpdate(disk_name, vm_name) > 0:
-                    free_vm_found = True
-                    updateOldDisk(vm_name)
-                    lockVM(vm_name, False)
-                    return fetchVMCredentials(vm_name)
-                lockVM(vm_name, False)
-                return {'status': 400}
-            else:
-                # Look for VMs that are not running
-                print(
-                    "NOTIFICATION: Could not find a running and available VM to attach to disk " + disk_name)
-                deactivated_vms = fetchAttachableVMs(
-                    'NOT_RUNNING_AVAILABLE', location)
-                if deactivated_vms:
-                    vm_name = deactivated_vms[0]['vm_name']
-                    lockVM(vm_name, True)
-                    print("NOTIFICATION: Found deactivated VM " + vm_name)
-                    if swapDiskAndUpdate(disk_name, vm_name) > 0:
-                        free_vm_found = True
-                        updateOldDisk(vm_name)
-                        lockVM(vm_name, False)
-                        return fetchVMCredentials(vm_name)
-                    lockVM(vm_name, False)
-                    return {'status': 400}
-                else:
-                    print("NOTIFICATION: No VMs are available. Going to sleep...")
-                    time.sleep(30)
-    return {'status': 200}
->>>>>>> 18df5b34
+					print("NOTIFICATION: No VMs are available. Going to sleep...")
+					time.sleep(30)
+	return {'status': 200}
 
 
 @celery.task(bind=True)
@@ -763,97 +656,82 @@
 
 @celery.task(bind=True)
 def storeLogs(self, sender, connection_id, logs, vm_ip):
-    title = '[{}] Logs Received From Connect #{}'.format(logs, str(connection_id))
-
-    internal_message = SendGridMail(
-        from_email = 'mingying2011@gmail.com',
-        to_emails = 'logs@fractalcomputers.com',
-        subject = title,
-        html_content= logs
-    )
-
-    try:
-        sg = SendGridAPIClient(os.getenv('SENDGRID_API_KEY'))
-        response = sg.send(internal_message)
-    except Exception as e:
-        print(e.message)
-
-    if sender.upper() == 'CLIENT':
-        ip = vm_ip
-        command = text("""
-            SELECT * FROM v_ms WHERE "ip" = :ip
-            """)
-        params = {'ip': ip}
-
-        with engine.connect() as conn:
-            vm = cleanFetchedSQL(conn.execute(command, **params).fetchone())
-            username = vm['username']
-            title = '[{}] Logs Received From Connection #{}'.format(sender.upper(), str(connection_id))
-
-            command = text("""
-                SELECT * FROM logs WHERE "connection_id" = :connection_id
-                """)
-            params = {'connection_id': connection_id}
-            logs_found = cleanFetchedSQL(conn.execute(command, **params).fetchall())
-            last_updated = getCurrentTime() 
-
-            if logs_found:
-                command = text("""
-                    UPDATE logs 
-                    SET "ip" = :ip, "last_updated" = :last_updated, "client_logs" = :logs, "username" = :username
-                    WHERE "connection_id" = :connection_id
-                    """)
-                params = {'username': username, 'ip': ip, 'last_updated': last_updated, 'logs': logs, 'connection_id': connection_id}
-                conn.execute(command, **params)
-            else:
-                command = text("""
-                    INSERT INTO logs("username", "ip", "last_updated", "client_logs", "connection_id") 
-                    VALUES(:username, :ip, :last_updated, :logs, :connection_id)
-                    """)
-
-                params = {'username': username, 'ip': ip, 'last_updated': last_updated, 'logs': logs, 'connection_id': connection_id}
-                conn.execute(command, **params)
-
-            conn.close()
-        return {'status': 200}
-    elif sender.upper() == 'SERVER':
-        command = text("""
-            SELECT * FROM logs WHERE "connection_id" = :connection_id
-            """)
-        params = {'connection_id': connection_id}
-        with engine.connect() as conn:
-            logs_found = cleanFetchedSQL(conn.execute(command, **params).fetchall())
-            last_updated = getCurrentTime() 
-
-            connection = cleanFetchedSQL(conn.execute(command, **params).fetchone())   
-            if connection:
-                command = text("""
-                    UPDATE logs 
-                    SET "last_updated" = :last_updated, "server_logs" = :logs
-                    WHERE "connection_id" = :connection_id
-                    """)
-                params = {'last_updated': last_updated, 'logs': logs, 'connection_id': connection_id}
-                conn.execute(command, **params)      
-            else:
-                command = text("""
-                    INSERT INTO logs("last_updated", "server_logs", "connection_id") 
-                    VALUES(:last_updated, :logs, :connection_id)
-                    """)
-
-                params = {'last_updated': last_updated, 'logs': logs, 'connection_id': connection_id}
-                conn.execute(command, **params)
-        return {'status': 200}
-    return {'status': 422}
+	if sender.upper() == 'CLIENT':
+		ip = vm_ip
+		command = text("""
+			SELECT * FROM v_ms WHERE "ip" = :ip
+			""")
+		params = {'ip': ip}
+
+		with engine.connect() as conn:
+			vm = cleanFetchedSQL(conn.execute(command, **params).fetchone())
+			username = vm['username']
+			title = '[{}] Logs Received From Connection #{}'.format(sender.upper(), str(connection_id))
+
+			command = text("""
+				SELECT * FROM logs WHERE "connection_id" = :connection_id
+				""")
+			params = {'connection_id': connection_id}
+			logs_found = cleanFetchedSQL(conn.execute(command, **params).fetchall())
+			last_updated = getCurrentTime() 
+
+			if logs_found:
+				command = text("""
+					UPDATE logs 
+					SET "ip" = :ip, "last_updated" = :last_updated, "client_logs" = :logs, "username" = :username
+					WHERE "connection_id" = :connection_id
+					""")
+				params = {'username': username, 'ip': ip, 'last_updated': last_updated, 'logs': logs, 'connection_id': connection_id}
+				conn.execute(command, **params)
+			else:
+				command = text("""
+					INSERT INTO logs("username", "ip", "last_updated", "client_logs", "connection_id") 
+					VALUES(:username, :ip, :last_updated, :logs, :connection_id)
+					""")
+
+				params = {'username': username, 'ip': ip, 'last_updated': last_updated, 'logs': logs, 'connection_id': connection_id}
+				conn.execute(command, **params)
+
+			conn.close()
+		return {'status': 200}
+	elif sender.upper() == 'SERVER':
+		command = text("""
+			SELECT * FROM logs WHERE "connection_id" = :connection_id
+			""")
+		params = {'connection_id': connection_id}
+		with engine.connect() as conn:
+			logs_found = cleanFetchedSQL(conn.execute(command, **params).fetchall())
+			last_updated = getCurrentTime() 
+
+			connection = cleanFetchedSQL(conn.execute(command, **params).fetchone())   
+			if connection:
+				command = text("""
+					UPDATE logs 
+					SET "last_updated" = :last_updated, "server_logs" = :logs
+					WHERE "connection_id" = :connection_id
+					""")
+				params = {'last_updated': last_updated, 'logs': logs, 'connection_id': connection_id}
+				conn.execute(command, **params)      
+			else:
+				command = text("""
+					INSERT INTO logs("last_updated", "server_logs", "connection_id") 
+					VALUES(:last_updated, :logs, :connection_id)
+					""")
+
+				params = {'last_updated': last_updated, 'logs': logs, 'connection_id': connection_id}
+				conn.execute(command, **params)
+		return {'status': 200}
+	return {'status': 422}
 
 
 @celery.task(bind=True)
 def fetchLogs(self, username):
 	command = text("""
-	    SELECT * FROM logs WHERE "username" = :username
-	    """)
+		SELECT * FROM logs WHERE "username" = :username
+		""")
 
 	params = {'username': username}
 
 	with engine.connect() as conn:
-	    logs = cleanFetchedSQL(conn.execute(command, **params).fetchall())
-	    return logs+		logs = cleanFetchedSQL(conn.execute(command, **params).fetchall())
+		return logs