from app.tasks import *
from app import *
from app.helpers.customers import *
from app.helpers.vms import *
from app.helpers.logins import *
from app.helpers.disks import *
from app.helpers.s3 import *
from app.helpers.users import *

vm_bp = Blueprint("vm_bp", __name__)

# To access jwt_required endpoints, must include
# Authorization: Bearer <Access Token JWT>
# in header of request

# To access jwt_refresh_token_required endpoints, must include
# Authorization: Bearer <Refresh Token JWT>
# in header of request


@vm_bp.route("/status/<task_id>")
@generateID
@logRequestInfo
def status(task_id, **kwargs):
    result = celery.AsyncResult(task_id)
    if result.status == "SUCCESS":
        response = {
            "state": result.status,
            "output": result.result,
        }
        return make_response(jsonify(response), 200)
    elif result.status == "FAILURE":
        response = {"state": result.status, "output": result.info}
        return make_response(jsonify(response), 200)
    elif result.status == "PENDING":
        response = {"state": result.status, "output": result.info}
        return make_response(jsonify(response), 200)
    else:
        response = {"state": result.status, "output": None}
        return make_response(jsonify(response), 200)


@vm_bp.route("/vm/<action>", methods=["POST", "GET"])
@generateID
@logRequestInfo
def vm(action, **kwargs):
    if action == "create" and request.method == "POST":
        body = request.get_json()
        vm_size = body["vm_size"]
        location = body["location"]
        operating_system = "Windows"
        admin_password = None
        if "admin_password" in body.keys():
            admin_password = body["admin_password"]

        if "operating_system" in body.keys():
            operating_system = body["operating_system"]

        task = createVM.apply_async([vm_size, location, operating_system, admin_password, kwargs["ID"]])
        if not task:
            return jsonify({}), 400
        return jsonify({"ID": task.id}), 202
    elif action == "fetchip" and request.method == "POST":
        vm_name = request.get_json()["vm_name"]
        try:
            vm = getVM(vm_name)
            ip = getIP(vm)
            sendInfo(kwargs["ID"], "Ip found for VM {}".format(vm_name))
            return ({"public_ip": ip}), 200
        except:
            sendError(kwargs["ID"], "Ip not found for VM {}".format(vm_name))
            return ({"public_ip": None}), 404
    elif action == "setDev" and request.method == "POST":
        vm_name = request.get_json()["vm_name"]
        dev = request.get_json()["dev"]
        setDev(vm_name, dev)
        sendInfo(kwargs["ID"], "Set dev state for vm {} to {}".format(vm_name, dev))
        return jsonify({"status": 200}), 200
    elif action == "delete" and request.method == "POST":
        body = request.get_json()

        vm_name, delete_disk = body["vm_name"], body["delete_disk"]
        task = deleteVMResources.apply_async([vm_name, delete_disk])
        return jsonify({"ID": task.id}), 202
    elif action == "restart" and request.method == "POST":
        username = request.get_json()["username"]
        vm = fetchUserVMs(username)
        if vm:
            vm_name = vm[0]["vm_name"]
            task = restartVM.apply_async([vm_name, kwargs["ID"]])
            return jsonify({"ID": task.id}), 202
        sendInfo(kwargs["ID"], "No vms found for user {}".format(username))
        return jsonify({"ID": None}), 404
    elif action == "start":
        vm_name = request.get_json()["vm_name"]
        task = startVM.apply_async([vm_name, kwargs["ID"]])
        return jsonify({"ID": task.id}), 202
    elif action == "stopvm":
        vm_name = request.get_json()["vm_name"]
        task = stopVM.apply_async([vm_name, kwargs["ID"]])
        return jsonify({"ID": task.id}), 202
    elif action == "deallocate":
        vm_name = request.get_json()["vm_name"]
        task = deallocateVM.apply_async([vm_name, kwargs["ID"]])
        return jsonify({"ID": task.id}), 202
    elif action == "updateState" and request.method == "POST":
        task = updateVMStates.apply_async([kwargs["ID"]])
        return jsonify({"ID": task.id}), 202
    elif action == "diskSwap" and request.method == "POST":
        body = request.get_json()
        task = swapSpecificDisk.apply_async(
            [body["disk_name"], body["vm_name"], kwargs["ID"]]
        )
        return jsonify({"ID": task.id}), 202
    elif action == "updateTable" and request.method == "POST":
        task = updateVMTable.apply_async([kwargs["ID"]])
        return jsonify({"ID": task.id}), 202
    elif action == "fetchall" and request.method == "POST":
        body = request.get_json()
        vms = fetchUserVMs(None, kwargs["ID"])
        return jsonify({"payload": vms, "status": 200}), 200
    elif action == "winlogonStatus" and request.method == "POST":
        body = request.get_json()
        ready = body["ready"]
        vm_ip = ""
        if request.headers.getlist("X-Forwarded-For"):
            vm_ip = request.headers.getlist("X-Forwarded-For")[0]
        else:
            vm_ip = request.environ["HTTP_X_FORWARDED_FOR"]

        sendInfo(
            kwargs["ID"],
            "Received winlogon update from ip {} with ready state {}".format(
                vm_ip, ready
            ),
        )

        vm_info = fetchVMByIP(vm_ip)

        if vm_info:
            vm_name = vm_info["vm_name"]
            vmReadyToConnect(vm_name, ready)
        else:
            sendError(kwargs["ID"], "No VM found for IP {}".format(str(vm_ip)))

        return jsonify({"status": 200}), 200
    elif action == "connectionStatus" and request.method == "POST":
        body = request.get_json()
        available = body["available"]
        vm_ip = ""
        if request.headers.getlist("X-Forwarded-For"):
            vm_ip = request.headers.getlist("X-Forwarded-For")[0]
        else:
            vm_ip = request.environ["HTTP_X_FORWARDED_FOR"]

        vm_info = fetchVMByIP(vm_ip)
        if vm_info:
            vm_name = vm_info["vm_name"] if vm_info["vm_name"] else ""

            if vm_info["os"] == "Linux":
                vmReadyToConnect(vm_info["vm_name"], True)

            version = None
            if "version" in body:
                version = body["version"]
                updateProtocolVersion(vm_name, version)

            vm_state = vm_info["state"] if vm_info["state"] else ""
            intermediate_states = ["STOPPING", "DEALLOCATING", "ATTACHING"]
            username = vm_info["username"]

            disks = fetchUserDisks(vm_info["username"], ID = kwargs["ID"])
            is_user = True
            if disks:
                disk = disks[0]
                is_user = not disk["branch"] == "dev" and not vm_info["dev"]

            # Update the user's login status if it has changed
            if available and vm_state == "RUNNING_UNAVAILABLE":
                # THIS IS A LOGOFF EVENT, bc it is now available and the last recorded state was unavailable
                sendInfo(kwargs["ID"], username + " logged off")
                customer = fetchCustomer(username)
                if not customer:
                    sendWarning(
                        kwargs["ID"],
                        "{} logged on/off but is not a registered customer".format(
                            username
                        ),
                    )
                else:
                    stripe.api_key = os.getenv("STRIPE_SECRET")
                    subscription_id = customer["subscription"]

                    try:
                        payload = stripe.Subscription.retrieve(subscription_id)

                        if (
                            os.getenv("HOURLY_PLAN_ID")
                            == payload["items"]["data"][0]["plan"]["id"]
                        ):
                            sendInfo(
                                kwargs["ID"],
                                "{} is an hourly plan subscriber".format(username),
                            )
                            user_activity = getMostRecentActivity(username)
                            if user_activity["action"] == "logon":
                                now = dt.now()
                                logon = dt.strptime(
                                    user_activity["timestamp"], "%m-%d-%Y, %H:%M:%S"
                                )
                                if now - logon > timedelta(minutes=0):
                                    amount = round(
                                        79 * (now - logon).total_seconds() / 60 / 60
                                    )
                                    addPendingCharge(username, amount)
                            else:
                                sendError(
                                    kwargs["ID"],
                                    "{} logged off but no logon was recorded".format(
                                        username
                                    ),
                                )
                    except:
                        sendError(
                            kwargs["ID"],
                            "User {} logged off but there was an issue charging with stripe".format(
                                username
                            ),
                        )
                    addTimeTable(username, "logoff", is_user, kwargs["ID"])
            elif not available and vm_state == "RUNNING_AVAILABLE":
                # THIS IS A LOGON EVENT, bc it is now unavailable and the last recorded state was available
                sendInfo(kwargs["ID"], username + " logged on")
                addTimeTable(username, "logon", is_user, kwargs["ID"])
                vms = fetchUserVMs(username)
                if vms:
                    createTemporaryLock(vms[0]["vm_name"], 0, kwargs["ID"])

            # Updates the vm state in the sql database
            if vm_state in intermediate_states:
                sendWarning(
                    kwargs["ID"],
                    "Trying to change connection status to {}, but VM {} is in intermediate state {}. Not changing state.".format(
                        "RUNNING_AVAILABLE" if available else "RUNNING_UNAVAILABLE",
                        vm_name,
                        vm_state,
                    ),
                )
            if available and not vm_state in intermediate_states:
                lockVMAndUpdate(
                    vm_name=vm_name,
                    state="RUNNING_AVAILABLE",
                    lock=False,
                    temporary_lock=None,
                    change_last_updated=False,
                    verbose=False,
                    ID=kwargs["ID"],
                )
            elif not available and not vm_state in intermediate_states:
                lockVMAndUpdate(
                    vm_name=vm_name,
                    state="RUNNING_UNAVAILABLE",
                    lock=True,
                    temporary_lock=0,
                    change_last_updated=False,
                    verbose=False,
                    ID=kwargs["ID"],
                )

        else:
            sendError(
                kwargs["ID"],
                "Trying to change connection status, but no VM found for IP {}".format(
                    str(vm_ip)
                ),
            )

        return jsonify({"status": 200}), 200
    elif action == "isDev" and request.method == "GET":
        try:
            vm_ip = ""

            if request.headers.getlist("X-Forwarded-For"):
                vm_ip = request.headers.getlist("X-Forwarded-For")[0]
            else:
                vm_ip = request.remote_addr

            vm_info = fetchVMByIP(vm_ip)

            if vm_info:
                is_dev = vm_info["dev"]
                disk_name = vm_info["disk_name"]
                disk_info = fetchUserDisks(vm_info["username"])

                branch = None
                if disk_info:
                    branch = disk_info[0]["branch"]

                using_stun = fetchDiskSetting(
                    disk_name,
                    "using_stun"
                )

                return jsonify({
                    "dev": is_dev, 
                    "branch": branch, 
                    "status": 200,
                    "using_stun": using_stun if using_stun else False
                }), 200
            return jsonify({"dev": False, "status": 200}), 200
        except Exception as e:
            print(str(e))
<<<<<<< HEAD
    elif action == "installApps" and request.method == "POST":
        body = request.get_json()

        status = insertDiskApps(body["disk_name"], body["apps"])

        return jsonify({}), status
=======
    elif action == "setDev" and request.method == "POST":
        vm_name = request.get_json()["vm_name"]
        dev = request.get_json()["dev"]
        setDev(vm_name, dev)
        sendInfo(kwargs["ID"], "Set dev state for vm {} to {}".format(vm_name, dev))
        return jsonify({"status": 200}), 200

>>>>>>> 83249cd5

    return jsonify({}), 400


@vm_bp.route("/tracker/<action>", methods=["POST"])
@jwt_required
@generateID
@logRequestInfo
def tracker(action, **kwargs):
    body = request.get_json()
    time = None
    try:
        time = body["time"]
    except:
        pass
    if action == "fetch":
        activity = fetchLoginActivity(kwargs["ID"])
        return jsonify({"payload": activity}), 200
    elif action == "fetchMostRecent":
        activity = getMostRecentActivity(body["username"], kwargs["ID"])
        return jsonify({"payload": activity})
    return jsonify({}), 200


# INFO endpoint

@vm_bp.route("/info/<action>", methods=["GET", "POST"])
@jwt_required
@generateID
@logRequestInfo
def info(action, **kwargs):
    body = request.get_json()
    if action == "list_all" and request.method == "GET":
        task = fetchAll.apply_async([False])
        if not task:
            return jsonify({}), 400
        return jsonify({"ID": task.id}), 202
    if action == "list_all_disks" and request.method == "GET":
        disks = fetchUserDisks(None)
        return jsonify({"disks": disks}), 200
    if action == "update_db" and request.method == "POST":
        task = fetchAll.apply_async([True])
        if not task:
            return jsonify({}), 400
        return jsonify({"ID": task.id}), 202

    return jsonify({}), 400


@vm_bp.route("/logs", methods=["POST"])
@generateID
@logRequestInfo
def logs(**kwargs):
    body = json.loads(request.data)

    vm_ip = None
    if "vm_ip" in body:
        vm_ip = body["vm_ip"]
        sendInfo(kwargs["ID"], "Logs came from {}".format(body["vm_ip"]))
    else:
        if request.headers.getlist("X-Forwarded-For"):
            vm_ip = request.headers.getlist("X-Forwarded-For")[0]
        else:
            vm_ip = request.remote_addr

    sendInfo(
        kwargs["ID"],
        "Logs received from {} with connection ID {} and IP {}".format(
            body["sender"], str(body["connection_id"]), str(vm_ip)
        ),
    )

    version = None
    if "version" in body:
        version = body["version"]
        sendInfo(kwargs["ID"], "Logs came from version {}".format(body["version"]))

    task = storeLogs.apply_async(
        [
            body["sender"],
            body["connection_id"],
            body["logs"],
            vm_ip,
            version,
            kwargs["ID"],
        ]
    )
    return jsonify({"ID": task.id}), 202


@vm_bp.route("/logs/<action>", methods=["POST"])
@generateID
@logRequestInfo
def logs_actions(action, **kwargs):
    body = request.get_json()
    # fetch logs action
    if action == "fetch" and request.method == "POST":
        try:
            fetch_all = body["fetch_all"]
        except:
            fetch_all = False

        task = fetchLogs.apply_async([body["username"], fetch_all, kwargs["ID"]])
        return jsonify({"ID": task.id}), 202
    # delete logs action
    elif action == "delete" and request.method == "POST":
        try:
            connection_id = body["connection_id"]
        except:
            sendError(ID, "No connection id received")
            # should always be a connection_id
            return jsonify({}), 400

        task = deleteLogs.apply_async([connection_id, kwargs["ID"]])
        return jsonify({"ID": task.id}), 202<|MERGE_RESOLUTION|>--- conflicted
+++ resolved
@@ -310,14 +310,12 @@
             return jsonify({"dev": False, "status": 200}), 200
         except Exception as e:
             print(str(e))
-<<<<<<< HEAD
     elif action == "installApps" and request.method == "POST":
         body = request.get_json()
 
         status = insertDiskApps(body["disk_name"], body["apps"])
 
         return jsonify({}), status
-=======
     elif action == "setDev" and request.method == "POST":
         vm_name = request.get_json()["vm_name"]
         dev = request.get_json()["dev"]
@@ -325,7 +323,6 @@
         sendInfo(kwargs["ID"], "Set dev state for vm {} to {}".format(vm_name, dev))
         return jsonify({"status": 200}), 200
 
->>>>>>> 83249cd5
 
     return jsonify({}), 400
 
