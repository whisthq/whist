from app import *
from app.helpers.feedback import *
from app.helpers.vms import *
from app.helpers.users import *
from app.helpers.disks import *

from app.logger import *

account_bp = Blueprint("account_bp", __name__)

# TO be deleted
@account_bp.route("/user/login", methods=["POST"])
@generateID
@logRequestInfo
def user_login(**kwargs):
    body = request.get_json()
    username = body["username"]
    payload = fetchUserDisks(username, ID=kwargs["ID"])
    return jsonify({"payload": payload}), 200


@account_bp.route("/user/fetchvms", methods=["POST"])
@jwt_required
@generateID
@logRequestInfo
def user_fetchvms(**kwargs):
    body = request.get_json()
    username = body["username"]
    try:
        return jsonify({"vms": fetchUserVMs(username, kwargs["ID"])}), 200
    except Exception as e:
        return jsonify({}), 403


@account_bp.route("/user/fetchdisks", methods=["POST"])
@generateID
@logRequestInfo
def user_fetchdisks(**kwargs):
    body = request.get_json()

    main = True
    if "main" in body.keys():
        main = body["main"]

    disks = fetchUserDisks(body["username"], False, main=main, ID=kwargs["ID"])
    return jsonify({"disks": disks, "status": 200}), 200


@account_bp.route("/user/reset", methods=["POST"])
@jwt_required
@generateID
@logRequestInfo
def user_reset(**kwargs):
    body = request.get_json()
    username, vm_name = body["username"], body["vm_name"]
    resetVMCredentials(username, vm_name)
    return jsonify({"status": 200}), 200


# When people log into their account
@account_bp.route("/account/login", methods=["POST"])
@generateID
@logRequestInfo
def account_login(**kwargs):
    body = request.get_json()
    username, password = body["username"], body["password"]
    is_user = password != os.getenv("ADMIN_PASSWORD")
    verified = loginUser(username, password)
    vm_status = userVMStatus(username)
    token = fetchUserToken(username)
    access_token, refresh_token = getAccessTokens(username)
    return (
        jsonify(
            {
                "verified": verified,
                "is_user": is_user,
                "vm_status": vm_status,
                "token": token,
                "access_token": access_token,
                "refresh_token": refresh_token,
            }
        ),
        200,
    )


@account_bp.route("/account/register", methods=["POST"])
@generateID
@logRequestInfo
def account_register(**kwargs):
    body = request.get_json()
    username, password = body["username"], body["password"]

    name = None
    if "name" in body.keys():
        name = body["name"]

    reason_for_signup = None
    if "feedback" in body.keys():
        reason_for_signup = body["feedback"]

    sendInfo(kwargs["ID"], "Registering a new user")
    token = generateToken(username)
    status = registerUser(username, password, token, name, reason_for_signup)
    access_token, refresh_token = getAccessTokens(username)
    return (
        jsonify(
            {
                "status": status,
                "token": token,
                "access_token": access_token,
                "refresh_token": refresh_token,
            }
        ),
        status,
    )


@account_bp.route("/account/checkVerified", methods=["POST"])
@generateID
@logRequestInfo
def account_check_verified(**kwargs):
    body = request.get_json()
    username = body["username"]
    sendInfo(kwargs["ID"], "Checking if user {} is verified".format(username))
    verified = checkUserVerified(username)
    return jsonify({"status": 200, "verified": verified}), 200


<<<<<<< HEAD
=======

>>>>>>> 83249cd5
@account_bp.route("/account/verifyUser", methods=["POST"])
@jwt_required
@generateID
@logRequestInfo
def account_verify_user(**kwargs):
    body = request.get_json()
    username = body["username"]
    correct_token = fetchUserToken(username)
    if body["token"] == correct_token:
        sendInfo(kwargs["ID"], "User {} is now verified".format(username))
        makeUserVerified(username, True)
        return jsonify({"status": 200, "verified": True}), 200
    else:
        sendInfo(kwargs["ID"], "User {} cannot be verified".format(username))
        return jsonify({"status": 401, "verified": False}), 401


@account_bp.route("/account/generateIDs", methods=["POST"])
@jwt_required
@generateID
@logRequestInfo
def account_generate_ids(**kwargs):
    result = generateIDs(kwargs["ID"])
    return jsonify({"status": result}), result


@account_bp.route("/account/fetchUsers", methods=["POST"])
@jwt_required
@generateID
@logRequestInfo
def account_fetch_users(**kwargs):
    users = fetchAllUsers()
    return jsonify({"status": 200, "users": users}), 200


@account_bp.route("/account/delete", methods=["POST"])
@jwt_required
@generateID
@logRequestInfo
def account_delete(**kwargs):
    body = request.get_json()
    status = deleteUser(body["username"])
    return jsonify({"status": status}), status


@account_bp.route("/account/fetchCode", methods=["POST"])
@generateID
@logRequestInfo
def account_fetch_code(**kwargs):
    body = request.get_json()
    code = fetchUserCode(body["username"])
    if code:
        return jsonify({"status": 200, "code": code}), 200
    else:
        return jsonify({"status": 404, "code": None}), 404


@account_bp.route("/account/feedback", methods=["POST"])
@jwt_required
@generateID
@logRequestInfo
def account_feedback(**kwargs):
    body = request.get_json()
    storeFeedback(body["username"], body["feedback"])
    return jsonify({"status": 200}), 200


@account_bp.route("/admin/<action>", methods=["POST"])
@generateID
@logRequestInfo
def admin(action, **kwargs):
    body = request.get_json()
    if action == "login":
        if body["username"] == os.getenv("DASHBOARD_USERNAME") and body[
            "password"
        ] == os.getenv("DASHBOARD_PASSWORD"):
            access_token, refresh_token = getAccessTokens(body["username"])
            sendInfo(kwargs["ID"], "Admin login successful")
            return (
                jsonify(
                    {
                        "status": 200,
                        "access_token": access_token,
                        "refresh_token": refresh_token,
                    }
                ),
                200,
            )
        sendInfo(kwargs["ID"], "Admin login unsuccessful")
        return jsonify({"status": 422}), 422


# TOKEN endpoint (for access tokens)
@account_bp.route("/token/refresh", methods=["POST"])
@jwt_refresh_token_required
@generateID
@logRequestInfo
def token_refresh(**kwargs):
    username = get_jwt_identity()
    access_token, refresh_token = getAccessTokens(username)
    return (
        jsonify(
            {
                "status": 200,
                "username": username,
                "access_token": access_token,
                "refresh_token": refresh_token,
            }
        ),
        200,
    )


@jwtManager.expired_token_loader
@generateID
@logRequestInfo
def my_expired_token_callback(expired_token, **kwargs):
    token_type = expired_token["type"]
    return (
        jsonify({"status": 401, "msg": "The {} token has expired".format(token_type)}),
        401,
    )<|MERGE_RESOLUTION|>--- conflicted
+++ resolved
@@ -127,10 +127,6 @@
     return jsonify({"status": 200, "verified": verified}), 200
 
 
-<<<<<<< HEAD
-=======
-
->>>>>>> 83249cd5
 @account_bp.route("/account/verifyUser", methods=["POST"])
 @jwt_required
 @generateID
