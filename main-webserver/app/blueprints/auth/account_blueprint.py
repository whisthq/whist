from app import *
from app.helpers.blueprint_helpers.auth.account_get import *
from app.helpers.blueprint_helpers.auth.account_post import *

account_bp = Blueprint("account_bp", __name__)


@account_bp.route("/account/delete", methods=["POST"])
@fractalPreProcess
@jwt_required
@fractalAuth
def account_postDelete(**kwargs):
    # Account deletion endpoint
    username = kwargs["body"]["username"]

    print("delete0")

    output = deleteHelper(username)

    return jsonify(output), output["status"]


@account_bp.route("/account/update", methods=["POST"])
@fractalPreProcess
@jwt_required
@fractalAuth
def account_postUpdate(**kwargs):
    # Change the user's name, email, or password
    print("update")
    return updateUserHelper(kwargs["body"])


@account_bp.route("/account/<action>", methods=["POST"])
@fractalPreProcess
def account_post(action, **kwargs):
    body = kwargs["body"]
    if action == "login":
        # Login endpoint

        username, password = body["username"], body["password"]

        output = loginHelper(username, password)

        return jsonify(output), SUCCESS

    elif action == "register":
        # Account creation endpoint

        username, password = body["username"], body["password"]
        name = body["name"]
        reason_for_signup = body["feedback"]

        output = registerHelper(username, password, name, reason_for_signup)

        return jsonify(output), output["status"]

    elif action == "verify":
        # Email verification endpoint

        username, token = body["username"], body["token"]

        output = verifyHelper(username, token)

        return jsonify(output), output["status"]

    elif action == "resetPassword":
        # Reset user password

        resetPasswordHelper(body["username"], body["password"])
        return jsonify({"status": SUCCESS}), SUCCESS
    elif action == "lookup":
        # Check if user exists

        output = lookupHelper(body["username"])
        return jsonify(output), output["status"]


@account_bp.route("/account/<action>", methods=["GET"])
@fractalPreProcess
def account_get_no_auth(action, **kwargs):
    if action == "disks":
        # Get all the user's disks
        username = request.args.get("username")

        main = True
        if "main" in request.args:
            main = str(request.args.get("main")).upper() == "TRUE"

        output = disksHelper(username, main)

        return jsonify(output), output["status"]
    elif action == "verified":
        # Check if the user's email has been verified
        username = request.args.get("username")

        output = verifiedHelper(username)

        return jsonify(output), output["status"]

    # TODO: Delete later
    elif action == "code":
        # Get the user's promo code
        username = request.args.get("username")

        output = codeHelper(username)

<<<<<<< HEAD
        return jsonify(output), output["status"]
=======
        return jsonify(output), output["status"]

    elif action == "fetch":
        # Get the user's info
        username = request.args.get("username")
        return fetchUserHelper(username)
>>>>>>> 607e85f3
<|MERGE_RESOLUTION|>--- conflicted
+++ resolved
@@ -104,13 +104,4 @@
 
         output = codeHelper(username)
 
-<<<<<<< HEAD
-        return jsonify(output), output["status"]
-=======
-        return jsonify(output), output["status"]
-
-    elif action == "fetch":
-        # Get the user's info
-        username = request.args.get("username")
-        return fetchUserHelper(username)
->>>>>>> 607e85f3
+        return jsonify(output), output["status"]