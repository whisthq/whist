from flask import Blueprint
from flask.json import jsonify
from flask_jwt_extended import jwt_required

from app import fractal_pre_process
from app.celery.aws_ecs_creation import (
    assign_container,
    create_new_cluster,
    create_new_container,
    send_commands,
)
from app.celery.aws_ecs_deletion import delete_cluster, delete_container, drain_container
from app.constants.http_codes import ACCEPTED, BAD_REQUEST, NOT_FOUND
from app.helpers.blueprint_helpers.aws.aws_container_post import (
    BadAppError,
    ping_helper,
    preprocess_task_info,
    protocol_info,
    set_stun,
)

<<<<<<< HEAD
from app.helpers.utils.general.auth import fractalAuth, developerAccess
=======
from app.helpers.utils.general.auth import fractal_auth
>>>>>>> cc4a86eb
from app.helpers.utils.locations.location_helper import get_loc_from_ip

aws_container_bp = Blueprint("aws_container_bp", __name__)


@aws_container_bp.route("/aws_container/<action>", methods=["POST"])
<<<<<<< HEAD
@fractalPreProcess
@jwt_required  # make sure jwt valid
@fractalAuth  # make sure that they are who they say they are
@developerAccess  # make sure they are a developer
=======
@fractal_pre_process
>>>>>>> cc4a86eb
def test_endpoint(action, **kwargs):
    if action == "create_cluster":
        cluster_name, instance_type, ami, region_name, max_size, min_size = (
            kwargs["body"]["cluster_name"],
            kwargs["body"]["instance_type"],
            kwargs["body"]["ami"],
            kwargs["body"]["region_name"],
            kwargs["body"]["max_size"],
            kwargs["body"]["min_size"],
        )
        task = create_new_cluster.apply_async(
            [cluster_name, instance_type, ami, region_name, min_size, max_size]
        )

        if not task:
            return jsonify({"ID": None}), BAD_REQUEST

        return jsonify({"ID": task.id}), ACCEPTED

    if action == "delete_cluster":
        cluster, region_name = (
            kwargs["body"]["cluster_name"],
            kwargs["body"]["region_name"],
        )
        task = delete_cluster.apply_async([cluster, region_name])

        if not task:
            return jsonify({"ID": None}), BAD_REQUEST

        return jsonify({"ID": task.id}), ACCEPTED

    if action == "create_container":
        (username, cluster_name, region_name, task_definition_arn) = (
            kwargs["body"]["username"],
            kwargs["body"]["cluster_name"],
            kwargs["body"].get("region_name", None),
            kwargs["body"]["task_definition_arn"],
        )
        region_name = region_name if region_name else get_loc_from_ip(kwargs["received_from"])
        task = create_new_container.apply_async(
            [username, task_definition_arn],
            {
                "cluster_name": cluster_name,
                "region_name": region_name,
                "webserver_url": kwargs["webserver_url"],
            },
        )
        if not task:
            return jsonify({"ID": None}), BAD_REQUEST

        return jsonify({"ID": task.id}), ACCEPTED

    if action == "send_commands":
        cluster, region_name, commands, containers = (
            kwargs["body"]["cluster"],
            kwargs["body"]["region_name"],
            kwargs["body"]["commands"],
            kwargs["body"].get("containers"),
        )
        task = send_commands.apply_async([cluster, region_name, commands, containers])

        if not task:
            return jsonify({"ID": None}), BAD_REQUEST

        return jsonify({"ID": task.id}), ACCEPTED

    return jsonify({"error": NOT_FOUND}), NOT_FOUND


@aws_container_bp.route("/container/delete", methods=("POST",))
@fractal_pre_process
def aws_container_delete(**kwargs):
    body = kwargs.pop("body")

    try:
        args = (body.pop("container_id"), body.pop("private_key").lower())
    except (AttributeError, KeyError):
        response = jsonify({"status": BAD_REQUEST}), BAD_REQUEST
    else:
        task = delete_container.delay(*args)
        response = jsonify({"ID": task.id}), ACCEPTED

    return response


@aws_container_bp.route("/container/protocol_info", methods=("POST",))
@fractal_pre_process
def aws_container_info(**kwargs):
    body = kwargs.pop("body")
    address = kwargs.pop("received_from")

    try:
        identifier = body.pop("identifier")
        private_key = body.pop("private_key")
        private_key = private_key.lower()
    except KeyError:
        response = jsonify({"status": BAD_REQUEST}), BAD_REQUEST
    else:
        info, status = protocol_info(address, identifier, private_key)

        if info:
            response = jsonify(info), status
        else:
            response = jsonify({"status": status}), status

    return response


@aws_container_bp.route("/container/ping", methods=("POST",))
@fractal_pre_process
def aws_container_ping(**kwargs):
    body = kwargs.pop("body")
    address = kwargs.pop("received_from")

    try:
        available = body.pop("available")
        identifier = body.pop("identifier")
        private_key = body.pop("private_key")
        private_key = private_key.lower()
    except KeyError:
        response = jsonify({"status": BAD_REQUEST}), BAD_REQUEST
    else:
        # Update container status.
        data, status = ping_helper(available, address, identifier, private_key)
        response = jsonify(data), status

    return response


allowed_regions = {"us-east-1", "us-east-2", "us-west-1", "us-west-2", "ca-central-1"}


@aws_container_bp.route("/container/<action>", methods=["POST"])
@fractal_pre_process
@jwt_required
@fractal_auth
def aws_container_post(action, **kwargs):
    response = jsonify({"status": NOT_FOUND}), NOT_FOUND
    body = kwargs.pop("body")

    try:
        user = body.pop("username")
    except KeyError:
        response = jsonify({"status": BAD_REQUEST}), BAD_REQUEST
    else:
        if action == "create":
            # Access required keys.
            try:
                app = body.pop("app")
                region = body.pop("region")
                dpi = body.get("dpi", 96)
                if region not in allowed_regions:
                    response = jsonify({"status": BAD_REQUEST}), BAD_REQUEST
                    return response
            except KeyError:
                response = jsonify({"status": BAD_REQUEST}), BAD_REQUEST
            else:
                # Create a container.
                try:
                    task_arn, _, sample_cluster = preprocess_task_info(app)
                except BadAppError:
                    response = jsonify({"status": BAD_REQUEST}), BAD_REQUEST
                else:
                    task = create_new_container.delay(
                        user,
                        task_arn,
                        region_name=region,
                        cluster_name=sample_cluster,
                        webserver_url=kwargs["webserver_url"],
                        dpi=dpi,
                    )
                    response = jsonify({"ID": task.id}), ACCEPTED
        elif action == "assign":
            try:
                app = body.pop("app")
                region = body.pop("region")
                dpi = body.get("dpi", 96)
                if region not in allowed_regions:
                    response = jsonify({"status": BAD_REQUEST}), BAD_REQUEST
                    return response
            except KeyError:
                response = jsonify({"status": BAD_REQUEST}), BAD_REQUEST
            else:
                # assign a container.
                try:
                    task_arn, _, _ = preprocess_task_info(app)
                except BadAppError:
                    response = jsonify({"status": BAD_REQUEST}), BAD_REQUEST
                else:
                    task = assign_container.delay(
                        user,
                        task_arn,
                        region_name=region,
                        webserver_url=kwargs["webserver_url"],
                        dpi=dpi,
                    )
                    response = jsonify({"ID": task.id}), ACCEPTED

        elif action == "delete":
            try:
                container = body.pop("container_id")
            except KeyError:
                response = jsonify({"status": BAD_REQUEST}), BAD_REQUEST
            else:
                # Delete the container
                task = delete_container.delay(user, container)
                response = jsonify({"ID": task.id}), ACCEPTED

        elif action == "drain":
            try:
                container = body.pop("container_id")
            except KeyError:
                response = jsonify({"status": BAD_REQUEST}), BAD_REQUEST
            else:
                # Delete the container
                task = drain_container.delay(user, container)
                response = jsonify({"ID": task.id}), ACCEPTED

        elif action == "stun":
            try:
                container_id = body.pop("container_id")
                using_stun = body.pop("stun")
            except KeyError:
                response = jsonify({"status": BAD_REQUEST}), BAD_REQUEST
            else:
                status = set_stun(user, container_id, using_stun)
                response = jsonify({"status": status}), status

    return response<|MERGE_RESOLUTION|>--- conflicted
+++ resolved
@@ -19,25 +19,17 @@
     set_stun,
 )
 
-<<<<<<< HEAD
 from app.helpers.utils.general.auth import fractalAuth, developerAccess
-=======
-from app.helpers.utils.general.auth import fractal_auth
->>>>>>> cc4a86eb
 from app.helpers.utils.locations.location_helper import get_loc_from_ip
 
 aws_container_bp = Blueprint("aws_container_bp", __name__)
 
 
 @aws_container_bp.route("/aws_container/<action>", methods=["POST"])
-<<<<<<< HEAD
 @fractalPreProcess
 @jwt_required  # make sure jwt valid
 @fractalAuth  # make sure that they are who they say they are
 @developerAccess  # make sure they are a developer
-=======
-@fractal_pre_process
->>>>>>> cc4a86eb
 def test_endpoint(action, **kwargs):
     if action == "create_cluster":
         cluster_name, instance_type, ami, region_name, max_size, min_size = (
