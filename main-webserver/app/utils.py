--- conflicted
+++ resolved
@@ -32,21 +32,11 @@
 def unixToDate(utc):
     return datetime.datetime.fromtimestamp(utc)
 
-<<<<<<< HEAD
-<<<<<<< HEAD
-def getCurrentTime():
-    return datetime.datetime.now().strftime('%m/%d/%Y, %H:%M')
-    
-=======
-
->>>>>>> testing celery
-=======
 
 def getCurrentTime():
     return datetime.datetime.now().strftime('%m/%d/%Y, %H:%M')
 
 
->>>>>>> merging
 def dateToUnix(date):
     return round(date.timestamp())
 
@@ -88,7 +78,6 @@
 
 def getAccessTokens(user):
     # access_token = create_access_token(identity = user, expires_delta = datetime.timedelta(seconds=5))
-<<<<<<< HEAD
     access_token = create_access_token(identity=user, expires_delta=False)
     refresh_token = create_refresh_token(identity=user, expires_delta=False)
     return (access_token, refresh_token)
@@ -100,17 +89,5 @@
         url = "https://fractal-mail-server.herokuapp.com/logError"
         data = {'error': logMsg}
         requests.post(url=url, data=json.dumps(data), headers=headers)
-=======
-    access_token = create_access_token(identity = user, expires_delta = False)
-    refresh_token = create_refresh_token(identity = user, expires_delta = False)
-    return (access_token, refresh_token)
-
-def serverLog(logMsg):
-    if (logMsg.startswith("FRACTAL ERROR")):
-        headers = {'content-type': 'application/json'}
-		url = "https://fractal-mail-server.herokuapp.com/logError"
-		data = {'error': logMsg}
-		requests.post(url = url, data = json.dumps(data), headers = headers) 
->>>>>>> 32b1a20f
     else:
         print(logMsg)