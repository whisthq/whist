from .utils import *
from app import engine


def createClients():
    subscription_id = os.getenv('AZURE_SUBSCRIPTION_ID')
    credentials = ServicePrincipalCredentials(
        client_id=os.getenv('AZURE_CLIENT_ID'),
        secret=os.getenv('AZURE_CLIENT_SECRET'),
        tenant=os.getenv('AZURE_TENANT_ID')
    )
    r = ResourceManagementClient(credentials, subscription_id)
    c = ComputeManagementClient(credentials, subscription_id)
    n = NetworkManagementClient(credentials, subscription_id)
    return r, c, n


def createNic(name, location, tries):
    _, _, network_client = createClients()
    vnetName, subnetName, ipName, nicName = name + \
        '_vnet', name + '_subnet', name + '_ip', name + '_nic'
    try:
        async_vnet_creation = network_client.virtual_networks.create_or_update(
            os.getenv('VM_GROUP'),
            vnetName,
            {
                'location': location,
                'address_space': {
                    'address_prefixes': ['10.0.0.0/16']
                }
            }
        )
        async_vnet_creation.wait()

        # Create Subnet
        async_subnet_creation = network_client.subnets.create_or_update(
            os.getenv('VM_GROUP'),
            vnetName,
            subnetName,
            {'address_prefix': '10.0.0.0/24'}
        )
        subnet_info = async_subnet_creation.result()

        # Create public IP address
        public_ip_addess_params = {
            'location': location,
            'public_ip_allocation_method': 'Static'
        }
        creation_result = network_client.public_ip_addresses.create_or_update(
            os.getenv('VM_GROUP'),
            ipName,
            public_ip_addess_params
        )

        public_ip_address = network_client.public_ip_addresses.get(
            os.getenv('VM_GROUP'),
            ipName)

        # Create NIC
        async_nic_creation = network_client.network_interfaces.create_or_update(
            os.getenv('VM_GROUP'),
            nicName,
            {
                'location': location,
                'ip_configurations': [{
                    'name': ipName,
                    'public_ip_address': public_ip_address,
                    'subnet': {
                        'id': subnet_info.id
                    }
                }]
            }
        )

        command = text("""
            INSERT INTO v_nets("vnetName", "subnetName", "ipConfigName", "nicName") 
            VALUES(:vnetName, :subnetName, :ipConfigName, :nicName)
            """)
        params = {'vnetName': vnetName, 'subnetName': subnetName,
                  'ipConfigName': ipName, 'nicName': nicName}
        with engine.connect() as conn:
            conn.execute(command, **params)
            conn.close()
        return async_nic_creation.result()
    except Exception as e:
        if tries < 5:
            print(e)
            time.sleep(3)
            return createNic(name, location, tries + 1)
        else:
            return None


def deleteResource(name):
    _, compute_client, network_client = createClients()
    vnetName, subnetName, ipName, nicName = name + \
        '_vnet', name + '_subnet', name + '_ip', name + '_nic'
    hr = 1

    try:
        print("Deallocating VM...")
        async_vm_deallocate = compute_client.virtual_machines.deallocate(
            os.getenv('VM_GROUP'), name)
        async_vm_deallocate.wait()
        print("VM deallocated")
    except Exception as e:
        print(e)
        hr = -1

    try:
        subnet_obj = network_client.subnets.get(
            resource_group_name=os.getenv('VM_GROUP'),
            virtual_network_name=vnetName,
            subnet_name=subnetName)
        # Step 3, configure network interface parameters.
        params = {'ip_configurations': [
            {'name': ipName,
             'subnet': {'id': subnet_obj.id},
             # None: Disassociate;
             'public_ip_address': None,
             }]
        }
        # Step 4, use method create_or_update to update network interface configuration.
        async_ip_detach = network_client.network_interfaces.create_or_update(
            resource_group_name=os.getenv('VM_GROUP'),
            network_interface_name=nicName,
            parameters=params)
        async_ip_detach.wait()

        async_ip_delete = network_client.public_ip_addresses.delete(
            os.getenv('VM_GROUP'),
            ipName
        )
        async_ip_delete.wait()
        print("IP deleted")
    except Exception as e:
        print(e)
        hr = -1

    try:
        async_vnet_delete = network_client.virtual_networks.delete(
            os.getenv('VM_GROUP'),
            vnetName
        )
        async_vnet_delete.wait()
        print("Vnet deleted")
    except Exception as e:
        print(e)
        hr = -1

    try:
        async_nic_delete = network_client.network_interfaces.delete(
            os.getenv('VM_GROUP'),
            nicName
        )
        async_nic_delete.wait()
        print("NIC deleted")
    except Exception as e:
        print(e)
        hr = -1

    try:
        virtual_machine = getVM(name)
        os_disk_name = virtual_machine.storage_profile.os_disk.name
        os_disk_delete = compute_client.disks.delete(
            os.getenv('VM_GROUP'), os_disk_name)
        os_disk_delete.wait()
        print("OS disk deleted")

        async_vm_delete = compute_client.virtual_machines.delete(
            os.getenv('VM_GROUP'), name)
        async_vm_delete.wait()
        print("VM deleted")
    except Exception as e:
        print(e)
        hr = -1

    return hr


def createVMParameters(vmName, nic_id, vm_size, location):
    with engine.connect() as conn:
        oldUserNames = [cell[0] for cell in list(
            conn.execute('SELECT "vmUserName" FROM v_ms'))]
        userName = genHaiku(1)[0]
        while userName in oldUserNames:
            userName = genHaiku(1)

        vm_reference = {
            'publisher': 'MicrosoftWindowsDesktop',
            'offer': 'Windows-10',
            'sku': 'rs5-pro',
            'version': 'latest'
        }

        command = text("""
            INSERT INTO v_ms("vmName", "vmUserName", "osDisk") 
            VALUES(:vmName, :vmUserName, :osDisk)
            """)
        params = {'vmName': vmName, 'vmUserName': userName, 'osDisk': None}
        with engine.connect() as conn:
            conn.execute(command, **params)
            conn.close()
            return {'params': {
                'location': location,
                'os_profile': {
                    'computer_name': vmName,
                    'admin_username': os.getenv('VM_GROUP'),
                    'admin_password': os.getenv('VM_PASSWORD')
                },
                'hardware_profile': {
                    'vm_size': vm_size
                },
                'storage_profile': {
                    'image_reference': {
                        'publisher': vm_reference['publisher'],
                        'offer': vm_reference['offer'],
                        'sku': vm_reference['sku'],
                        'version': vm_reference['version']
                    },
                    'os_disk': {
                        'os_type': 'Windows',
                        'create_option': 'FromImage',
                        'caching': 'ReadOnly'
                    }
                },
                'network_profile': {
                    'network_interfaces': [{
                        'id': nic_id,
                    }]
                },
            }, 'vmName': vmName}


def createDiskEntry(disk_name, vm_name, username, location):
    with engine.connect() as conn:
        command = text("""
            INSERT INTO disks("diskname",  "vmname", "username", "location") 
            VALUES(:diskname, :diskname, :username, :location)
            """)
        params = {
            'diskname': disk_name,
            'vmname': vm_name,
            'username': username,
            "location": location
        }
        with engine.connect() as conn:
            conn.execute(command, **params)
            conn.close()


def getVM(vm_name):
    _, compute_client, _ = createClients()
    try:
        virtual_machine = compute_client.virtual_machines.get(
            os.environ.get('VM_GROUP'),
            vm_name
        )
        return virtual_machine
    except:
        return None


def singleValueQuery(value):
    command = text("""
        SELECT * FROM v_ms WHERE "vmName" = :value
        """)
    params = {'value': value}
    with engine.connect() as conn:
        exists = conn.execute(command, **params).fetchall()
        conn.close()
        return True if exists else False


def getIP(vm):
    _, _, network_client = createClients()
    ni_reference = vm.network_profile.network_interfaces[0]
    ni_reference = ni_reference.id.split('/')
    ni_group = ni_reference[4]
    ni_name = ni_reference[8]

    net_interface = network_client.network_interfaces.get(ni_group, ni_name)
    ip_reference = net_interface.ip_configurations[0].public_ip_address
    ip_reference = ip_reference.id.split('/')
    ip_group = ip_reference[4]
    ip_name = ip_reference[8]

    public_ip = network_client.public_ip_addresses.get(ip_group, ip_name)
    return public_ip.ip_address


def registerUserVM(username, vm_name):
    command = text("""
        UPDATE v_ms
        SET username = :username
        WHERE
           "vmName" = :vm_name
        """)
    params = {'username': username, 'vm_name': vm_name}
    with engine.connect() as conn:
        conn.execute(command, **params)
        conn.close()


def loginUserVM(username):
    command = text("""
        SELECT * FROM v_ms WHERE "vmUserName" = :username
        """)
    params = {'username': username}
    with engine.connect() as conn:
        user = conn.execute(command, **params).fetchall()
        conn.close()
        if len(user) > 0:
            return user[0][0]
    return None


def loginUser(username, password):
    if password != os.getenv('ADMIN_PASSWORD'):
        command = text("""
            SELECT * FROM users WHERE "userName" = :userName AND "password" = :password
            """)
        pwd_token = jwt.encode({'pwd': password}, os.getenv('SECRET_KEY'))
        params = {'userName': username, 'password': pwd_token}
        with engine.connect() as conn:
            user = conn.execute(command, **params).fetchall()
            conn.close()
            return len(user) > 0
    else:
        command = text("""
            SELECT * FROM users WHERE "userName" = :userName
            """)
        params = {'userName': username}
        with engine.connect() as conn:
            user = conn.execute(command, **params).fetchall()
            conn.close()
            return len(user) > 0


def lookup(username):
    command = text("""
        SELECT * FROM users WHERE "userName" = :userName
        """)
    params = {'userName': username}
    with engine.connect() as conn:
        user = conn.execute(command, **params).fetchall()
        conn.close()
        return len(user) > 0


def genUniqueCode():
    with engine.connect() as conn:
        old_codes = [cell[0]
                     for cell in list(conn.execute('SELECT "code" FROM users'))]
        new_code = generateCode()
        while new_code in old_codes:
            new_code = generateCode()
        return new_code


def registerUser(username, password, token):
    pwd_token = jwt.encode({'pwd': password}, os.getenv('SECRET_KEY'))
    code = genUniqueCode()
    command = text("""
        INSERT INTO users("userName", "password", "code", "id") 
        VALUES(:userName, :password, :code, :token)
        """)
    params = {'userName': username, 'password': pwd_token,
              'code': code, 'token': token}
    with engine.connect() as conn:
        try:
            conn.execute(command, **params)
            conn.close()
            return 200
        except:
            return 400


def regenerateAllCodes():
    with engine.connect() as conn:
        for row in list(conn.execute('SELECT * FROM users')):
            code = genUniqueCode()
            command = text("""
                UPDATE users 
                SET "code" = :code
                WHERE "userName" = :userName
                """)
            params = {'code': code, 'userName': row[0]}
            conn.execute(command, **params)
            conn.close()


def generateIDs():
    with engine.connect() as conn:
        for row in list(conn.execute('SELECT * FROM users')):
            token = generateToken(row[0])
            print("THE USER IS " + row[0])
            print("THE TOKEN IS " + token)
            command = text("""
                UPDATE users 
                SET "id" = :token
                WHERE "userName" = :userName
                """)
            params = {'token': token, 'userName': row[0]}
            conn.execute(command, **params)
            conn.close()


def resetPassword(username, password):
    pwd_token = jwt.encode({'pwd': password}, os.getenv('SECRET_KEY'))
    command = text("""
        UPDATE users 
        SET "password" = :password
        WHERE "userName" = :userName
        """)
    params = {'userName': username, 'password': pwd_token}
    with engine.connect() as conn:
        conn.execute(command, **params)
        conn.close()


def resetVMCredentials(username, vm_name):
    command = text("""
        UPDATE v_ms
        SET "vmUserName" = :userName
        WHERE "vmName" = :vm_name
        """)
    params = {'userName': username, 'vm_name': vm_name}
    with engine.connect() as conn:
        conn.execute(command, **params)
        conn.close()


def fetchVMCredentials(vm_name):
    command = text("""
        SELECT * FROM v_ms WHERE "vmName" = :vm_name
        """)
    params = {'vm_name': vm_name}
    with engine.connect() as conn:
        vm_info = conn.execute(command, **params).fetchone()
        vm_name, username = vm_info[0], vm_info[1]
        # Get public IP address
        vm = getVM(vm_name)
        ip = getIP(vm)
        # Decode password
        conn.close()
        return {'username': username,
                'vm_name': vm_name,
                'public_ip': ip}


def genVMName():
    with engine.connect() as conn:
        oldVMs = [cell[0]
                  for cell in list(conn.execute('SELECT "vmName" FROM v_ms'))]
        vmName = genHaiku(1)[0]
        while vmName in oldVMs:
            vmName = genHaiku(1)[0]
        return vmName


def genDiskName():
    with engine.connect() as conn:
        oldDisks = [cell[0] for cell in list(
            conn.execute('SELECT "diskname" FROM disks'))]
        diskName = genHaiku(1)[0]
        while diskName in oldDisks:
            diskName = genHaiku(1)[0]
        return diskName


def storeForm(name, email, cubeType):
    command = text("""
        INSERT INTO form("fullname", "email", "cubetype") 
        VALUES(:name, :email, :cubeType)
        """)
    params = {'name': name, 'email': email, 'cubeType': cubeType}
    with engine.connect() as conn:
        conn.execute(command, **params)
        conn.close()


def storePreOrder(address1, address2, zipCode, email, order):
    command = text("""
        INSERT INTO pre_order("address1", "address2", "zipcode", "email", "base", "enhanced", "power") 
        VALUES(:address1, :address2, :zipcode, :email, :base, :enhanced, :power)
        """)
    params = {'address1': address1, 'address2': address2, 'zipcode': zipCode, 'email': email,
              'base': int(order['base']), 'enhanced': int(order['enhanced']), 'power': int(order['power'])}
    with engine.connect() as conn:
        conn.execute(command, **params)
        conn.close()


def addTimeTable(username, action, time):
    command = text("""
        INSERT INTO login_history("username", "timestamp", "action") 
        VALUES(:userName, :currentTime, :action)
        """)

    params = {'userName': username, 'currentTime': dt.now().strftime(
        '%m-%d-%Y, %H:%M:%S'), 'action': action}

    with engine.connect() as conn:
        conn.execute(command, **params)
        conn.close()


def deleteTimeTable():
    command = text("""
        DELETE FROM login_history
        """)
    params = {}

    with engine.connect() as conn:
        conn.execute(command, **params)
        conn.close()


def fetchUserVMs(username):
    if(username):
        command = text("""
            SELECT * FROM v_ms WHERE "vmUserName" = :username
            """)
        params = {'username': username}
        with engine.connect() as conn:
            vms_info = conn.execute(command, **params).fetchall()
            out = [{'vm_name': vm_info[0], 'vm_username': vm_info[1]}
                   for vm_info in vms_info]
            conn.close()
            return out
    else:
        command = text("""
            SELECT * FROM v_ms
            """)
        params = {}
        with engine.connect() as conn:
            vms_info = conn.execute(command, **params).fetchall()
            out = {vm_info[0]: {'username': vm_info[1], 'ip': vm_info[3]}
                   for vm_info in vms_info}
            conn.close()
            return out


def fetchUserCode(username):
    try:
        command = text("""
            SELECT * FROM users WHERE "userName" = :userName
            """)
        params = {'userName': username}
        with engine.connect() as conn:
            user = conn.execute(command, **params).fetchone()
            conn.close()
            return user[2]
    except:
        return None


def deleteRow(username, vm_name, usernames, vm_names):
    if not (vm_name in vm_names):
        command = text("""
            DELETE FROM v_ms WHERE "vmName" = :vm_name 
            """)
        params = {'vm_name': vm_name}
        with engine.connect() as conn:
            conn.execute(command, **params)
            conn.close()


def deleteUser(username):
    command = text("""
        DELETE FROM users WHERE "userName" = :username 
        """)
    params = {'username': username}
    with engine.connect() as conn:
        try:
            conn.execute(command, **params)
            conn.close()
            return 200
        except:
            return 404


def insertRow(username, vm_name, usernames, vm_names):
    if not (username in usernames and vm_name in vm_names):
        command = text("""
            INSERT INTO v_ms("vmUserName", "vmName") 
            VALUES(:username, :vm_name)
            """)
        params = {'username': username,
                  'vm_name': vm_name}
        with engine.connect() as conn:
            conn.execute(command, **params)
            conn.close()


def fetchLoginActivity():
    command = text("""
        SELECT * FROM login_history
        """)
    params = {}
    with engine.connect() as conn:
        activities = conn.execute(command, **params).fetchall()
        out = [{'username': activity[0],
                'timestamp': activity[1],
                'action': activity[2]} for activity in activities]
        out.reverse()
        conn.close()
        return out


def fetchCustomers():
    command = text("""
        SELECT * FROM customers
        """)
    params = {}
    with engine.connect() as conn:
        customers = conn.execute(command, **params).fetchall()
        out = [{'email': customer[0],
                'id': customer[1],
                'subscription': customer[2],
                'location': customer[3],
                'trial_end': customer[4],
                'paid': customer[5]}
               for customer in customers]
        conn.close()
        return out


def insertCustomer(email, customer_id, subscription_id, location, trial_end, paid):
    command = text("""
        SELECT * FROM customers WHERE "email" = :email
        """)
    params = {'email': email}
    with engine.connect() as conn:
        user = conn.execute(command, **params).fetchall()
<<<<<<< HEAD
        
        if len(user) == 0:
            command = text("""
                INSERT INTO customers("email", "id", "subscription", "location", "trial_end", "paid") 
                VALUES(:email, :id, :subscription, :location, :trial_end, :paid)
                """)

            params = {'email': email,
                      'id': customer_id,
                      'subscription': subscription_id,
                      'location': location,
                      'trial_end': trial_end,
                      'paid': paid}

=======

        if len(user) == 0:
            command = text("""
                INSERT INTO customers("email", "id", "subscription", "location", "trial_end", "paid") 
                VALUES(:email, :id, :subscription, :location, :trial_end, :paid)
                """)

            params = {'email': email,
                      'id': customer_id,
                      'subscription': subscription_id,
                      'location': location,
                      'trial_end': trial_end,
                      'paid': paid}

>>>>>>> de913fb3
            conn.execute(command, **params)
            conn.close()
        else:
            command = text("""
                UPDATE customers 
                SET "id" = :id, 
                    "subscription" = :subscription, 
                    "location" = :location, 
                    "trial_end" = :trial_end,
                    "paid" = :paid
                WHERE "email" = :email
                """)
<<<<<<< HEAD
=======

            params = {'email': email,
                      'id': customer_id,
                      'subscription': subscription_id,
                      'location': location,
                      'trial_end': trial_end,
                      'paid': paid}

            conn.execute(command, **params)
            conn.close()
>>>>>>> de913fb3

            params = {'email': email,
                      'id': customer_id,
                      'subscription': subscription_id,
                      'location': location,
                      'trial_end': trial_end,
                      'paid': paid}

            conn.execute(command, **params)
            conn.close()

def deleteCustomer(email):
    command = text("""
        DELETE FROM customers WHERE "email" = :email 
        """)
    params = {'email': email}
    with engine.connect() as conn:
        conn.execute(command, **params)
        conn.close()
<<<<<<< HEAD
=======

>>>>>>> de913fb3

def checkComputer(computer_id, username):
    command = text("""
        SELECT * FROM studios WHERE "id" = :id AND "username" = :username
        """)
    params = {'id': computer_id, 'username': username}
    with engine.connect() as conn:
        computer = conn.execute(command, **params).fetchone()
        if not computer:
            computers = fetchComputers(username)
            nicknames = [c['nickname'] for c in computers]
            num = 1
            proposed_nickname = "Computer No. " + str(num)
            while proposed_nickname in nicknames:
                num += 1
                proposed_nickname = "Computer No. " + str(num)

            return {'userName': None,
                    'location': None,
                    'nickname': proposed_nickname,
                    'id': None,
                    'found': False}

        out = {'username': computer[0],
               'location': computer[1],
               'nickname': computer[2],
               'id': computer[3],
               'found': True}
        conn.close()
        return out


def insertComputer(username, location, nickname, computer_id):
    computer = checkComputer(computer_id, username)
    if not computer['found']:
        command = text("""
            INSERT INTO studios("username", "location", "nickname", "id") 
            VALUES(:username, :location, :nickname, :id)
            """)

        params = {'username': username,
                  'location': location,
                  'nickname': nickname,
                  'id': computer_id}

        with engine.connect() as conn:
            conn.execute(command, **params)
            conn.close()


def fetchComputers(username):
    command = text("""
        SELECT * FROM studios WHERE "username" = :username
        """)
    params = {'username': username}
    with engine.connect() as conn:
        computers = conn.execute(command, **params).fetchall()
        out = [{'username': computer[0],
                'location': computer[1],
                'nickname': computer[2],
                'id': computer[3]} for computer in computers]
        conn.close()
        return out
    return None


def changeComputerName(username, computer_id, nickname):
    command = text("""
        UPDATE studios
        SET nickname = :nickname
        WHERE
           "username" = :username
        AND
            "id" = :id
        """)
    params = {'nickname': nickname, 'username': username, 'id': computer_id}
    with engine.connect() as conn:
        conn.execute(command, **params)
        conn.close()


def fetchAllUsers():
    command = text("""
        SELECT * FROM users
        """)
    params = {}
    with engine.connect() as conn:
        users = conn.execute(command, **params).fetchall()
        out = [{'username': user[0],
                'code': user[2],
                'creditsOutstanding': user[3],
                'verified': user[4]} for user in users]
        conn.close()
        return out
    return None


def mapCodeToUser(code):
    command = text("""
        SELECT * FROM users WHERE "code" = :code
        """)
    params = {'code': code}
    with engine.connect() as conn:
        user = conn.execute(command, **params).fetchone()
        conn.close()
        if user:
            return {'email': user[0], 'creditsOutstanding': user[3]}
    return None


def changeUserCredits(username, credits):
    command = text("""
        UPDATE users
        SET "creditsOutstanding" = :credits
        WHERE
           "userName" = :username
        """)
    params = {'credits': credits, 'username': username}
    with engine.connect() as conn:
        conn.execute(command, **params)
        conn.close()


def getUserCredits(username):
    command = text("""
        SELECT * FROM users
        WHERE "userName" = :username
        """)
    params = {'username': username}
    with engine.connect() as conn:
        users = conn.execute(command, **params).fetchone()
        conn.close()
        if users:
            return users[3]
    return 0


def fetchCodes():
    command = text("""
        SELECT * FROM users
        """)
    params = {}
    with engine.connect() as conn:
        users = conn.execute(command, **params).fetchall()
        conn.close()
        return [user[2] for user in users]
    return None


def userVMStatus(username):
    has_paid = False
    has_vm = False

    command = text("""
        SELECT * FROM customers
        WHERE "email" = :username
        """)
    params = {'username': username}
    with engine.connect() as conn:
        user = conn.execute(command, **params).fetchone()
        conn.close()
        if user:
            has_paid = True

    command = text("""
        SELECT * FROM v_ms
        WHERE "vmUserName" = :username
        """)
    params = {'username': username}
    with engine.connect() as conn:
        user = conn.execute(command, **params).fetchone()
        conn.close()
        if user:
            has_vm = True

    if not has_paid and not has_vm:
        return 'not_created'

    if has_paid and not has_vm:
        return 'is_creating'

    if has_paid and has_vm:
        return 'has_created'

    return 'has_not_paid'


def checkUserVerified(username):
    command = text("""
        SELECT * FROM users WHERE "userName" = :userName
        """)
    params = {'userName': username}
    with engine.connect() as conn:
        user = conn.execute(command, **params).fetchone()
        conn.close()
        if user:
            return user[4]
        return False


def fetchUserToken(username):
    command = text("""
        SELECT * FROM users WHERE "userName" = :userName
        """)
    params = {'userName': username}
    with engine.connect() as conn:
        user = conn.execute(command, **params).fetchone()
        conn.close()
        if user:
            return user[5]
        return None


def makeUserVerified(username, verified):
    command = text("""
        UPDATE users
        SET verified = :verified
        WHERE
           "userName" = :username
        """)
    params = {'verified': verified, 'username': username}
    with engine.connect() as conn:
        conn.execute(command, **params)
        conn.close()


def storeFeedback(username, feedback):
    command = text("""
        INSERT INTO feedback("email", "feedback") 
        VALUES(:email, :feedback)
        """)
    params = {'email': username, 'feedback': feedback}
    with engine.connect() as conn:
        conn.execute(command, **params)
        conn.close()


def updateVMIP(vm_name, ip):
    command = text("""
        UPDATE v_ms
        SET ip = :ip
        WHERE
           "vmName" = :vm_name
        """)
    params = {'ip': ip, 'vm_name': vm_name}
    with engine.connect() as conn:
        conn.execute(command, **params)
        conn.close()
<<<<<<< HEAD
=======

>>>>>>> de913fb3

def updateTrialEnd(subscription, trial_end):
    command = text("""
        UPDATE customers
        SET trial_end = :trial_end
        WHERE
           "subscription" = :subscription
        """)
    params = {'subscription': subscription, 'trial_end': trial_end}
    with engine.connect() as conn:
        conn.execute(command, **params)
        conn.close()<|MERGE_RESOLUTION|>--- conflicted
+++ resolved
@@ -634,8 +634,7 @@
     params = {'email': email}
     with engine.connect() as conn:
         user = conn.execute(command, **params).fetchall()
-<<<<<<< HEAD
-        
+
         if len(user) == 0:
             command = text("""
                 INSERT INTO customers("email", "id", "subscription", "location", "trial_end", "paid") 
@@ -649,22 +648,6 @@
                       'trial_end': trial_end,
                       'paid': paid}
 
-=======
-
-        if len(user) == 0:
-            command = text("""
-                INSERT INTO customers("email", "id", "subscription", "location", "trial_end", "paid") 
-                VALUES(:email, :id, :subscription, :location, :trial_end, :paid)
-                """)
-
-            params = {'email': email,
-                      'id': customer_id,
-                      'subscription': subscription_id,
-                      'location': location,
-                      'trial_end': trial_end,
-                      'paid': paid}
-
->>>>>>> de913fb3
             conn.execute(command, **params)
             conn.close()
         else:
@@ -677,8 +660,6 @@
                     "paid" = :paid
                 WHERE "email" = :email
                 """)
-<<<<<<< HEAD
-=======
 
             params = {'email': email,
                       'id': customer_id,
@@ -689,17 +670,7 @@
 
             conn.execute(command, **params)
             conn.close()
->>>>>>> de913fb3
-
-            params = {'email': email,
-                      'id': customer_id,
-                      'subscription': subscription_id,
-                      'location': location,
-                      'trial_end': trial_end,
-                      'paid': paid}
-
-            conn.execute(command, **params)
-            conn.close()
+
 
 def deleteCustomer(email):
     command = text("""
@@ -709,10 +680,7 @@
     with engine.connect() as conn:
         conn.execute(command, **params)
         conn.close()
-<<<<<<< HEAD
-=======
-
->>>>>>> de913fb3
+
 
 def checkComputer(computer_id, username):
     command = text("""
@@ -961,10 +929,7 @@
     with engine.connect() as conn:
         conn.execute(command, **params)
         conn.close()
-<<<<<<< HEAD
-=======
-
->>>>>>> de913fb3
+
 
 def updateTrialEnd(subscription, trial_end):
     command = text("""
