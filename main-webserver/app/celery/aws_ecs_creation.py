from app import ECSClient, celery_instance, fractalLog, fractalSQLCommit, logging
from app.models.hardware import UserContainer
from app.serializers.hardware import UserContainerSchema

user_container_schema = UserContainerSchema()


def preprocess_task_info(taskinfo):
    # TODO:  actually write this
    return []


@celery_instance.task(bind=True)
def create_new_container(self, username, taskinfo):
    """

    Args:
        self: the celery instance running the task
        username (str): the username of the person creating the container
        taskinfo: info about the task to be run
        # TODO: fill in with types when known

    Returns:

    """
    fractalLog(
        function="create_new_container",
        label="None",
        logs="Creating new container on ECS with info {}".format(taskinfo),
    )

    ecs_client = ECSClient(launch_type='EC2')
    processed_task_info_cmd, processed_task_info_entrypoint, processed_image = preprocess_task_info(
        taskinfo
    )
    ecs_client.set_and_register_task(
        processed_task_info_cmd,
        processed_task_info_entrypoint,
        imagename=processed_image,
        family="fractal_container",
    )
    networkConfiguration = {
        "awsvpcConfiguration": {
            "subnets": ["subnet-0dc1b0c43c4d47945",],
            "securityGroups": ["sg-036ebf091f469a23e",],
        }
    }
    ecs_client.run_task(networkConfiguration=networkConfiguration)
    self.update_state(
        state="PENDING",
        meta={"msg": "Creating new container on ECS with info {}".format(taskinfo)},
    )
    ecs_client.spin_til_running(time_delay=2)
    curr_ip = ecs_client.task_ips.get(0, -1)
    # TODO:  Get this right
    curr_port = 80
    if curr_ip == -1:
        fractalLog(
            function="create_new_container",
            label=str(username),
            logs="Error generating task with running IP",
            level=logging.ERROR,
        )
        self.update_state(
            state="FAILURE", meta={"msg": "Error generating task with running IP"},
        )

        return
    container = UserContainer(
        container_id=ecs_client.tasks[0],
        user_id=username,
        cluster=ecs_client.cluster,
        ip=curr_ip,
        port=curr_port,
        state="CREATING",
        location="us-east-1",
        os="Linux",
        lock=False,
    )
    container_sql = fractalSQLCommit(db, lambda db, x: db.session.add(x), container)
    if container_sql:
        container = UserContainer.query.get(ecs_client.tasks[0])
        container = user_container_schema.dump(container)
        return container
    else:
        fractalLog(
            function="create_new_container",
            label=str(ecs_client.tasks[0]),
<<<<<<< HEAD
            logs="SQL insertion unsuccessful",)
        self.update_state(
            state="FAILURE",
            meta={
            "msg": "Error inserting VM {cli} and disk into SQL".format(cli=ecs_client.tasks[0])
=======
            logs="SQL insertion unsuccessful",
        )
        self.update_state(
            state="FAILURE",
            meta={
                "msg": "Error inserting VM {cli} and disk into SQL".format(cli=ecs_client.tasks[0])
>>>>>>> 0efb87c6
            },
        )
        return None

@celery_instance.task(bind=True)
def create_new_cluster(self, instance_type, ami, min_size=1, max_size=10, region_name="us-east-2", availability_zones=None):
    fractalLog(
        function="create_new_cluster",
        label="None",
        logs=f"Creating new cluster on ECS with instance_type {instance_type} and ami {ami} in region {region_name}"
    )
    ecs_client = ECSClient(launch_type='EC2', region_name=region_name)

    ecs_client.run_task(networkConfiguration=networkConfiguration)
    self.update_state(
        state="PENDING",
        meta={
            "msg": f"Creating new cluster on ECS with instance_type {instance_type} and ami {ami} in region {region_name}"
        },
    )

    try:
        launch_config_name = ecs_client.create_launch_configuration(instance_type=instance_type, ami=ami, launch_config_name=None)
        auto_scaling_group_name = ecs_client.create_auto_scaling_group(launch_config_name=launch_config_name, min_size=min_size, max_size=max_size, availability_zones=availability_zones)
        capacity_provider_name = ecs_client.create_capacity_provider(auto_scaling_group_name=auto_scaling_group_name)
        return ecs_client.create_cluster(capacity_providers=[capacity_provider_name])
    except Exception as e:
        fractalLog(
            function="create_new_cluster",
            logs=f"Encountered error: {e}",
            level=logging.ERROR,
        )
        self.update_state(
            state="FAILURE",
            meta={
                "msg": f"Encountered error: {e}"
            },
        )<|MERGE_RESOLUTION|>--- conflicted
+++ resolved
@@ -86,20 +86,12 @@
         fractalLog(
             function="create_new_container",
             label=str(ecs_client.tasks[0]),
-<<<<<<< HEAD
-            logs="SQL insertion unsuccessful",)
-        self.update_state(
-            state="FAILURE",
-            meta={
-            "msg": "Error inserting VM {cli} and disk into SQL".format(cli=ecs_client.tasks[0])
-=======
             logs="SQL insertion unsuccessful",
         )
         self.update_state(
             state="FAILURE",
             meta={
                 "msg": "Error inserting VM {cli} and disk into SQL".format(cli=ecs_client.tasks[0])
->>>>>>> 0efb87c6
             },
         )
         return None
@@ -121,7 +113,7 @@
         },
     )
 
-    try:
+    try: 
         launch_config_name = ecs_client.create_launch_configuration(instance_type=instance_type, ami=ami, launch_config_name=None)
         auto_scaling_group_name = ecs_client.create_auto_scaling_group(launch_config_name=launch_config_name, min_size=min_size, max_size=max_size, availability_zones=availability_zones)
         capacity_provider_name = ecs_client.create_capacity_provider(auto_scaling_group_name=auto_scaling_group_name)
