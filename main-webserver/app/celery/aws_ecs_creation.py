--- conflicted
+++ resolved
@@ -15,12 +15,6 @@
 from app.helpers.utils.general.logs import fractal_log
 from app.helpers.utils.general.sql_commands import fractal_sql_commit
 from app.helpers.utils.general.sql_commands import fractal_sql_update
-<<<<<<< HEAD
-from app.models import db, UserContainer, ClusterInfo, SortedClusters
-from app.constants.container_state_values import FAILURE, PENDING, READY
-from app.serializers.hardware import UserContainerSchema, ClusterInfoSchema
-from app.helpers.blueprint_helpers.aws.container_state import set_container_state
-=======
 from app.models import (
     db,
     UserContainer,
@@ -32,7 +26,8 @@
 )
 from app.serializers.hardware import UserContainerSchema, ClusterInfoSchema
 from app.serializers.oauth import CredentialSchema
->>>>>>> 88d15e6e
+from app.constants.container_state_values import FAILURE, PENDING, READY
+from app.helpers.blueprint_helpers.aws.container_state import set_container_state
 
 from app.helpers.utils.datadog.events import (
     datadogEvent_containerCreate,
@@ -626,7 +621,6 @@
     """
 
     task_start_time = time.time()
-<<<<<<< HEAD
 
     set_container_state(
         keyuser=username,
@@ -636,8 +630,6 @@
         force=True,  # necessary since check will fail otherwise
     )
 
-=======
->>>>>>> 88d15e6e
     message = (
         f"Deploying {task_definition_arn} to {cluster_name or 'next available cluster'} in "
         f"{region_name}"
