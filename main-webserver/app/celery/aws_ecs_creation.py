import logging
import os
import time
import requests

from celery import shared_task
from celery.exceptions import Ignore
from flask import current_app

from app.celery.aws_ecs_deletion import delete_cluster

from app.helpers.utils.aws.base_ecs_client import ECSClient
from app.helpers.utils.general.logs import fractal_log
from app.helpers.utils.general.sql_commands import fractal_sql_commit
from app.helpers.utils.general.sql_commands import fractal_sql_update
from app.models import db, UserContainer, ClusterInfo, SortedClusters
from app.serializers.hardware import UserContainerSchema, ClusterInfoSchema

from app.helpers.utils.datadog.events import (
    datadogEvent_containerCreate,
    datadogEvent_clusterCreate,
)

MAX_POLL_ITERATIONS = 20

user_container_schema = UserContainerSchema()
user_cluster_schema = ClusterInfoSchema()

# all amis support ecs-host-service
region_to_ami = {
    "us-east-1": "ami-0ff621efe35407b94",
    "us-east-2": "ami-09ca6dce71a870c6e",
    "us-west-1": "ami-0914e92a46ab8f546",
    "us-west-2": "ami-0ef2d9c97b2425bfc",
    "ca-central-1": "ami-0fe17e1f98a492a2f",
}


def build_base_from_image(image):
    base_task = {
        "executionRoleArn": "arn:aws:iam::747391415460:role/ecsTaskExecutionRole",
        "containerDefinitions": [
            {
                "portMappings": [
                    {"hostPort": 0, "protocol": "tcp", "containerPort": 32262},
                    {"hostPort": 0, "protocol": "udp", "containerPort": 32263},
                    {"hostPort": 0, "protocol": "tcp", "containerPort": 32273},
                ],
                "linuxParameters": {
                    "capabilities": {
                        "add": [
                            "SETPCAP",
                            "MKNOD",
                            "AUDIT_WRITE",
                            "CHOWN",
                            "NET_RAW",
                            "DAC_OVERRIDE",
                            "FOWNER",
                            "FSETID",
                            "KILL",
                            "SETGID",
                            "SETUID",
                            "NET_BIND_SERVICE",
                            "SYS_CHROOT",
                            "SETFCAP",
                        ],
                        "drop": ["ALL"],
                    },
                    "tmpfs": [
                        {"containerPath": "/run", "size": 50},
                        {"containerPath": "/run/lock", "size": 50},
                    ],
                },
                "cpu": 0,
                "environment": [],
                "mountPoints": [
                    {"readOnly": True, "containerPath": "/sys/fs/cgroup", "sourceVolume": "cgroup"}
                ],
                "dockerSecurityOptions": ["label:seccomp:unconfined"],
                "memory": 2048,
                "volumesFrom": [],
                "image": image,
                "name": "roshan-test-container-0",
            }
        ],
        "placementConstraints": [],
        "taskRoleArn": "arn:aws:iam::747391415460:role/ecsTaskExecutionRole",
        "family": "roshan-task-definition-test-0",
        "requiresCompatibilities": ["EC2"],
        "volumes": [{"name": "cgroup", "host": {"sourcePath": "/sys/fs/cgroup"}}],
    }
    return base_task


def _poll(container_id):
    """Poll the database until the web server receives its first ping from the new container.

    Time out after 20 seconds. This may be an appropriate use case for Hasura subscriptions.

    This function should patched to immediately return True in order to get CI to pass.

    Arguments:
        container_id: The container ID of the container whose state to poll.

    Returns:
        True iff the container's starts with RUNNING_ by the end of the polling period.
    """

    container = UserContainer.query.get(container_id)
    result = False

    for i in range(MAX_POLL_ITERATIONS):
        if not container.state.startswith("RUNNING_"):
            fractal_log(
                function="create_new_container",
                label=None,
                logs=f"{container.container_id} deployment in progress. {i}/{MAX_POLL_ITERATIONS}",
                level=logging.WARNING,
            )
            time.sleep(1)
            db.session.refresh(container)
        else:
            result = True
            break

    return result


def select_cluster(region_name):
    """
    Selects the best cluster for task placement in a given region, creating new clusters as
    necessary.
    Args:
        region_name: which region to create the cluster in.

    Returns: a valid cluster name.

    """
    all_clusters = list(SortedClusters.query.filter_by(location=region_name).all())
    all_clusters = [cluster for cluster in all_clusters if "cluster" in cluster.cluster]
    base_len = 2
    regen_fraction = 0.7
    if len(all_clusters) == 0:
        fractal_log(
            function="select_cluster",
            label=None,
            logs="No available clusters found. Creating new cluster...",
        )
        cluster_name = create_new_cluster.delay(
            region_name=region_name, ami=region_to_ami[region_name], min_size=1
        ).get(disable_sync_subtasks=False)["cluster"]
        for _ in range(base_len - len(all_clusters)):
            create_new_cluster.delay(
                region_name=region_name, ami=region_to_ami[region_name], min_size=1
            )
    else:
        cluster_name = all_clusters[0].cluster
        if len(all_clusters) == 1 and float(
            all_clusters[0].registeredContainerInstancesCount
        ) > regen_fraction * float(all_clusters[0].maxContainers):
            create_new_cluster.delay(
                region_name=region_name, ami=region_to_ami[region_name], min_size=1
            )
        # delete spurious clusters
        if len(all_clusters) > 2:
            for cluster in all_clusters[2:]:
                if cluster.pendingTasksCount + cluster.runningTasksCount == 0:
                    delete_cluster.delay(cluster.cluster, cluster.location)
    return cluster_name


def start_container(webserver_url, region_name, cluster_name, task_definition_arn, dpi):
    """
    This helper function configures and starts a container running

    Args:
        webserver_url: the URL of the webserver the container should connect to
        region_name: which region to run the container in
        cluster_name: which cluster to run the container in
        task_definition_arn: which taskdef to use

    Returns: the task_id, IP, port, and aeskey of the container once running

    """
    aeskey = os.urandom(16).hex()
    container_overrides = {
        "containerOverrides": [
            {
                "name": "fractal-container",
                "environment": [
                    {"name": "FRACTAL_AES_KEY", "value": aeskey},
                    {"name": "FRACTAL_DPI", "value": str(dpi)},
                    {
                        "name": "WEBSERVER_URL",
                        "value": (webserver_url if webserver_url is not None else ""),
                    },
                ],
            },
        ],
    }
    kwargs = {"networkConfiguration": None, "overrides": container_overrides}

    ecs_client = ECSClient(launch_type="EC2", region_name=region_name)

    ecs_client.set_cluster(cluster_name)
    ecs_client.set_task_definition_arn(task_definition_arn)
    ecs_client.run_task(False, **{k: v for k, v in kwargs.items() if v is not None})

    ecs_client.spin_til_running(time_delay=2)
    curr_ip = ecs_client.task_ips.get(0, -1)
    curr_network_binding = ecs_client.task_ports.get(0, -1)
    task_id = ecs_client.tasks[0]
    return task_id, curr_ip, curr_network_binding, aeskey


def send_dpi_info_to_instance(ip, port, dpi):
    """

    Args:
        ip: the IP of the instance hosting the container
        port: what host port the container has port 32262 mapped to
        dpi: what DPI the container should be run on

    Returns: a tuple of success/failure and response

    """
    data = {"host_port": port, "dpi": dpi, "auth_secret": current_app.config["HOST_SERVICE_SECRET"]}
    instance_port = 4678
    request = requests.put(f"http://{ip}:{instance_port}", data=data)
    if request.status_code != 200:
        return False, request
    return True, request


@shared_task(bind=True)
def assign_container(
    self,
    username,
    task_definition_arn,
    region_name="us-east-1",
    cluster_name=None,
    dpi=96,
    webserver_url=None,
):
    """
    Assigns a running container to a user, or creates one if none exists

    :param self: the celery instance running the task
    :param username: the username of the requesting user
    :param task_definition_arn: which taskdef the user needs a container for
    :param region_name: which region the user needs a container for
    :param dpi: the user's DPI
    :param webserver_url: the webserver originating the request
    :return: the generated container, in json form
    """
    # if a cluster is passed in, we're in testing mode:
    if cluster_name is not None:
        # first, we check for a preexisting container with the correct user and pass it back:
        existing_container = UserContainer.query.filter_by(
            is_assigned=True,
            user_id=username,
            task_definition=task_definition_arn,
            region_name=region_name,
        ).limit(1)
        if existing_container:
            if _poll(existing_container.container_id):
                return user_container_schema.dump(existing_container)

        # otherwise, we see if there's an unassigned container
        base_container = (
            UserContainer.query.filter_by(
                is_assigned=False, task_definition=task_definition_arn, region_name=region_name
            )
            .with_for_update()
            .limit(1)
        )
        num_extra = 1
    else:
        num_extra = 0
        base_container = False
    if base_container:
        base_container.is_assigned = True
        base_container.user_id = username
        base_container.dpi = dpi
        db.session.commit()
        self.update_state(
            state="SUCCESS",
            meta={"msg": "Container assigned."},
        )
    else:
        db.session.commit()
<<<<<<< HEAD
        if cluster_name is None:
            cluster_name = select_cluster(region_name)
        fractalLog(
=======
        cluster_name = select_cluster(region_name)
        fractal_log(
>>>>>>> a0b7065e
            function="select_container",
            label=cluster_name,
            logs=f"Creating new container in cluster {cluster_name}",
        )

        cluster_info = ClusterInfo.query.filter_by(cluster=cluster_name).first()

        if cluster_info.status == "DEPROVISIONING":
            fractal_log(
                function="create_new_container",
                label=cluster_name,
                logs=f"Cluster status is {cluster_info.status}",
                level=logging.ERROR,
            )
            self.update_state(
                state="FAILURE", meta={"msg": f"Cluster status is {cluster_info.status}"}
            )
            raise Ignore

        message = f"Deploying {task_definition_arn} to {cluster_name} in {region_name}"
        self.update_state(
            state="PENDING",
            meta={"msg": message},
        )
        fractal_log(function="create_new_container", label="None", logs=message)
        task_id, curr_ip, curr_network_binding, aeskey = start_container(
            webserver_url, region_name, cluster_name, task_definition_arn, dpi
        )
        # TODO:  Get this right
        if curr_ip == -1 or curr_network_binding == -1:
            fractal_log(
                function="create_new_container",
                label=str(username),
                logs="Error generating task with running IP",
                level=logging.ERROR,
            )
            self.update_state(
                state="FAILURE", meta={"msg": "Error generating task with running IP"}
            )
            raise Ignore

        # TODO:  refactor this out into its own function

        ecs_client = ECSClient(launch_type="EC2", region_name=region_name)

        ecs_client.set_cluster(cluster_name)

        container = UserContainer(
            container_id=task_id,
            user_id=username,
            cluster=cluster_name,
            ip=curr_ip,
            port_32262=curr_network_binding[32262],
            port_32263=curr_network_binding[32263],
            port_32273=curr_network_binding[32273],
            state="CREATING",
            location=region_name,
            os="Linux",
            lock=False,
            secret_key=aeskey,
            task_definition=task_definition_arn,
        )
        container_sql = fractal_sql_commit(db, lambda db, x: db.session.add(x), container)
        if container_sql:
            container = UserContainer.query.get(task_id)
            fractal_log(
                function="create_new_container",
                label=str(task_id),
                logs=(
                    f"Inserted container with IP address {curr_ip} and network bindings "
                    f"{curr_network_binding}"
                ),
            )
        else:
            fractal_log(
                function="create_new_container",
                label=str(task_id),
                logs="SQL insertion unsuccessful",
            )
            self.update_state(
                state="FAILURE",
                meta={"msg": "Error inserting Container {} into SQL".format(task_id)},
            )
            raise Ignore

        cluster_usage = ecs_client.get_clusters_usage(clusters=[cluster_name])[cluster_name]
        cluster_usage["cluster"] = cluster_name
        cluster_sql = fractal_sql_commit(db, fractal_sql_update, cluster_info, cluster_usage)
        if cluster_sql:
            fractal_log(
                function="create_new_container",
                label=str(task_id),
                logs=f"Added task to cluster {cluster_name} and updated cluster info",
            )
            base_container = container
        else:
            fractal_log(
                function="create_new_container",
                label=str(task_id),
                logs="SQL insertion unsuccessful",
            )
            self.update_state(
                state="FAILURE",
                meta={"msg": "Error updating container {} in SQL.".format(task_id)},
            )
            raise Ignore

    try:
        send_dpi_info_to_instance(base_container.ip, base_container.port_32262, base_container.dpi)
    except requests.exceptions.ConnectionError:
        pass
    time.sleep(5)
    if not _poll(base_container.container_id):
        fractal_log(
            function="create_new_container",
            label=str(base_container.container_id),
            logs="container failed to ping",
        )
        self.update_state(
            state="FAILURE",
            meta={"msg": "Container {} failed to ping.".format(base_container.container_id)},
        )

        raise Ignore

        # pylint: disable=line-too-long
    fractal_log(
        function="create_new_container",
        label=str(base_container.container_id),
        logs=f"""container pinged!  To connect, run:
               desktop 3.96.141.146 -p32262:{base_container.port_32262}.32263:{base_container.port_32263}.32273:{base_container.port_32273} -k {base_container.secret_key}
                           """,
    )
    for _ in range(num_extra):
        create_new_container.delay(
            "Unassigned",
            task_definition_arn,
            region_name=region_name,
            webserver_url=webserver_url,
        )
    return user_container_schema.dump(base_container)


@shared_task(bind=True)
def create_new_container(
    self,
    username,
    task_definition_arn,
    cluster_name=None,
    region_name="us-east-1",
    webserver_url=None,
    dpi=96,
):
    """Create a new ECS container running a particular task.

    Arguments:
        username: The username of the user who owns the container.
        task_definition_arn: The task definition to use identified by its ARN.
        region_name: The name of the region containing the cluster on which to
            run the container.
        cluster_name: The name of the cluster on which to run the container.
        use_launch_type: A boolean indicating whether or not to use the
            ECSClient's launch type or the cluster's default launch type.
        network_configuration: The network configuration to use for the
            clusters using awsvpc networking.
        dpi: what DPI to use on the server
        webserver_url: The URL of the web server to ping and with which to authenticate.
    """

    task_start_time = time.time()

    message = (
        f"Deploying {task_definition_arn} to {cluster_name or 'next available cluster'} in "
        f"{region_name}"
    )
    fractal_log(function="create_new_container", label="None", logs=message)
    if not cluster_name:
        cluster_name = select_cluster(region_name)
    fractal_log(
        function="create_new_container",
        label=cluster_name,
        logs=f"Container will be deployed to cluster {cluster_name}",
    )

    cluster_info = ClusterInfo.query.filter_by(cluster=cluster_name).first()
    if not cluster_info:
        fractal_sql_commit(
            db,
            lambda db, x: db.session.add(x),
            ClusterInfo(cluster=cluster_name, location=region_name),
        )
        cluster_info = ClusterInfo.query.filter_by(cluster=cluster_name).first()

    if cluster_info.status == "DEPROVISIONING":
        fractal_log(
            function="create_new_container",
            label=cluster_name,
            logs=f"Cluster status is {cluster_info.status}",
            level=logging.ERROR,
        )
        self.update_state(state="FAILURE", meta={"msg": f"Cluster status is {cluster_info.status}"})
        raise Ignore

    message = f"Deploying {task_definition_arn} to {cluster_name} in {region_name}"
    self.update_state(
        state="PENDING",
        meta={"msg": message},
    )
    fractal_log(function="create_new_container", label="None", logs=message)
    task_id, curr_ip, curr_network_binding, aeskey = start_container(
        webserver_url, region_name, cluster_name, task_definition_arn, dpi
    )
    # TODO:  Get this right
    if curr_ip == -1 or curr_network_binding == -1:
        fractal_log(
            function="create_new_container",
            label=str(username),
            logs="Error generating task with running IP",
            level=logging.ERROR,
        )
        self.update_state(state="FAILURE", meta={"msg": "Error generating task with running IP"})
        raise Ignore

    # TODO:  refactor this out into its own function

    ecs_client = ECSClient(launch_type="EC2", region_name=region_name)

    ecs_client.set_cluster(cluster_name)

    container = UserContainer(
        container_id=task_id,
        user_id=username,
        cluster=cluster_name,
        ip=curr_ip,
        port_32262=curr_network_binding[32262],
        port_32263=curr_network_binding[32263],
        port_32273=curr_network_binding[32273],
        state="CREATING",
        location=region_name,
        os="Linux",
        lock=False,
        secret_key=aeskey,
        task_definition=task_definition_arn,
        dpi=dpi,
    )
    container_sql = fractal_sql_commit(db, lambda db, x: db.session.add(x), container)
    if container_sql:
        container = UserContainer.query.get(task_id)
        fractal_log(
            function="create_new_container",
            label=str(task_id),
            logs=(
                f"Inserted container with IP address {curr_ip} and network bindings "
                f"{curr_network_binding}"
            ),
        )
    else:
        fractal_log(
            function="create_new_container",
            label=str(task_id),
            logs="SQL insertion unsuccessful",
        )
        self.update_state(
            state="FAILURE",
            meta={"msg": "Error inserting Container {} into SQL".format(task_id)},
        )
        raise Ignore

    cluster_usage = ecs_client.get_clusters_usage(clusters=[cluster_name])[cluster_name]
    cluster_usage["cluster"] = cluster_name
    cluster_sql = fractal_sql_commit(db, fractal_sql_update, cluster_info, cluster_usage)
    if cluster_sql:
        fractal_log(
            function="create_new_container",
            label=str(task_id),
            logs=f"Added task to cluster {cluster_name} and updated cluster info",
        )
        if username != "Unassigned":
            try:
                send_dpi_info_to_instance(container.ip, container.port_32262, container.dpi)
            except requests.exceptions.ConnectionError:
                pass
            if not _poll(container.container_id):
                fractal_log(
                    function="create_new_container",
                    label=str(task_id),
                    logs="container failed to ping",
                )
                self.update_state(
                    state="FAILURE",
                    meta={"msg": "Container {} failed to ping.".format(task_id)},
                )

                raise Ignore

            # pylint: disable=line-too-long
            fractal_log(
                function="create_new_container",
                label=str(task_id),
                logs=f"""container pinged!  To connect, run:
    desktop 3.96.141.146 -p32262:{curr_network_binding[32262]}.32263:{curr_network_binding[32263]}.32273:{curr_network_binding[32273]} -k {aeskey}
                """,
            )

        if not current_app.testing:
            task_time_taken = time.time() - task_start_time
            datadogEvent_containerCreate(
                container.container_id, cluster_name, username=username, time_taken=task_time_taken
            )

        return user_container_schema.dump(container)
    else:
        fractal_log(
            function="create_new_container",
            label=str(task_id),
            logs="SQL insertion unsuccessful",
        )
        self.update_state(
            state="FAILURE",
            meta={"msg": "Error updating container {} in SQL.".format(task_id)},
        )
        raise Ignore


@shared_task(bind=True)
def create_new_cluster(
    self,
    cluster_name=None,
    instance_type="g3.4xlarge",
    ami="ami-0decb4a089d867dc1",
    region_name="us-east-1",
    min_size=0,
    max_size=10,
    availability_zones=None,
):
    """
    Args:
        self: the celery instance running the task
        instance_type (Optional[str]): size of instances to create in auto scaling group, defaults
            to t2.small
        ami (Optional[str]): AMI to use for the instances created in auto scaling group, defaults
            to an ECS-optimized, GPU-optimized Amazon Linux 2 AMI
        min_size (Optional[int]): the minimum number of containers in the auto scaling group,
            defaults to 1
        max_size (Optional[int]): the maximum number of containers in the auto scaling group,
            defaults to 10
        region_name (Optional[str]): which AWS region you're running on
        availability_zones (Optional[List[str]]): the availability zones for creating instances in
            the auto scaling group
    Returns:
        user_cluster_schema: information on cluster created
    """
    task_start_time = time.time()

    fractal_log(
        function="create_new_cluster",
        label="None",
        logs=(
            f"Creating new cluster on ECS with instance_type {instance_type} and ami {ami} in "
            f"region {region_name}"
        ),
    )
    ecs_client = ECSClient(launch_type="EC2", region_name=region_name)
    self.update_state(
        state="PENDING",
        meta={
            "msg": (
                f"Creating new cluster on ECS with instance_type {instance_type} and ami {ami} in "
                f"region {region_name}"
            ),
        },
    )
    time.sleep(10)

    try:
        cluster_name, _, _, _ = ecs_client.create_auto_scaling_cluster(
            cluster_name=cluster_name,
            instance_type=instance_type,
            ami=ami,
            min_size=min_size,
            max_size=max_size,
            availability_zones=availability_zones,
        )

        cluster_usage = ecs_client.get_clusters_usage(clusters=[cluster_name])[cluster_name]
        cluster_usage_info = ClusterInfo(
            cluster=cluster_name, location=region_name, **cluster_usage
        )
        cluster_sql = fractal_sql_commit(db, lambda db, x: db.session.add(x), cluster_usage_info)
        if cluster_sql:
            cluster = ClusterInfo.query.get(cluster_name)
            cluster = user_cluster_schema.dump(cluster)
            fractal_log(
                function="create_new_cluster",
                label=cluster_name,
                logs=f"Successfully created cluster {cluster_name}",
            )

            if not current_app.testing:
                task_time_taken = time.time() - task_start_time
                datadogEvent_clusterCreate(cluster_name, time_taken=task_time_taken)

            return cluster
        else:
            fractal_log(
                function="create_new_cluster",
                label=cluster_name,
                logs="SQL insertion unsuccessful",
            )
            self.update_state(
                state="FAILURE",
                meta={
                    "msg": "Error inserting cluster {cli} and disk into SQL".format(
                        cli=cluster_name
                    )
                },
            )
            return None
    except Exception as error:
        fractal_log(
            function="create_new_cluster",
            label="None",
            logs=f"Encountered error: {error}",
            level=logging.ERROR,
        )
        self.update_state(
            state="FAILURE",
            meta={"msg": f"Encountered error: {error}"},
        )


@shared_task(bind=True)
def send_commands(self, cluster, region_name, commands, containers=None):
    try:
        ecs_client = ECSClient(region_name=region_name)
        cluster_info = ClusterInfo.query.get(cluster)
        if not cluster_info:
            fractal_sql_commit(db, lambda db, x: db.session.add(x), ClusterInfo(cluster=cluster))
            cluster_info = ClusterInfo.query.filter_by(cluster=cluster).first()
        elif cluster_info.status == "INACTIVE" or cluster_info.status == "DEPROVISIONING":
            fractal_log(
                function="send_command",
                label=cluster,
                logs=f"Cluster status is {cluster_info.status}",
                level=logging.ERROR,
            )
            self.update_state(
                state="FAILURE",
                meta={"msg": f"Cluster status is {cluster_info.status}"},
            )
        containers = containers or ecs_client.get_containers_in_cluster(cluster=cluster)
        if containers:
            fractal_log(
                function="send_command",
                label="None",
                logs="Sending commands {} to containers {} in cluster {}".format(
                    commands, containers, cluster
                ),
            )
            self.update_state(
                state="PENDING",
                meta={
                    "msg": "Sending commands {} to containers {} in cluster {}".format(
                        commands, containers, cluster
                    )
                },
            )
            command_id = ecs_client.exec_commands_on_containers(cluster, containers, commands)[
                "Command"
            ]["CommandId"]
            ecs_client.spin_til_command_executed(command_id)
            fractal_log(
                function="send_command",
                label="None",
                logs="Commands sent!",
            )
        else:
            fractal_log(
                function="send_command",
                label=cluster,
                logs="No containers in cluster",
                level=logging.ERROR,
            )
            self.update_state(
                state="FAILURE",
                meta={"msg": "No containers in cluster {} to send commands to".format(cluster)},
            )
    except Exception as error:
        fractal_log(
            function="send_command",
            label="None",
            logs=f"Encountered error: {error}",
            level=logging.ERROR,
        )
        self.update_state(
            state="FAILURE",
            meta={"msg": f"Encountered error: {error}"},
        )<|MERGE_RESOLUTION|>--- conflicted
+++ resolved
@@ -289,14 +289,9 @@
         )
     else:
         db.session.commit()
-<<<<<<< HEAD
         if cluster_name is None:
             cluster_name = select_cluster(region_name)
-        fractalLog(
-=======
-        cluster_name = select_cluster(region_name)
-        fractal_log(
->>>>>>> a0b7065e
+        fractal_log(
             function="select_container",
             label=cluster_name,
             logs=f"Creating new container in cluster {cluster_name}",
