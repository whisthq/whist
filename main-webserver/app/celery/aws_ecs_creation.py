import logging
import os
import time
import requests

from celery import shared_task
from celery.exceptions import Ignore
from flask import current_app
from requests import ConnectionError, Timeout, TooManyRedirects

from app.celery.aws_ecs_deletion import delete_cluster

from app.helpers.utils.aws.base_ecs_client import ECSClient
from app.helpers.utils.general.logs import fractal_log
from app.helpers.utils.general.sql_commands import fractal_sql_commit
from app.helpers.utils.general.sql_commands import fractal_sql_update
from app.models import (
    db,
    UserContainer,
    ClusterInfo,
    SortedClusters,
    SupportedAppImages,
    User,
    RegionToAmi,
)
from app.serializers.hardware import UserContainerSchema, ClusterInfoSchema
from app.serializers.oauth import CredentialSchema
from app.constants.container_state_values import FAILURE, PENDING, READY
from app.helpers.blueprint_helpers.aws.container_state import set_container_state

from app.helpers.utils.datadog.events import (
    datadogEvent_containerAssign,
    datadogEvent_containerCreate,
    datadogEvent_clusterCreate,
)

MAX_POLL_ITERATIONS = 20

user_container_schema = UserContainerSchema()
user_cluster_schema = ClusterInfoSchema()


def build_base_from_image(image):
    base_task = {
        "executionRoleArn": "arn:aws:iam::747391415460:role/ecsTaskExecutionRole",
        "containerDefinitions": [
            {
                "portMappings": [
                    {"hostPort": 0, "protocol": "tcp", "containerPort": 32262},
                    {"hostPort": 0, "protocol": "udp", "containerPort": 32263},
                    {"hostPort": 0, "protocol": "tcp", "containerPort": 32273},
                ],
                "linuxParameters": {
                    "capabilities": {
                        "add": [
                            "SETPCAP",
                            "MKNOD",
                            "AUDIT_WRITE",
                            "CHOWN",
                            "NET_RAW",
                            "DAC_OVERRIDE",
                            "FOWNER",
                            "FSETID",
                            "KILL",
                            "SETGID",
                            "SETUID",
                            "NET_BIND_SERVICE",
                            "SYS_CHROOT",
                            "SETFCAP",
                        ],
                        "drop": ["ALL"],
                    },
                    "tmpfs": [
                        {"containerPath": "/run", "size": 50},
                        {"containerPath": "/run/lock", "size": 50},
                    ],
                },
                "cpu": 0,
                "environment": [],
                "mountPoints": [
                    {"readOnly": True, "containerPath": "/sys/fs/cgroup", "sourceVolume": "cgroup"}
                ],
                "dockerSecurityOptions": ["label:seccomp:unconfined"],
                "memory": 2048,
                "volumesFrom": [],
                "image": image,
                "name": "roshan-test-container-0",
            }
        ],
        "placementConstraints": [],
        "taskRoleArn": "arn:aws:iam::747391415460:role/ecsTaskExecutionRole",
        "family": "roshan-task-definition-test-0",
        "requiresCompatibilities": ["EC2"],
        "volumes": [{"name": "cgroup", "host": {"sourcePath": "/sys/fs/cgroup"}}],
    }
    return base_task


def _mount_cloud_storage(user, container):
    """Send a request to the ECS host service to mount a cloud storage folder to the container.

    Arguments:
        user: The user who owns the container.
        container: An instance of the UserContainer model.
    """

    oauth_client_credentials = {
        k: v
        for k, v in current_app.config["GOOGLE_CLIENT_SECRET_OBJECT"].get("web", {}).items()
        if k.startswith("client")
    }
    schema = CredentialSchema()

    if not user.credentials:
        log_kwargs = {
            "logs": f"No cloud storage credentials found for user '{user}'.",
            "level": logging.WARNING,
        }
    elif not oauth_client_credentials:
        log_kwargs = {
            "logs": "OAuth client not configured. Not checking for cloud storage credentials.",
            "level": logging.WARNING,
        }
    else:
        # Mount a cloud storage folder to the container.
        try:
            response = requests.post(
                (
                    f"https://{container.ip}:{current_app.config['HOST_SERVICE_PORT']}"
                    "/mount_cloud_storage"
                ),
                json=dict(
                    auth_secret=current_app.config["HOST_SERVICE_SECRET"],
                    host_port=container.port_32262,
                    provider="google_drive",
                    **schema.dump(user.credentials[0]),
                    **oauth_client_credentials,
                ),
                verify=False,
            )
        except (ConnectionError, Timeout, TooManyRedirects) as error:
            # Don't just explode if there's a problem connecting to the ECS host service.
            log_kwargs = {
                "logs": (
                    "Encountered an error while attempting to connect to the ECS host service "
                    f"running on {container.ip}: {error}"
                ),
                "level": logging.ERROR,
            }
        else:
            if response.ok:
                log_kwargs = {
                    "logs": "Cloud storage folder mounted successfully.",
                    "level": logging.INFO,
                }
            else:
                log_kwargs = {
                    "logs": f"Cloud storage folder failed to mount: {response.text}",
                    "level": logging.ERROR,
                }

    fractal_log(
        function="_mount_cloud_storage",
        label=container.container_id,
        **log_kwargs,
    )


def _pass_start_dpi_to_instance(ip, port, dpi):
    """Send the DPI of a client display to the host service.

    Arguments:
        ip: The IP address of the instance on which the container is running.
        port: The port on the instance to which port 32262 within the container has been mapped.
        dpi: The DPI of the client display.
    """

    try:
        response = requests.put(
            f"https://{ip}:{current_app.config['HOST_SERVICE_PORT']}/set_container_dpi",
            json={
                "host_port": port,
                "dpi": dpi,
                "auth_secret": current_app.config["HOST_SERVICE_SECRET"],
            },
            verify=False,
        )
    except (ConnectionError, Timeout, TooManyRedirects) as error:
        log_kwargs = {
            "logs": (
                "Encountered an error while attempting to connect to the ECS host service running "
                f"on {ip}: {error}"
            ),
            "level": logging.ERROR,
        }
    else:
        if response.ok:
            log_kwargs = {
                "logs": "DPI set.",
                "level": logging.INFO,
            }
        else:
            log_kwargs = {
                "logs": f"Received unsuccessful set-DPI response: {response.text}",
                "level": logging.ERROR,
            }

    fractal_log(
        function="_pass_start_dpi_to_instance",
        label=str(dpi),
        **log_kwargs,
    )


def _poll(container_id):
    """Poll the database until the web server receives its first ping from the new container.

    Time out after 20 seconds. This may be an appropriate use case for Hasura subscriptions.

    This function should patched to immediately return True in order to get CI to pass.

    Arguments:
        container_id: The container ID of the container whose state to poll.

    Returns:
        True iff the container's starts with RUNNING_ by the end of the polling period.
    """

    container = UserContainer.query.get(container_id)
    result = False

    for i in range(MAX_POLL_ITERATIONS):
        if not container.state.startswith("RUNNING_"):
            fractal_log(
                function="create_new_container",
                label=None,
                logs=f"{container.container_id} deployment in progress. {i}/{MAX_POLL_ITERATIONS}",
                level=logging.WARNING,
            )
            time.sleep(1)
            db.session.refresh(container)
        else:
            result = True
            break

    return result


def select_cluster(region_name):
    """
    Selects the best cluster for task placement in a given region, creating new clusters as
    necessary.
    Args:
        region_name: which region to create the cluster in.

    Returns: a valid cluster name.

    """

    all_regions = RegionToAmi.query.all()

    region_to_ami = {region.region_name: region.ami_id for region in all_regions}

    all_clusters = list(SortedClusters.query.filter_by(location=region_name).all())
    all_clusters = [cluster for cluster in all_clusters if "cluster" in cluster.cluster]
    base_len = 2
    regen_fraction = 0.7
    if len(all_clusters) == 0:
        fractal_log(
            function="select_cluster",
            label=None,
            logs="No available clusters found. Creating new cluster...",
        )
        cluster_name = create_new_cluster.delay(
            region_name=region_name, ami=region_to_ami[region_name], min_size=1
        ).get(disable_sync_subtasks=False)["cluster"]
        for _ in range(base_len - len(all_clusters)):
            create_new_cluster.delay(
                region_name=region_name, ami=region_to_ami[region_name], min_size=1
            )
    else:
        cluster_name = all_clusters[0].cluster
        if len(all_clusters) == 1 and float(
            all_clusters[0].registeredContainerInstancesCount
        ) > regen_fraction * float(all_clusters[0].maxContainers):
            create_new_cluster.delay(
                region_name=region_name, ami=region_to_ami[region_name], min_size=1
            )
        # delete spurious clusters
        if len(all_clusters) > 2:
            for cluster in all_clusters[2:]:
                if cluster.pendingTasksCount + cluster.runningTasksCount == 0:
                    delete_cluster.delay(cluster.cluster, cluster.location)
    return cluster_name


def start_container(webserver_url, region_name, cluster_name, task_definition_arn, dpi):
    """
    This helper function configures and starts a container running

    Args:
        webserver_url: the URL of the webserver the container should connect to
        region_name: which region to run the container in
        cluster_name: which cluster to run the container in
        task_definition_arn: which taskdef to use

    Returns: the task_id, IP, port, and aeskey of the container once running

    """
    aeskey = os.urandom(16).hex()
    container_overrides = {
        "containerOverrides": [
            {
                "name": "fractal-container",
                "environment": [
                    {"name": "FRACTAL_AES_KEY", "value": aeskey},
                    {"name": "FRACTAL_DPI", "value": str(dpi)},
                    {
                        "name": "WEBSERVER_URL",
                        "value": (webserver_url if webserver_url is not None else ""),
                    },
                ],
            },
        ],
    }
    kwargs = {"networkConfiguration": None, "overrides": container_overrides}

    ecs_client = ECSClient(launch_type="EC2", region_name=region_name)

    ecs_client.set_cluster(cluster_name)
    ecs_client.set_task_definition_arn(task_definition_arn)
    ecs_client.run_task(False, **{k: v for k, v in kwargs.items() if v is not None})

    ecs_client.spin_til_running(time_delay=2)
    curr_ip = ecs_client.task_ips.get(0, -1)
    curr_network_binding = ecs_client.task_ports.get(0, -1)
    task_id = ecs_client.tasks[0]
    return task_id, curr_ip, curr_network_binding, aeskey


def _get_num_extra(taskdef):
    """
    Function determining how many containers to preboot based on type
    right now only preboots chrome
    :param taskdef: the task definition ARN of the container
    :return: integer determining how many containers to preboot
    """
    app_image_for_taskdef = SupportedAppImages.query.filter_by(task_definition=taskdef).first()
    if app_image_for_taskdef:
        return app_image_for_taskdef.preboot_number
    return 0


@shared_task(bind=True)
def assign_container(
    self,
    username,
    task_definition_arn,
    region_name="us-east-1",
    cluster_name=None,
    dpi=96,
    webserver_url=None,
):
    """
    Assigns a running container to a user, or creates one if none exists

    :param self: the celery instance running the task
    :param username: the username of the requesting user
    :param task_definition_arn: which taskdef the user needs a container for
    :param region_name: which region the user needs a container for
    :param cluster_name: which cluster the user needs a container for, only used in test
    :param dpi: the user's DPI
    :param webserver_url: the webserver originating the request
    :return: the generated container, in json form
    """

    enable_reconnect = False
    task_start_time = time.time()
    user = User.query.get(username)

    assert user

    # if a cluster is passed in, we're in testing mode:
    if cluster_name is None:
        if enable_reconnect:
            # first, we check for a preexisting container with the correct user:
            existing_container = (
                UserContainer.query.filter_by(
                    is_assigned=True,
                    user_id=username,
                    task_definition=task_definition_arn,
                    location=region_name,
                )
                .limit(1)
                .first()
            )
            if existing_container:
                if _poll(existing_container.container_id):
                    return user_container_schema.dump(existing_container)

        # otherwise, we see if there's an unassigned container
        base_container = (
            UserContainer.query.filter_by(
                is_assigned=False, task_definition=task_definition_arn, location=region_name
            )
            .with_for_update()
            .limit(1)
            .first()
        )
        num_extra = _get_num_extra(task_definition_arn)
    else:
        num_extra = 0
        base_container = False
    if base_container:
        base_container.is_assigned = True
        base_container.user_id = username
        base_container.dpi = dpi
        db.session.commit()
        self.update_state(
            state="PENDING",
            meta={"msg": "Container assigned"},
        )
    else:
        db.session.commit()
        if cluster_name is None:
            cluster_name = select_cluster(region_name)
        fractal_log(
            function="select_container",
            label=cluster_name,
            logs=f"Creating new container in cluster {cluster_name}",
        )

        cluster_info = ClusterInfo.query.filter_by(cluster=cluster_name).first()

        if cluster_info.status == "DEPROVISIONING":
            set_container_state(
                keyuser=username, keytask=self.request.id, task_id=self.request.id, state=FAILURE
            )
            fractal_log(
                function="create_new_container",
                label=cluster_name,
                logs=f"Cluster status is {cluster_info.status}",
                level=logging.ERROR,
            )
            self.update_state(
                state="FAILURE", meta={"msg": f"Cluster status is {cluster_info.status}"}
            )
            raise Ignore

        message = f"Deploying {task_definition_arn} to {cluster_name} in {region_name}"
        self.update_state(
            state="PENDING",
            meta={"msg": message},
        )
        fractal_log(function="create_new_container", label="None", logs=message)
        task_id, curr_ip, curr_network_binding, aeskey = start_container(
            webserver_url, region_name, cluster_name, task_definition_arn, dpi
        )
        # TODO:  Get this right
        if curr_ip == -1 or curr_network_binding == -1:
            set_container_state(
                keyuser=username, keytask=self.request.id, task_id=self.request.id, state=FAILURE
            )
            fractal_log(
                function="create_new_container",
                label=str(username),
                logs="Error generating task with running IP",
                level=logging.ERROR,
            )
            self.update_state(
                state="FAILURE", meta={"msg": "Error generating task with running IP"}
            )
            raise Ignore

        # TODO:  refactor this out into its own function

        ecs_client = ECSClient(launch_type="EC2", region_name=region_name)

        ecs_client.set_cluster(cluster_name)

        container = UserContainer(
            container_id=task_id,
            user_id=username,
            cluster=cluster_name,
            ip=curr_ip,
            port_32262=curr_network_binding[32262],
            port_32263=curr_network_binding[32263],
            port_32273=curr_network_binding[32273],
            state="CREATING",
            location=region_name,
            os="Linux",
            lock=False,
            secret_key=aeskey,
            task_definition=task_definition_arn,
            dpi=dpi,
        )
        container_sql = fractal_sql_commit(db, lambda db, x: db.session.add(x), container)
        if container_sql:
            container = UserContainer.query.get(task_id)
            fractal_log(
                function="create_new_container",
                label=str(task_id),
                logs=(
                    f"Inserted container with IP address {curr_ip} and network bindings "
                    f"{curr_network_binding}"
                ),
            )
        else:

            set_container_state(
                keyuser=username, keytask=self.request.id, task_id=self.request.id, state=FAILURE
            )
            fractal_log(
                function="create_new_container",
                label=str(task_id),
                logs="SQL insertion unsuccessful",
            )
            self.update_state(
                state="FAILURE",
                meta={"msg": "Error inserting Container {} into SQL".format(task_id)},
            )
            raise Ignore

        cluster_usage = ecs_client.get_clusters_usage(clusters=[cluster_name])[cluster_name]
        cluster_usage["cluster"] = cluster_name
        cluster_sql = fractal_sql_commit(db, fractal_sql_update, cluster_info, cluster_usage)
        if cluster_sql:
            fractal_log(
                function="create_new_container",
                label=str(task_id),
                logs=f"Added task to cluster {cluster_name} and updated cluster info",
            )
            base_container = container
        else:

            set_container_state(
                keyuser=username, keytask=self.request.id, task_id=self.request.id, state=FAILURE
            )
            fractal_log(
                function="create_new_container",
                label=str(task_id),
                logs="SQL insertion unsuccessful",
            )
            self.update_state(
                state="FAILURE",
                meta={"msg": "Error updating container {} in SQL.".format(task_id)},
            )
            raise Ignore

    _mount_cloud_storage(user, base_container)  # Not tested
    _pass_start_dpi_to_instance(base_container.ip, base_container.port_32262, base_container.dpi)
    time.sleep(1)

    if not _poll(base_container.container_id):

        set_container_state(
            keyuser=username, keytask=self.request.id, task_id=self.request.id, state=FAILURE
        )
        fractal_log(
            function="create_new_container",
            label=str(base_container.container_id),
            logs="container failed to ping",
        )
        self.update_state(
            state="FAILURE",
            meta={"msg": "Container {} failed to ping.".format(base_container.container_id)},
        )

        raise Ignore

        # pylint: disable=line-too-long
    fractal_log(
        function="create_new_container",
        label=str(base_container.container_id),
        logs=f"""container pinged!  To connect, run:
               desktop {base_container.ip} -p32262:{base_container.port_32262}.32263:{base_container.port_32263}.32273:{base_container.port_32273} -k {base_container.secret_key}
                           """,
    )
    for _ in range(num_extra):
        create_new_container.delay(
            "Unassigned",
            task_definition_arn,
            region_name=region_name,
            webserver_url=webserver_url,
        )
<<<<<<< HEAD

    set_container_state(
        keyuser=username, keytask=self.request.id, task_id=self.request.id, state=READY
    )
=======
    if not current_app.testing:
        task_time_taken = time.time() - task_start_time
        datadogEvent_containerAssign(
            base_container.container_id, cluster_name, username=username, time_taken=task_time_taken
        )
>>>>>>> 344cd39b
    return user_container_schema.dump(base_container)


@shared_task(bind=True)
def create_new_container(
    self,
    username,
    task_definition_arn,
    cluster_name=None,
    region_name="us-east-1",
    webserver_url=None,
    dpi=96,
):
    """Create a new ECS container running a particular task.

    Arguments:
        username: The username of the user who owns the container.
        task_definition_arn: The task definition to use identified by its ARN.
        region_name: The name of the region containing the cluster on which to
            run the container.
        cluster_name: The name of the cluster on which to run the container.
        use_launch_type: A boolean indicating whether or not to use the
            ECSClient's launch type or the cluster's default launch type.
        network_configuration: The network configuration to use for the
            clusters using awsvpc networking.
        dpi: what DPI to use on the server
        webserver_url: The URL of the web server to ping and with which to authenticate.
    """

    task_start_time = time.time()

    set_container_state(
        keyuser=username,
        keytask=self.request.id,
        task_id=self.request.id,
        state=PENDING,
        force=True,  # necessary since check will fail otherwise
    )

    message = (
        f"Deploying {task_definition_arn} to {cluster_name or 'next available cluster'} in "
        f"{region_name}"
    )

    fractal_log(function="create_new_container", label="None", logs=message)
    if not cluster_name:
        cluster_name = select_cluster(region_name)
    fractal_log(
        function="create_new_container",
        label=cluster_name,
        logs=f"Container will be deployed to cluster {cluster_name}",
    )

    cluster_info = ClusterInfo.query.filter_by(cluster=cluster_name).first()
    if not cluster_info:
        fractal_sql_commit(
            db,
            lambda db, x: db.session.add(x),
            ClusterInfo(cluster=cluster_name, location=region_name),
        )
        cluster_info = ClusterInfo.query.filter_by(cluster=cluster_name).first()

    if cluster_info.status == "DEPROVISIONING":

        set_container_state(
            keyuser=username, keytask=self.request.id, task_id=self.request.id, state=FAILURE
        )
        fractal_log(
            function="create_new_container",
            label=cluster_name,
            logs=f"Cluster status is {cluster_info.status}",
            level=logging.ERROR,
        )
        self.update_state(state="FAILURE", meta={"msg": f"Cluster status is {cluster_info.status}"})
        raise Ignore

    message = f"Deploying {task_definition_arn} to {cluster_name} in {region_name}"
    self.update_state(
        state="PENDING",
        meta={"msg": message},
    )
    fractal_log(function="create_new_container", label="None", logs=message)
    task_id, curr_ip, curr_network_binding, aeskey = start_container(
        webserver_url, region_name, cluster_name, task_definition_arn, dpi
    )
    # TODO:  Get this right
    if curr_ip == -1 or curr_network_binding == -1:

        set_container_state(
            keyuser=username, keytask=self.request.id, task_id=self.request.id, state=FAILURE
        )
        fractal_log(
            function="create_new_container",
            label=str(username),
            logs="Error generating task with running IP",
            level=logging.ERROR,
        )
        self.update_state(state="FAILURE", meta={"msg": "Error generating task with running IP"})
        raise Ignore

    # TODO:  refactor this out into its own function

    ecs_client = ECSClient(launch_type="EC2", region_name=region_name)

    ecs_client.set_cluster(cluster_name)

    container = UserContainer(
        container_id=task_id,
        user_id=username,
        cluster=cluster_name,
        ip=curr_ip,
        port_32262=curr_network_binding[32262],
        port_32263=curr_network_binding[32263],
        port_32273=curr_network_binding[32273],
        state="CREATING",
        location=region_name,
        os="Linux",
        lock=False,
        secret_key=aeskey,
        task_definition=task_definition_arn,
        dpi=dpi,
    )
    container_sql = fractal_sql_commit(db, lambda db, x: db.session.add(x), container)
    if container_sql:
        container = UserContainer.query.get(task_id)
        fractal_log(
            function="create_new_container",
            label=str(task_id),
            logs=(
                f"Inserted container with IP address {curr_ip} and network bindings "
                f"{curr_network_binding}"
            ),
        )
    else:

        set_container_state(
            keyuser=username, keytask=self.request.id, task_id=self.request.id, state=FAILURE
        )
        fractal_log(
            function="create_new_container",
            label=str(task_id),
            logs="SQL insertion unsuccessful",
        )
        self.update_state(
            state="FAILURE",
            meta={"msg": "Error inserting Container {} into SQL".format(task_id)},
        )
        raise Ignore

    cluster_usage = ecs_client.get_clusters_usage(clusters=[cluster_name])[cluster_name]
    cluster_usage["cluster"] = cluster_name
    cluster_sql = fractal_sql_commit(db, fractal_sql_update, cluster_info, cluster_usage)
    if cluster_sql:
        fractal_log(
            function="create_new_container",
            label=str(task_id),
            logs=f"Added task to cluster {cluster_name} and updated cluster info",
        )
        if username != "Unassigned":
            user = User.query.get(username)

            assert user

            _mount_cloud_storage(user, container)
            _pass_start_dpi_to_instance(container.ip, container.port_32262, container.dpi)

            if not _poll(container.container_id):

                set_container_state(
                    keyuser=username,
                    keytask=self.request.id,
                    task_id=self.request.id,
                    state=FAILURE,
                )
                fractal_log(
                    function="create_new_container",
                    label=str(task_id),
                    logs="container failed to ping",
                )
                self.update_state(
                    state="FAILURE",
                    meta={"msg": "Container {} failed to ping.".format(task_id)},
                )

                raise Ignore

            # pylint: disable=line-too-long
            fractal_log(
                function="create_new_container",
                label=str(task_id),
                logs=f"""container pinged!  To connect, run:
    desktop {container.ip} -p32262:{curr_network_binding[32262]}.32263:{curr_network_binding[32263]}.32273:{curr_network_binding[32273]} -k {aeskey}
                """,
            )
            # pylint: enable=line-too-long

        if not current_app.testing:
            task_time_taken = time.time() - task_start_time
            datadogEvent_containerCreate(
                container.container_id, cluster_name, username=username, time_taken=task_time_taken
            )

        set_container_state(
            keyuser=username, keytask=self.request.id, task_id=self.request.id, state=FAILURE
        )
        return user_container_schema.dump(container)
    else:

        set_container_state(
            keyuser=username, keytask=self.request.id, task_id=self.request.id, state=READY
        )
        fractal_log(
            function="create_new_container",
            label=str(task_id),
            logs="SQL insertion unsuccessful",
        )
        self.update_state(
            state="FAILURE",
            meta={"msg": "Error updating container {} in SQL.".format(task_id)},
        )
        raise Ignore


@shared_task(bind=True)
def create_new_cluster(
    self,
    cluster_name=None,
    instance_type="g3.4xlarge",
    ami="ami-0decb4a089d867dc1",
    region_name="us-east-1",
    min_size=0,
    max_size=10,
    availability_zones=None,
):
    """
    Args:
        self: the celery instance running the task
        instance_type (Optional[str]): size of instances to create in auto scaling group, defaults
            to t2.small
        ami (Optional[str]): AMI to use for the instances created in auto scaling group, defaults
            to an ECS-optimized, GPU-optimized Amazon Linux 2 AMI
        min_size (Optional[int]): the minimum number of containers in the auto scaling group,
            defaults to 1
        max_size (Optional[int]): the maximum number of containers in the auto scaling group,
            defaults to 10
        region_name (Optional[str]): which AWS region you're running on
        availability_zones (Optional[List[str]]): the availability zones for creating instances in
            the auto scaling group
    Returns:
        user_cluster_schema: information on cluster created
    """
    task_start_time = time.time()

    fractal_log(
        function="create_new_cluster",
        label="None",
        logs=(
            f"Creating new cluster on ECS with instance_type {instance_type} and ami {ami} in "
            f"region {region_name}"
        ),
    )
    ecs_client = ECSClient(launch_type="EC2", region_name=region_name)
    self.update_state(
        state="PENDING",
        meta={
            "msg": (
                f"Creating new cluster on ECS with instance_type {instance_type} and ami {ami} in "
                f"region {region_name}"
            ),
        },
    )
    time.sleep(10)

    try:
        cluster_name, _, _, _ = ecs_client.create_auto_scaling_cluster(
            cluster_name=cluster_name,
            instance_type=instance_type,
            ami=ami,
            min_size=min_size,
            max_size=max_size,
            availability_zones=availability_zones,
        )

        cluster_usage = ecs_client.get_clusters_usage(clusters=[cluster_name])[cluster_name]
        cluster_usage_info = ClusterInfo(
            cluster=cluster_name, location=region_name, **cluster_usage
        )
        cluster_sql = fractal_sql_commit(db, lambda db, x: db.session.add(x), cluster_usage_info)
        if cluster_sql:
            cluster = ClusterInfo.query.get(cluster_name)
            cluster = user_cluster_schema.dump(cluster)
            fractal_log(
                function="create_new_cluster",
                label=cluster_name,
                logs=f"Successfully created cluster {cluster_name}",
            )

            if not current_app.testing:
                task_time_taken = time.time() - task_start_time
                datadogEvent_clusterCreate(cluster_name, time_taken=task_time_taken)

            return cluster
        else:
            fractal_log(
                function="create_new_cluster",
                label=cluster_name,
                logs="SQL insertion unsuccessful",
            )
            self.update_state(
                state="FAILURE",
                meta={
                    "msg": "Error inserting cluster {cli} and disk into SQL".format(
                        cli=cluster_name
                    )
                },
            )
            return None
    except Exception as error:
        fractal_log(
            function="create_new_cluster",
            label="None",
            logs=f"Encountered error: {error}",
            level=logging.ERROR,
        )
        self.update_state(
            state="FAILURE",
            meta={"msg": f"Encountered error: {error}"},
        )


@shared_task(bind=True)
def send_commands(self, cluster, region_name, commands, containers=None):
    try:
        ecs_client = ECSClient(region_name=region_name)
        cluster_info = ClusterInfo.query.get(cluster)
        if not cluster_info:
            fractal_sql_commit(db, lambda db, x: db.session.add(x), ClusterInfo(cluster=cluster))
            cluster_info = ClusterInfo.query.filter_by(cluster=cluster).first()
        elif cluster_info.status == "INACTIVE" or cluster_info.status == "DEPROVISIONING":
            fractal_log(
                function="send_command",
                label=cluster,
                logs=f"Cluster status is {cluster_info.status}",
                level=logging.ERROR,
            )
            self.update_state(
                state="FAILURE",
                meta={"msg": f"Cluster status is {cluster_info.status}"},
            )
        containers = containers or ecs_client.get_containers_in_cluster(cluster=cluster)
        if containers:
            fractal_log(
                function="send_command",
                label="None",
                logs="Sending commands {} to containers {} in cluster {}".format(
                    commands, containers, cluster
                ),
            )
            self.update_state(
                state="PENDING",
                meta={
                    "msg": "Sending commands {} to containers {} in cluster {}".format(
                        commands, containers, cluster
                    )
                },
            )
            command_id = ecs_client.exec_commands_on_containers(cluster, containers, commands)[
                "Command"
            ]["CommandId"]
            ecs_client.spin_til_command_executed(command_id)
            fractal_log(
                function="send_command",
                label="None",
                logs="Commands sent!",
            )
        else:
            fractal_log(
                function="send_command",
                label=cluster,
                logs="No containers in cluster",
                level=logging.ERROR,
            )
            self.update_state(
                state="FAILURE",
                meta={"msg": "No containers in cluster {} to send commands to".format(cluster)},
            )
    except Exception as error:
        fractal_log(
            function="send_command",
            label="None",
            logs=f"Encountered error: {error}",
            level=logging.ERROR,
        )
        self.update_state(
            state="FAILURE",
            meta={"msg": f"Encountered error: {error}"},
        )<|MERGE_RESOLUTION|>--- conflicted
+++ resolved
@@ -583,18 +583,11 @@
             region_name=region_name,
             webserver_url=webserver_url,
         )
-<<<<<<< HEAD
-
-    set_container_state(
-        keyuser=username, keytask=self.request.id, task_id=self.request.id, state=READY
-    )
-=======
     if not current_app.testing:
         task_time_taken = time.time() - task_start_time
         datadogEvent_containerAssign(
             base_container.container_id, cluster_name, username=username, time_taken=task_time_taken
         )
->>>>>>> 344cd39b
     return user_container_schema.dump(base_container)
 
 
