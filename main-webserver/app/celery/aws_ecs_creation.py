--- conflicted
+++ resolved
@@ -84,9 +84,13 @@
         return container
     else:
         fractalLog(
-<<<<<<< HEAD
-            function="create_new_container", label=str(ecs_client.tasks[0]), logs="SQL insertion unsuccessful",
-                     "msg": "Error inserting VM {cli} and disk into SQL".format(cli=ecs_client.tasks[0])
+            function="create_new_container",
+            label=str(ecs_client.tasks[0]),
+            logs="SQL insertion unsuccessful",)
+        self.update_state(
+            state="FAILURE",
+            meta={
+            "msg": "Error inserting VM {cli} and disk into SQL".format(cli=ecs_client.tasks[0])
             },
         )
         return None
@@ -108,7 +112,7 @@
         },
     )
 
-    try: 
+    try:
         launch_config_name = ecs_client.create_launch_configuration(instance_type=instance_type, ami=ami, launch_config_name=None)
         auto_scaling_group_name = ecs_client.create_auto_scaling_group(launch_config_name=launch_config_name, min_size=min_size, max_size=max_size, availability_zones=availability_zones)
         capacity_provider_name = ecs_client.create_capacity_provider(auto_scaling_group_name=auto_scaling_group_name)
@@ -118,22 +122,10 @@
             function="create_new_cluster",
             logs=f"Encountered error: {e}",
             level=logging.ERROR,
-=======
-            function="create_new_container",
-            label=str(ecs_client.tasks[0]),
-            logs="SQL insertion unsuccessful",
->>>>>>> b044109d
         )
         self.update_state(
             state="FAILURE",
             meta={
-<<<<<<< HEAD
                 "msg": f"Encountered error: {e}"
             },
-        )
-=======
-                "msg": "Error inserting VM {cli} and disk into SQL".format(cli=ecs_client.tasks[0])
-            },
-        )
-        return None
->>>>>>> b044109d
+        )