from app import ECSClient, celery_instance, fractalLog, fractalSQLCommit, logging
from app.models.hardware import UserContainer
from app.serializers.hardware import UserContainerSchema

user_container_schema = UserContainerSchema()


def preprocess_task_info(taskinfo):
    # TODO:  actually write this
    return []


@celery_instance.task(bind=True)
def create_new_container(self, username, taskinfo):
    """

    Args:
        self: the celery instance running the task
        username (str): the username of the person creating the container
        taskinfo: info about the task to be run
        # TODO: fill in with types when known

    Returns:

    """
    fractalLog(
        function="create_new_container",
        label="None",
        logs="Creating new container on ECS with info {}".format(taskinfo),
    )

    ecs_client = ECSClient(launch_type='EC2')
    processed_task_info_cmd, processed_task_info_entrypoint, processed_image = preprocess_task_info(
        taskinfo
    )
    ecs_client.set_and_register_task(
        processed_task_info_cmd,
        processed_task_info_entrypoint,
        imagename=processed_image,
        family="fractal_container",
    )
    networkConfiguration = {
        "awsvpcConfiguration": {
            "subnets": ["subnet-0dc1b0c43c4d47945",],
            "securityGroups": ["sg-036ebf091f469a23e",],
        }
    }
    ecs_client.run_task(networkConfiguration=networkConfiguration)
    self.update_state(
        state="PENDING",
        meta={"msg": "Creating new container on ECS with info {}".format(taskinfo)},
    )
    ecs_client.spin_til_running(time_delay=2)
    curr_ip = ecs_client.task_ips.get(0, -1)
    # TODO:  Get this right
    curr_port = 80
    if curr_ip == -1:
        fractalLog(
            function="create_new_container",
            label=str(username),
            logs="Error generating task with running IP",
            level=logging.ERROR,
        )
        self.update_state(
            state="FAILURE", meta={"msg": "Error generating task with running IP"},
        )

        return
    container = UserContainer(
        container_id=ecs_client.tasks[0],
        user_id=username,
        cluster=ecs_client.cluster,
        ip=curr_ip,
        port=curr_port,
        state="CREATING",
        location="us-east-1",
        os="Linux",
        lock=False,
    )
    container_sql = fractalSQLCommit(db, lambda db, x: db.session.add(x), container)
    if container_sql:
        container = UserContainer.query.get(ecs_client.tasks[0])
        container = user_container_schema.dump(container)
        return container
    else:
        fractalLog(
<<<<<<< HEAD
            function="create_new_container", label=str(ecs_client.tasks[0]), logs="SQL insertion unsuccessful",
                     "msg": "Error inserting VM {cli} and disk into SQL".format(cli=ecs_client.tasks[0])
            },
        )
        return None

@celery_instance.task(bind=True)
def create_new_cluster(self, instance_type, ami, min_size=1, max_size=10, region_name="us-east-2", availability_zones=None):
    fractalLog(
        function="create_new_cluster",
        label="None",
        logs=f"Creating new cluster on ECS with instance_type {instance_type} and ami {ami} in region {region_name}"
    )
    ecs_client = ECSClient(launch_type='EC2', region_name=region_name)

    ecs_client.run_task(networkConfiguration=networkConfiguration)
    self.update_state(
        state="PENDING",
        meta={
            "msg": f"Creating new cluster on ECS with instance_type {instance_type} and ami {ami} in region {region_name}"
        },
    )

    try: 
        launch_config_name = ecs_client.create_launch_configuration(instance_type=instance_type, ami=ami, launch_config_name=None)
        auto_scaling_group_name = ecs_client.create_auto_scaling_group(launch_config_name=launch_config_name, min_size=min_size, max_size=max_size, availability_zones=availability_zones)
        capacity_provider_name = ecs_client.create_capacity_provider(auto_scaling_group_name=auto_scaling_group_name)
        return ecs_client.create_cluster(capacity_providers=[capacity_provider_name])
    except Exception as e:
        fractalLog(
            function="create_new_cluster",
            logs=f"Encountered error: {e}",
            level=logging.ERROR,
=======
            function="create_new_container",
            label=str(ecs_client.tasks[0]),
            logs="SQL insertion unsuccessful",
>>>>>>> b044109d
        )
        self.update_state(
            state="FAILURE",
            meta={
<<<<<<< HEAD
                "msg": f"Encountered error: {e}"
            },
        )
=======
                "msg": "Error inserting VM {cli} and disk into SQL".format(cli=ecs_client.tasks[0])
            },
        )
        return None
>>>>>>> b044109d
<|MERGE_RESOLUTION|>--- conflicted
+++ resolved
@@ -84,9 +84,14 @@
         return container
     else:
         fractalLog(
-<<<<<<< HEAD
-            function="create_new_container", label=str(ecs_client.tasks[0]), logs="SQL insertion unsuccessful",
-                     "msg": "Error inserting VM {cli} and disk into SQL".format(cli=ecs_client.tasks[0])
+            function="create_new_container",
+            label=str(ecs_client.tasks[0]),
+            logs="SQL insertion unsuccessful",
+        )
+        self.update_state(
+            state="FAILURE",
+            meta={
+                "msg": "Error inserting VM {cli} and disk into SQL".format(cli=ecs_client.tasks[0])
             },
         )
         return None
@@ -118,22 +123,10 @@
             function="create_new_cluster",
             logs=f"Encountered error: {e}",
             level=logging.ERROR,
-=======
-            function="create_new_container",
-            label=str(ecs_client.tasks[0]),
-            logs="SQL insertion unsuccessful",
->>>>>>> b044109d
         )
         self.update_state(
             state="FAILURE",
             meta={
-<<<<<<< HEAD
                 "msg": f"Encountered error: {e}"
             },
-        )
-=======
-                "msg": "Error inserting VM {cli} and disk into SQL".format(cli=ecs_client.tasks[0])
-            },
-        )
-        return None
->>>>>>> b044109d
+        )