--- conflicted
+++ resolved
@@ -35,23 +35,8 @@
             "main": main,
         }
 
-<<<<<<< HEAD
-        conn.execute(command, **params)
-
-        command = text(
-            """
-            INSERT INTO disk_settings("disk_name", "branch", "using_stun")
-            VALUES(:disk_name, :branch, :using_stun)
-            """
-        )
-
-        params = {"disk_name": disk_name, "branch": "master", "using_stun": False}
-
-        conn.execute(command, **params)
-=======
         conn.execute(commandDisk, **paramsDisk)
 
->>>>>>> cf0c1268
         conn.close()
 
         assignSettingsToDisk(disk_name, "Fractal")
@@ -427,8 +412,6 @@
     command = text(
         """
         DELETE FROM disks WHERE "disk_name" = :disk_name
-<<<<<<< HEAD
-=======
         """
     )
     params = {"disk_name": disk_name}
@@ -446,7 +429,6 @@
     command = text(
         """
         DELETE FROM disk_settings WHERE "disk_name" = :disk_name
->>>>>>> cf0c1268
         """
     )
     params = {"disk_name": disk_name}
@@ -836,8 +818,6 @@
         if disk_info:
             return disk_info[setting_name]
         else:
-<<<<<<< HEAD
-=======
             return None
 
 
@@ -855,5 +835,4 @@
         if disk_info:
             return disk_info
         else:
->>>>>>> cf0c1268
             return None