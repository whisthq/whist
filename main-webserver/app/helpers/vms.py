from app.utils import *
from app import *
from app.logger import *
from .general import *
from .disks import *


def createVMParameters(vmName, nic_id, vm_size, location, operating_system="Windows", admin_password = None):
    """Adds a vm entry to the SQL database

    Parameters:
    vmName (str): The name of the VM to add
    nic_id (str): The vm's network interface ID
    vm_size (str): The type of vm in terms of specs(default is NV6)
    location (str): The Azure region of the vm
    operating_system (str): The operating system of the vm (default is 'Windows')
    admin_password (str): The admin password (default is set in .env)

    Returns:
    dict: Parameters that will be used in Azure sdk
   """

    with engine.connect() as conn:
        oldUserNames = [
            cell[0] for cell in list(conn.execute('SELECT "username" FROM v_ms'))
        ]
        userName = genHaiku(1)[0]
        while userName in oldUserNames:
            userName = genHaiku(1)

        vm_reference = (
            {
                "publisher": "MicrosoftWindowsDesktop",
                "offer": "Windows-10",
                "sku": "rs5-pro",
                "version": "latest",
            }
            if operating_system == "Windows"
            else {
                "publisher": "Canonical",
                "offer": "UbuntuServer",
                "sku": "18.04-LTS",
                "version": "latest",
            }
        )

        print("Creating VM {} with parameters {}".format(vmName, str(vm_reference)))

        command = text(
            """
            INSERT INTO v_ms("vm_name", "disk_name")
            VALUES(:vmName, :disk_name)
            """
        )
        params = {"vmName": vmName, "username": userName, "disk_name": None}
        with engine.connect() as conn:
            conn.execute(command, **params)
            conn.close()

            admin_password = os.getenv("VM_PASSWORD") if not admin_password else admin_password 

            os_profile = (
                {
                    "computer_name": vmName,
                    "admin_username": os.getenv("VM_GROUP"),
                    "admin_password": admin_password,
                }
                if operating_system == "Linux"
                else {
                    "computer_name": vmName,
                    "admin_username": os.getenv("VM_GROUP"),
                    "admin_password": admin_password,
                }
            )

            return {
                "params": {
                    "location": location,
                    "os_profile": os_profile,
                    "hardware_profile": {"vm_size": vm_size},
                    "storage_profile": {
                        "image_reference": {
                            "publisher": vm_reference["publisher"],
                            "offer": vm_reference["offer"],
                            "sku": vm_reference["sku"],
                            "version": vm_reference["version"],
                        },
                        "os_disk": {
                            "os_type": operating_system,
                            "create_option": "FromImage",
                        },
                    },
                    "network_profile": {"network_interfaces": [{"id": nic_id,}]},
                },
                "vm_name": vmName,
            }


def getVM(vm_name):
    """Retrieves information about the model view or the instance view of an Azure virtual machine

    Parameters:
    vmName (str): The name of the VM to retrieve

    Returns:
    VirtualMachine: The instance view of the virtual machine
   """
    _, compute_client, _ = createClients()
    try:
        virtual_machine = compute_client.virtual_machines.get(
            os.environ.get("VM_GROUP"), vm_name
        )
        return virtual_machine
    except:
        return None


def singleValueQuery(value):
    """Queries all vms from the v_ms SQL table with the specified name

    Parameters:
    vmName (str): The name of the VM to retrieve

    Returns:
    dict: The dictionary respresenting the query result
   """
    command = text(
        """
        SELECT * FROM v_ms WHERE "vm_name" = :value
        """
    )
    params = {"value": value}
    with engine.connect() as conn:
        exists = cleanFetchedSQL(conn.execute(command, **params).fetchall())
        conn.close()
        return True if exists else False


def updateVMUsername(username, vm_name):
    """Updates the username associated with a vm entry in the v_ms SQL table

    Parameters:
    username (str): The new username
    vm_name (str): The name of the VM row to update
   """
    command = text(
        """
        UPDATE v_ms
        SET username = :username
        WHERE
        "vm_name" = :vm_name
        """
    )
    params = {"username": username, "vm_name": vm_name}
    with engine.connect() as conn:
        conn.execute(command, **params)
        conn.close()


def fetchVMCredentials(vm_name):
    """Fetches a vm from the v_ms sql table

    Args:
        vm_name (str): The name of the vm to fetch

    Returns:
        dict: An object respresenting the respective row in the table
    """
    command = text(
        """
        SELECT * FROM v_ms WHERE "vm_name" = :vm_name
        """
    )
    params = {"vm_name": vm_name}
    with engine.connect() as conn:
        vm_info = cleanFetchedSQL(conn.execute(command, **params).fetchone())
        conn.close()
        return vm_info


def fetchVMByIP(vm_ip):
    """Fetches a vm from the v_ms sql table

    Args:
        vm_ip (str): The ip address (ipv4) of the vm to fetch

    Returns:
        dict: An object respresenting the respective row in the table
    """
    command = text(
        """
        SELECT * FROM v_ms WHERE "ip" = :vm_ip
        """
    )
    params = {"vm_ip": vm_ip}
    with engine.connect() as conn:
        vm_info = cleanFetchedSQL(conn.execute(command, **params).fetchone())
        conn.close()
        return vm_info


def genVMName():
    """Generates a unique name for a vm

    Returns:
        str: The generated name
    """
    with engine.connect() as conn:
        oldVMs = [cell[0] for cell in list(conn.execute('SELECT "vm_name" FROM v_ms'))]
        vmName = genHaiku(1)[0]
        while vmName in oldVMs:
            vmName = genHaiku(1)[0]
        return vmName


def fetchUserVMs(username, ID=-1):
    """Fetches vms that are connected to the user

    Args:
        username (str): The username
        ID (int, optional): The papertrail logging ID. Defaults to -1.

    Returns:
        dict: The object representing the respective vm in the v_ms sql database
    """
    sendInfo(ID, "Fetching vms for user {}".format(username))

    if username:
        command = text(
            """
            SELECT * FROM v_ms WHERE "username" = :username
            """
        )
        params = {"username": username}
        with engine.connect() as conn:
            vms_info = cleanFetchedSQL(conn.execute(command, **params).fetchall())
            conn.close()
            return vms_info
    else:
        command = text(
            """
            SELECT * FROM v_ms
            """
        )
        params = {}
        with engine.connect() as conn:
            vms_info = cleanFetchedSQL(conn.execute(command, **params).fetchall())
            conn.close()
            return vms_info


def deleteRow(vm_name, vm_names):
    """Deletes a row from the v_ms sql table, if vm_name is not in vm_names

    Args:
        vm_name (str): The name of the vm to check
        vm_names (array[string]): An array of the names of accepted VMs
    """
    if not (vm_name in vm_names):
        command = text(
            """
            DELETE FROM v_ms WHERE "vm_name" = :vm_name
            """
        )
        params = {"vm_name": vm_name}
        with engine.connect() as conn:
            conn.execute(command, **params)
            conn.close()


def insertVM(vm_name, vm_ip=None, location=None):
    """Inserts a vm into the v_ms table

    Args:
        vm_name (str): The name of the vm
        vm_ip (str, optional): The ipv4 address of the vm. Defaults to None.
        location (str, optional): The region that the vm is based in. Defaults to None.
    """
    command = text(
        """
        SELECT * FROM v_ms WHERE "vm_name" = :vm_name
        """
    )
    params = {"vm_name": vm_name}
    with engine.connect() as conn:
        vms = cleanFetchedSQL(conn.execute(command, **params).fetchall())

        if not vms:
            _, compute_client, _ = createClients()
            vm = getVM(vm_name)

            if not vm_ip or not location:
                vm_ip = getIP(vm)
                location = vm.location

            disk_name = vm.storage_profile.os_disk.name
            username = mapDiskToUser(disk_name)
            lock = False
            dev = False

            command = text(
                """
                INSERT INTO v_ms("vm_name", "username", "disk_name", "ip", "location", "lock", "dev")
                VALUES(:vm_name, :username, :disk_name, :ip, :location, :lock, :dev)
                """
            )
            params = {
                "username": username,
                "vm_name": vm_name,
                "disk_name": disk_name,
                "ip": vm_ip,
                "location": location,
                "lock": False,
                "dev": False,
            }

            conn.execute(command, **params)
            conn.close()


def updateVMIP(vm_name, ip, ID=-1):
    """Updates the ip address of a vm

    Args:
        vm_name (str): The name of the vm to update
        ip (str): The new ipv4 address
    """
    sendInfo(ID, "Updating IP for VM {} to {} in SQL".format(vm_name, ip))
    command = text(
        """
        UPDATE v_ms
        SET ip = :ip
        WHERE
        "vm_name" = :vm_name
        """
    )
    params = {"ip": ip, "vm_name": vm_name}
    with engine.connect() as conn:
        conn.execute(command, **params)
        conn.close()


def updateVMState(vm_name, state, ID=-1):
    """Updates the state for a vm

    Args:
        vm_name (str): The name of the vm to update
        state (str): The new state of the vm
    """
    sendInfo(ID, "Updating state for VM {} to {} in SQL".format(vm_name, state, ID))
    command = text(
        """
        UPDATE v_ms
        SET state = :state
        WHERE
        "vm_name" = :vm_name
        """
    )
    params = {"vm_name": vm_name, "state": state}
    with engine.connect() as conn:
        conn.execute(command, **params)
        conn.close()


def updateVMStateAutomatically(vm_name, ID=-1):
    """Updates the v_ms sql entry based on the azure vm state

    Args:
        vm_name (str): Name of the vm
        ID (int, optional): Papertrail Logging ID. Defaults to -1.

    Returns:
        int: 1 for success, -1 for error
    """
    _, compute_client, _ = createClients()

    vm_state = compute_client.virtual_machines.instance_view(
        resource_group_name=os.getenv("VM_GROUP"), vm_name=vm_name
    )

    hr = -1

    try:
        power_state = vm_state.statuses[1].code
        sendInfo(ID, "VM {} has Azure state {}".format(vm_name, power_state))
    except:
        sendError(ID, "VM {} Azure state unable to be fetched".format(vm_name))
    if "starting" in power_state:
        updateVMState(vm_name, "STARTING")
        sendInfo(ID, "VM {} set to state {} in Postgres".format(vm_name, "STARTING"))
        hr = 1
    elif "running" in power_state:
        updateVMState(vm_name, "RUNNING_AVAILABLE")
        sendInfo(
            ID, "VM {} set to state {} in Postgres".format(vm_name, "RUNNING_AVAILABLE")
        )
        hr = 1
    elif "stopping" in power_state:
        updateVMState(vm_name, "STOPPING")
        sendInfo(ID, "VM {} set to state {} in Postgres".format(vm_name, "STOPPING"))
        hr = 1
    elif "deallocating" in power_state:
        updateVMState(vm_name, "DEALLOCATING")
        sendInfo(
            ID, "VM {} set to state {} in Postgres".format(vm_name, "DEALLOCATING")
        )
        hr = 1
    elif "stopped" in power_state:
        updateVMState(vm_name, "STOPPED")
        sendInfo(ID, "VM {} set to state {} in Postgres".format(vm_name, "STOPPED"))
        hr = 1
    elif "deallocated" in power_state:
        updateVMState(vm_name, "DEALLOCATED")
        sendInfo(ID, "VM {} set to state {} in Postgres".format(vm_name, "DEALLOCATED"))
        hr = 1

    return hr


def updateVMLocation(vm_name, location, ID=-1):
    """Updates the location of the vm entry in the v_ms sql table

    Args:
        vm_name (str): Name of vm of interest
        location (str): The new region of the vm
    """
    sendInfo(ID, "Updating location for VM {} to {} in SQL".format(vm_name, location))
    command = text(
        """
        UPDATE v_ms
        SET location = :location
        WHERE
        "vm_name" = :vm_name
        """
    )
    params = {"vm_name": vm_name, "location": location}
    with engine.connect() as conn:
        conn.execute(command, **params)
        conn.close()


def updateVMOS(vm_name, operating_system, ID=-1):
    """Updates the OS of the vm entry in the v_ms sql table

    Args:
        vm_name (str): Name of vm of interest
        operating_system (str): The OSof the vm
    """
    sendInfo(ID, "Updating OS for VM {} to {} in SQL".format(vm_name, operating_system))
    command = text(
        """
        UPDATE v_ms
        SET os = :operating_system
        WHERE
        "vm_name" = :vm_name
        """
    )
    params = {"vm_name": vm_name, "operating_system": operating_system}
    with engine.connect() as conn:
        conn.execute(command, **params)
        conn.close()


def fetchAttachableVMs(state, location, ID=-1):
    """Finds all vms with specified location and state that are unlocked and not in dev mode

    Args:
        state (str): State of the vm
        location (str): Azure region to look in

    Returns:
        arr[dict]: Arrray of all vms that are attachable
    """
    command = text(
        """
        SELECT * FROM v_ms WHERE "state" = :state AND "location" = :location AND "lock" = :lock AND "dev" = :dev
        """
    )
    params = {"state": state, "location": location, "lock": False, "dev": False}

    with engine.connect() as conn:
        vms = cleanFetchedSQL(conn.execute(command, **params).fetchall())
        conn.close()
        vms = vms if vms else []
        return vms


def lockVMAndUpdate(
    vm_name, state, lock, temporary_lock, change_last_updated, verbose, ID=-1
):
    MAX_LOCK_TIME = 10

    session = Session()

    command = text(
        """
        UPDATE v_ms SET state = :state, lock = :lock
        WHERE vm_name = :vm_name
        """
    )

    if temporary_lock:
        temporary_lock = min(MAX_LOCK_TIME, temporary_lock)
        temporary_lock = shiftUnixByMinutes(dateToUnix(getToday()), temporary_lock)

        command = text(
            """
            UPDATE v_ms SET state = :state, lock = :lock, temporary_lock = :temporary_lock
            WHERE vm_name = :vm_name
            """
        )

    params = {
        "vm_name": vm_name,
        "state": state,
        "lock": lock,
        "temporary_lock": temporary_lock,
    }

    session.execute(command, params)
    session.commit()
    session.close()


def lockVM(
    vm_name,
    lock,
    username=None,
    disk_name=None,
    change_last_updated=True,
    verbose=True,
    ID=-1,
):
    """Locks/unlocks a vm. A vm entry with lock set to True prevents other processes from changing that entry.

    Args:
        vm_name (str): The name of the vm to lock
        lock (bool): True for lock
        change_last_updated (bool, optional): Whether or not to change the last_updated column as well. Defaults to True.
        verbose (bool, optional): Flag to log verbose in papertrail. Defaults to True.
        ID (int, optional): A unique papertrail logging id. Defaults to -1.
    """
    if lock and verbose:
        sendInfo(ID, "Trying to lock VM {}".format(vm_name), papertrail=verbose)
    elif not lock and verbose:
        sendInfo(ID, "Trying to unlock VM {}".format(vm_name), papertrail=verbose)

    session = Session()

    command = text(
        """
        UPDATE v_ms
        SET "lock" = :lock, "last_updated" = :last_updated
        WHERE
        "vm_name" = :vm_name
        """
    )

    if not change_last_updated:
        command = text(
            """
            UPDATE v_ms
            SET "lock" = :lock
            WHERE
            "vm_name" = :vm_name
            """
        )

    last_updated = getCurrentTime()
    params = {"vm_name": vm_name, "lock": lock, "last_updated": last_updated}

    session.execute(command, params)

    if username and disk_name:
        command = text(
            """
            UPDATE v_ms
            SET "username" = :username, "disk_name" = :disk_name
            WHERE
            "vm_name" = :vm_name
            """
        )

        params = {"username": username, "vm_name": vm_name, "disk_name": disk_name}
        session.execute(command, params)

    session.commit()
    session.close()

    if lock and verbose:
        sendInfo(ID, "Successfully locked VM {}".format(vm_name), papertrail=verbose)
    elif not lock and verbose:
        sendInfo(ID, "Successfully unlocked VM {}".format(vm_name), papertrail=verbose)


def setDev(vm_name, dev):
    command = text(
        """
        UPDATE v_ms
        SET dev = :dev
        WHERE
        "vm_name" = :vm_name
        """
    )
    params = {"dev": dev, "vm_name": vm_name}
    with engine.connect() as conn:
        conn.execute(command, **params)
        conn.close()


def claimAvailableVM(disk_name, location, os_type="Windows", s=None, ID=-1):
    username = mapDiskToUser(disk_name)
    session = Session()

    state_preference = ["RUNNING_AVAILABLE", "STOPPED", "DEALLOCATED"]

    for state in state_preference:
        sendInfo(
            ID,
            "Looking for VMs with state {} in {} for {}".format(
                state, location, username
            ),
        )
        command = text(
            """
            SELECT * FROM v_ms
            WHERE lock = :lock AND state = :state AND dev = :dev AND os = :os_type AND location = :location
            AND (temporary_lock <= :temporary_lock OR temporary_lock IS NULL)
            """
        )
        params = {
            "lock": False,
            "state": state,
            "dev": False,
            "location": location,
            "temporary_lock": dateToUnix(getToday()),
            "os_type": os_type,
        }

        available_vm = cleanFetchedSQL(session.execute(command, params).fetchone())

        if available_vm:
            if s:
                if state == "RUNNING_AVAILABLE":
                    s.update_state(
                        state="PENDING",
                        meta={
                            "msg": "Your cloud PC is powered on. Preparing your cloud PC (this could take a few minutes)."
                        },
                    )
                else:
                    s.update_state(
                        state="PENDING",
                        meta={
                            "msg": "Your cloud PC is powered off. Preparing your cloud PC (this could take a few minutes)."
                        },
                    )
            sendInfo(
                ID,
                "Found an available VM {} for {}".format(str(available_vm), username),
            )
            command = text(
                """
                UPDATE v_ms
                SET lock = :lock, username = :username, disk_name = :disk_name, state = :state, last_updated = :last_updated
                WHERE vm_name = :vm_name
                """
            )
            params = {
                "lock": True,
                "username": username,
                "disk_name": disk_name,
                "vm_name": available_vm["vm_name"],
                "state": "ATTACHING",
                "last_updated": getCurrentTime(),
            }
            session.execute(command, params)
            sendInfo(
                ID,
                "ATTACHING VM {} to new user {}".format(
                    available_vm["vm_name"], username
                ),
            )
            session.commit()
            session.close()
            return available_vm
        else:
            sendInfo(
                ID,
                "Did not find any VMs in {} with state {} for {}.".format(
                    location, state, username
                ),
            )

    session.commit()
    session.close()
    return None


def createTemporaryLock(vm_name, minutes, ID=-1):
    """Sets the temporary lock field for a vm

    Args:
        vm_name (str): The name of the vm to temporarily lock
        minutes (int): Minutes to lock for
        ID (int, optional): Papertrail logging ID. Defaults to -1.
    """

    temporary_lock = shiftUnixByMinutes(dateToUnix(getToday()), minutes)
    session = Session()

    command = text(
        """
        UPDATE v_ms
        SET "temporary_lock" = :temporary_lock
        WHERE
        "vm_name" = :vm_name
        """
    )

    params = {"vm_name": vm_name, "temporary_lock": temporary_lock}
    session.execute(command, params)

    sendInfo(
        ID,
        "Temporary lock created for VM {} for {} minutes".format(vm_name, str(minutes)),
    )

    session.commit()
    session.close()


def vmReadyToConnect(vm_name, ready):
    """Sets the vm's ready_to_connect field

    Args:
        vm_name (str): Name of the vm
        ready (boolean): True for ready to connect
    """
    if ready:
        current = dateToUnix(getToday())
        session = Session()

        command = text(
            """
            UPDATE v_ms
            SET "ready_to_connect" = :current
            WHERE
            "vm_name" = :vm_name
            """
        )
        params = {"vm_name": vm_name, "current": current}

        session.execute(command, params)
        session.commit()
        session.close()


def checkLock(vm_name, s=None, ID=-1):
    """Check to see if a vm has been locked

    Args:
        vm_name (str): Name of the vm to check

    Returns:
        bool: True if VM is locked, False otherwise
    """
    session = Session()

    command = text(
        """
        SELECT * FROM v_ms WHERE "vm_name" = :vm_name
        """
    )
    params = {"vm_name": vm_name}

    vm = cleanFetchedSQL(session.execute(command, params).fetchone())
    session.commit()
    session.close()

    if vm:
        temporary_lock = False
        if vm["temporary_lock"]:
            temporary_lock = dateToUnix(getToday()) < vm["temporary_lock"]

            if temporary_lock and s:
                s.update_state(
                    state="PENDING",
                    meta={
                        "msg": "Estimated {} seconds remaining until update finishes.".format(
                            vm["temporary_lock"] - dateToUnix(getToday())
                        )
                    },
                )

            sendInfo(
                ID,
                "Temporary lock found on VM {}, expires at {}. It is currently {}".format(
                    vm_name, str(vm["temporary_lock"]), str(dateToUnix(getToday()))
                ),
            )
        return vm["lock"] or temporary_lock
    return None


def checkTemporaryLock(vm_name, ID=-1):
    """Check to see if a vm has been locked

    Args:
        vm_name (str): Name of the vm to check

    Returns:
        bool: True if VM is locked, False otherwise
    """
    session = Session()

    command = text(
        """
        SELECT * FROM v_ms WHERE "vm_name" = :vm_name
        """
    )
    params = {"vm_name": vm_name}

    vm = cleanFetchedSQL(session.execute(command, params).fetchone())
    session.commit()
    session.close()

    if vm:
        temporary_lock = False
        if vm["temporary_lock"]:
            temporary_lock = dateToUnix(getToday()) < vm["temporary_lock"]

        return temporary_lock
    return None


def checkDev(vm_name):
    """Checks to see if a vm is in dev mode

    Args:
        vm_name (str): Name of vm to check

    Returns:
        bool: True if vm is in dev mode, False otherwise
    """
    command = text(
        """
        SELECT * FROM v_ms WHERE "vm_name" = :vm_name
        """
    )
    params = {"vm_name": vm_name}

    with engine.connect() as conn:
        vm = cleanFetchedSQL(conn.execute(command, **params).fetchone())
        conn.close()
        if vm:
            return vm["dev"]
        return None


def checkWinlogon(vm_name):
    """Checks if a vm is ready to connect

    Args:
        vm_name (str): Name of the vm to check

    Returns:
        bool: True if vm is ready to connect
    """
    command = text(
        """
        SELECT * FROM v_ms WHERE "vm_name" = :vm_name
        """
    )
    params = {"vm_name": vm_name}

    with engine.connect() as conn:
        vm = cleanFetchedSQL(conn.execute(command, **params).fetchone())
        conn.close()
        if vm:
            return dateToUnix(getToday()) - vm["ready_to_connect"] < 10
        return None


def mapDiskToVM(disk_name):
    """Find the vm with the specified disk attached

    Args:
        disk_name (str): Name of the disk to look for

    Returns:
        dict: The vm with the specified disk attached
    """
    command = text(
        """
        SELECT * FROM v_ms WHERE "disk_name" = :disk_name
        """
    )

    params = {"disk_name": disk_name}

    with engine.connect() as conn:
        vms = cleanFetchedSQL(conn.execute(command, **params).fetchall())
        return vms


def updateVM(vm_name, location, disk_name, username):
    """Updates the vm entry in the vm_s sql table

    Args:
        vm_name (str): The name of the vm to update
        location (str): The new Azure region of the vm
        disk_name (str): The new disk that is attached to the vm
        username (str): The new username associated with the vm
    """
    command = text(
        """
        UPDATE v_ms
        SET "location" = :location, "disk_name" = :disk_name, "username" = :username
        WHERE
        "vm_name" = :vm_name
        """
    )
    params = {
        "location": location,
        "vm_name": vm_name,
        "disk_name": disk_name,
        "username": username,
    }
    with engine.connect() as conn:
        conn.execute(command, **params)
        conn.close()


def deleteVMFromTable(vm_name):
    """Deletes a vm from the v_ms sql table

    Args:
        vm_name (str): The name of the vm to delete
    """
    command = text(
        """
        DELETE FROM v_ms WHERE "vm_name" = :vm_name
        """
    )
    params = {"vm_name": vm_name}
    with engine.connect() as conn:
        conn.execute(command, **params)
        conn.close()


def attachDiskToVM(disk_name, vm_name, lun, ID=-1):
    """Attach a secondary disk to a vm

    Args:
        disk_name (str): Name of the disk
        vm_name (str): Name of the vm
        lun (int): The logical unit number of the disk.  This value is used to identify data disks within the VM and therefore must be unique for each data disk attached to a VM.
        ID (int, optional): The unique papertrail logging id. Defaults to -1.

    Returns:
        int: ! for success, -1 for fail
    """
    try:
        _, compute_client, _ = createClients()
        virtual_machine = getVM(vm_name)

        data_disk = compute_client.disks.get(os.getenv("VM_GROUP"), disk_name)
        virtual_machine.storage_profile.data_disks.append(
            {
                "lun": lun,
                "name": disk_name,
                "create_option": DiskCreateOption.attach,
                "managed_disk": {"id": data_disk.id},
            }
        )

        async_disk_attach = compute_client.virtual_machines.create_or_update(
            os.getenv("VM_GROUP"), virtual_machine.name, virtual_machine
        )
        async_disk_attach.wait()
        return 1
    except Exception as e:
        sendCritical(ID, str(e))
        return -1


def getIP(vm):
    """Gets the IP address for a vm

    Args:
        vm (str): The name of the vm

    Returns:
        str: The ipv4 address
    """
    _, _, network_client = createClients()
    ni_reference = vm.network_profile.network_interfaces[0]
    ni_reference = ni_reference.id.split("/")
    ni_group = ni_reference[4]
    ni_name = ni_reference[8]

    net_interface = network_client.network_interfaces.get(ni_group, ni_name)
    ip_reference = net_interface.ip_configurations[0].public_ip_address
    ip_reference = ip_reference.id.split("/")
    ip_group = ip_reference[4]
    ip_name = ip_reference[8]

    public_ip = network_client.public_ip_addresses.get(ip_group, ip_name)
    return public_ip.ip_address


def deleteResource(name, delete_disk, ID=-1):
    """Deletes a vm

    Parameters:
    name (str): the name of the VM
    delete_disk (bool): whether or not to delete the disk attached to the vm
    ID (int): a unique identifier for the method in PaperTrail (default is -1)

    Returns:
    int: Error flag: 1 success, -1 fail

   """
    _, compute_client, network_client = createClients()
    vnetName, subnetName, ipName, nicName = (
        name + "_vnet",
        name + "_subnet",
        name + "_ip",
        name + "_nic",
    )
    hr = 1

    # get VM info based on name
    virtual_machine = getVM(name)
    os_disk_name = virtual_machine.storage_profile.os_disk.name

    # step 1, deallocate the VM
    try:
        sendInfo(ID, "Attempting to deallocate the VM {}".format(name))
        async_vm_deallocate = compute_client.virtual_machines.deallocate(
            os.getenv("VM_GROUP"), name
        )
        async_vm_deallocate.wait()
        # wait a whole minute to ensure it deallocated properly
        time.sleep(60)
        sendInfo(ID, "VM {} deallocated successfully".format(name))
    except Exception as e:
        sendError(ID, str(e))
        hr = -1

    # step 2, detach the IP
    try:
        sendInfo(ID, "Attempting to detach the IP of VM {}".format(name))
        subnet_obj = network_client.subnets.get(
            resource_group_name=os.getenv("VM_GROUP"),
            virtual_network_name=vnetName,
            subnet_name=subnetName,
        )
        # configure network interface parameters.
        params = {
            "location": virtual_machine.location,
            "ip_configurations": [
                {
                    "name": ipName,
                    "subnet": {"id": subnet_obj.id},
                    # None: Disassociate;
                    "public_ip_address": None,
                }
            ],
        }
        # use method create_or_update to update network interface configuration.
        async_ip_detach = network_client.network_interfaces.create_or_update(
            resource_group_name=os.getenv("VM_GROUP"),
            network_interface_name=nicName,
            parameters=params,
        )
        async_ip_detach.wait()
        sendInfo(ID, "IP detached from VM {} successfully".format(name))
    except Exception as e:
        sendError(ID, str(e))
        hr = -1

    # step 3, delete the VM
    try:
        sendInfo(ID, "Attempting to delete VM {}".format(name))
        async_vm_delete = compute_client.virtual_machines.delete(
            os.getenv("VM_GROUP"), name
        )
        async_vm_delete.wait()
        sendInfo(ID, "VM {} deleted successfully".format(name))
        deleteVMFromTable(name)
        sendInfo(ID, "VM {} removed from Postgres".format(name))
    except Exception as e:
        sendError(ID, str(e))
        hr = -1

    # step 4, delete the IP
    try:
        sendInfo(ID, "Attempting to delete ID from VM {}".format(name))
        async_ip_delete = network_client.public_ip_addresses.delete(
            os.getenv("VM_GROUP"), ipName
        )
        async_ip_delete.wait()
        sendInfo(ID, "IP deleted from VM {} successfully".format(name))
    except Exception as e:
        sendError(ID, str(e))
        hr = -1

    # step 4, delete the NIC
    try:
        sendInfo(ID, "Attempting to delete NIC from VM {}".format(name))
        async_nic_delete = network_client.network_interfaces.delete(
            os.getenv("VM_GROUP"), nicName
        )
        async_nic_delete.wait()
        sendInfo(ID, "NIC deleted from VM {} successfully".format(name))
    except Exception as e:
        sendError(ID, str(e))
        hr = -1

    # step 5, delete the Vnet
    try:
        sendInfo(ID, "Attempting to delete vnet from VM {}".format(name))
        async_vnet_delete = network_client.virtual_networks.delete(
            os.getenv("VM_GROUP"), vnetName
        )
        async_vnet_delete.wait()
        sendInfo(ID, "Vnet deleted from VM {} successfully".format(name))
    except Exception as e:
        sendError(ID, str(e))
        hr = -1

    if delete_disk:
        # step 6, delete the OS disk -- not needed anymore (OS disk swapping)
        try:
            sendInfo(ID, "Attempting to delete OS disk from VM {}".format(name))
            os_disk_delete = compute_client.disks.delete(
                os.getenv("VM_GROUP"), os_disk_name
            )
            os_disk_delete.wait()
            sendInfo(
                ID, "Disk {} deleted from VM {} successfully".format(os_disk_name, name)
            )
        except Exception as e:
            sendError(ID, str(e))
            hr = -1

    return hr


def createNic(name, location, tries):
    """Creates a network id

    Args:
        name (str): Name of the vm
        location (str): The azure region
        tries (int): The current number of tries

    Returns:
        dict: The network id object
    """
    _, _, network_client = createClients()
    vnetName, subnetName, ipName, nicName = (
        name + "_vnet",
        name + "_subnet",
        name + "_ip",
        name + "_nic",
    )
    try:
        async_vnet_creation = network_client.virtual_networks.create_or_update(
            os.getenv("VM_GROUP"),
            vnetName,
            {
                "location": location,
                "address_space": {"address_prefixes": ["10.0.0.0/16"]},
            },
        )
        async_vnet_creation.wait()

        # Create Subnet
        async_subnet_creation = network_client.subnets.create_or_update(
            os.getenv("VM_GROUP"),
            vnetName,
            subnetName,
            {"address_prefix": "10.0.0.0/24"},
        )
        subnet_info = async_subnet_creation.result()

        # Create public IP address
        public_ip_addess_params = {
            "location": location,
            "public_ip_allocation_method": "Static",
        }
        creation_result = network_client.public_ip_addresses.create_or_update(
            os.getenv("VM_GROUP"), ipName, public_ip_addess_params
        )

        public_ip_address = network_client.public_ip_addresses.get(
            os.getenv("VM_GROUP"), ipName
        )

        # Create NIC
        async_nic_creation = network_client.network_interfaces.create_or_update(
            os.getenv("VM_GROUP"),
            nicName,
            {
                "location": location,
                "ip_configurations": [
                    {
                        "name": ipName,
                        "public_ip_address": public_ip_address,
                        "subnet": {"id": subnet_info.id},
                    }
                ],
            },
        )

        return async_nic_creation.result()
    except Exception as e:
        if tries < 5:
            print(e)
            time.sleep(3)
            return createNic(name, location, tries + 1)
        else:
            return None


def swapdisk_name(s, disk_name, vm_name, needs_winlogon=True, ID=-1):
    """Attaches an OS disk to the VM. If the vm already has an OS disk attached, the vm will detach that and attach this one.

    Args:
        s (class): The reference to the parent's instance of self
        disk_name (str): The name of the disk
        vm_name (str): The name of the vm
        ID (int, optional): The unique papertrail logging ID. Defaults to -1.

    Returns:
        [type]: [description]
    """
    try:
        _, compute_client, _ = createClients()
        virtual_machine = getVM(vm_name)
        new_os_disk = compute_client.disks.get(os.getenv("VM_GROUP"), disk_name)

        virtual_machine.storage_profile.os_disk.managed_disk.id = new_os_disk.id
        virtual_machine.storage_profile.os_disk.name = new_os_disk.name

        s.update_state(
            state="PENDING",
            meta={
                "msg": "Uploading the necessary data to our servers. This could take a few minutes."
            },
        )

        sendInfo(ID, "Attaching disk {} to {}".format(disk_name, vm_name))

        start = time.perf_counter()
        async_disk_attach = compute_client.virtual_machines.create_or_update(
            os.getenv("VM_GROUP"), vm_name, virtual_machine
        )
        sendInfo(ID, async_disk_attach.result())
        end = time.perf_counter()
        sendInfo(
            ID,
            "Disk {} attached to VM {} in {} seconds".format(
                disk_name, vm_name, str(end - start)
            ),
        )

        s.update_state(
            state="PENDING",
            meta={
                "msg": "Data successfully uploaded to server. Forwarding boot request to cloud PC."
            },
        )

        return fractalVMStart(vm_name, True, needs_winlogon=needs_winlogon, s=s)
    except Exception as e:
        sendCritical(ID, str(e))
        return -1


def sendVMStartCommand(vm_name, needs_restart, needs_winlogon, ID=-1, s=None):
    """Starts a vm

    Args:
        vm_name (str): The name of the vm to start
        needs_restart (bool): Whether the vm needs to restart after
        ID (int, optional): Unique papertrail logging id. Defaults to -1.

    Returns:
        int: 1 for success, -1 for fail
    """
    sendInfo(ID, "Sending VM start command for vm {}".format(vm_name))

    try:

        def boot_if_necessary(vm_name, needs_restart, ID, s=s):
            _, compute_client, _ = createClients()

            power_state = "PowerState/deallocated"
            vm_state = compute_client.virtual_machines.instance_view(
                resource_group_name=os.getenv("VM_GROUP"), vm_name=vm_name
            )

            try:
                power_state = vm_state.statuses[1].code
            except Exception as e:
                sendCritical(ID, str(e))
                pass

            if "stop" in power_state or "dealloc" in power_state:
                if s:
                    s.update_state(
                        state="PENDING",
                        meta={
                            "msg": "Your cloud PC is powered off. Powering on (this could take a few minutes)."
                        },
                    )

                sendInfo(
                    ID,
                    "VM {} currently in state {}. Setting Winlogon to False".format(
                        vm_name, power_state
                    ),
                )
                vmReadyToConnect(vm_name, False)

                sendInfo(ID, "Starting VM {}".format(vm_name))
                lockVMAndUpdate(
                    vm_name,
                    "STARTING",
                    True,
                    temporary_lock=12,
                    change_last_updated=True,
                    verbose=False,
                    ID=ID,
                )

                async_vm_start = compute_client.virtual_machines.start(
                    os.environ.get("VM_GROUP"), vm_name
                )

                createTemporaryLock(vm_name, 12)

                sendInfo(ID, async_vm_start.result(timeout=180))

                if s:
                    s.update_state(
                        state="PENDING",
                        meta={"msg": "Your cloud PC was started successfully."},
                    )

                sendInfo(ID, "VM {} started successfully".format(vm_name))

                return 1

            if needs_restart:
                if s:
                    s.update_state(
                        state="PENDING",
                        meta={
                            "msg": "Your cloud PC needs to be restarted. Restarting (this will take no more than a minute)."
                        },
                    )

                sendInfo(
                    ID,
                    "VM {} needs to restart. Setting Winlogon to False".format(vm_name),
                )
                vmReadyToConnect(vm_name, False)

                lockVMAndUpdate(
                    vm_name,
                    "RESTARTING",
                    True,
                    temporary_lock=12,
                    change_last_updated=True,
                    verbose=False,
                    ID=ID,
                )

                async_vm_restart = compute_client.virtual_machines.restart(
                    os.environ.get("VM_GROUP"), vm_name
                )

                createTemporaryLock(vm_name, 12)

                sendInfo(ID, async_vm_restart.result())

                if s:
                    s.update_state(
                        state="PENDING",
                        meta={"msg": "Your cloud PC was restarted successfully."},
                    )

                sendInfo(ID, "VM {} restarted successfully".format(vm_name))

                return 1

            return 1

        def checkFirstTime(disk_name):
            session = Session()
            command = text(
                """
                SELECT * FROM disks WHERE "disk_name" = :disk_name
                """
            )
            params = {"disk_name": disk_name}

            disk_info = cleanFetchedSQL(session.execute(command, params).fetchone())

            if disk_info:
                session.commit()
                session.close()
                return disk_info["first_time"]

            session.commit()
            session.close()

            return False

        def changeFirstTime(disk_name, first_time=False):
            session = Session()
            command = text(
                """
                UPDATE disks SET "first_time" = :first_time WHERE "disk_name" = :disk_name
                """
            )
            params = {"disk_name": disk_name, "first_time": first_time}

            session.execute(command, params)
            session.commit()
            session.close()

        if s:
            s.update_state(
                state="PENDING",
                meta={"msg": "Cloud PC started executing boot request."},
            )

        disk_name = fetchVMCredentials(vm_name)["disk_name"]
        first_time = checkFirstTime(disk_name)
        num_boots = 1 if not first_time else 2

        if first_time:
            print("First time! Going to boot {} times".format(str(num_boots)))

            if s:
                s.update_state(
                    state="PENDING",
                    meta={
                        "msg": "Pre-installing your applications now. This could take several minutes."
                    },
                )

            apps = fetchDiskApps(disk_name)

            installation = installApplications(vm_name, apps, ID)

            if installation["status"] != 200:
                sendError(ID, "Error installing applications!")

        for i in range(0, num_boots):
            if i == 1 and s:
                s.update_state(
                    state="PENDING",
                    meta={
                        "msg": "Since this is your first time logging on, we're running a few extra tests to ensure stability. Please allow a few extra minutes."
                    },
                )
                time.sleep(60)

            lockVMAndUpdate(
                vm_name,
                "ATTACHING",
                True,
                temporary_lock=None,
                change_last_updated=True,
                verbose=False,
                ID=ID,
            )

            if i == 1:
                needs_restart = True

            if s:
                s.update_state(
                    state="PENDING",
                    meta={
                        "msg": "Cloud PC still executing boot request."
                    },
                )

            boot_if_necessary(vm_name, needs_restart, ID)

            lockVMAndUpdate(
                vm_name,
                "RUNNING_AVAILABLE",
                False,
                temporary_lock=None,
                change_last_updated=True,
                verbose=False,
                ID=ID,
            )

            if s:
                s.update_state(
                    state="PENDING",
                    meta={
                        "msg": "Logging you into your cloud PC. This should take less than two minutes."
                    },
                )

            if needs_winlogon:
                winlogon = waitForWinlogon(vm_name, ID)
                while winlogon < 0:
                    boot_if_necessary(vm_name, True, ID)
                    if s:
                        s.update_state(
                            state="PENDING", meta={"msg": "Logging you into your cloud PC. This should take less than two minutes."}
                        )
                    winlogon = waitForWinlogon(vm_name, ID)

                if s:
                    s.update_state(
                        state="PENDING",
                        meta={"msg": "Logged into your cloud PC successfully."},
                    )

            lockVMAndUpdate(
                vm_name,
                "RUNNING_AVAILABLE",
                False,
                temporary_lock=2,
                change_last_updated=True,
                verbose=False,
                ID=ID,
            )

            if i == 1:
                changeFirstTime(disk_name)

                if s:
                    s.update_state(
                        state="PENDING",
                        meta={
                            "msg": "Running final performance checks. This will take two minutes."
                        },
                    )
                time.sleep(60)

                lockVMAndUpdate(
                    vm_name,
                    "RUNNING_AVAILABLE",
                    False,
                    temporary_lock=3,
                    change_last_updated=True,
                    verbose=False,
                    ID=ID,
                )

        return 1
    except Exception as e:
        sendCritical(ID, str(e))
        return -1


def waitForWinlogon(vm_name, ID=-1):
    """Periodically checks and sleeps until winlogon succeeds

    Args:
        vm_name (str): Name of the vm
        ID (int, optional): Unique papertrail logging id. Defaults to -1.

    Returns:
        int: 1 for success, -1 for fail
    """
    ready = checkWinlogon(vm_name)

    num_tries = 0

    if ready:
        sendInfo(ID, "VM {} has Winlogoned successfully".format(vm_name))
        return 1

    if checkDev(vm_name):
        sendInfo(
            ID,
            "VM {} is a DEV machine. Bypassing Winlogon. Sleeping for 50 seconds before returning.".format(
                vm_name
            ),
        )
        time.sleep(50)
        return 1

    while not ready:
        sendWarning(ID, "Waiting for VM {} to Winlogon".format(vm_name))
        time.sleep(5)
        ready = checkWinlogon(vm_name)
        num_tries += 1

        if num_tries > 30:
            sendError(ID, "Waited too long for winlogon. Sending failure message.")
            return -1

    sendInfo(
        ID,
        "VM {} has Winlogon successfully after {} tries".format(
            vm_name, str(num_tries)
        ),
    )

    return 1


def fractalVMStart(vm_name, needs_restart=False, needs_winlogon=True, ID=-1, s=None):
    """Bullies Azure into actually starting the vm by repeatedly calling sendVMStartCommand if necessary (big brain thoughts from Ming)

    Args:
        vm_name (str): Name of the vm to start
        needs_restart (bool, optional): Whether the vm needs to restart after. Defaults to False.
        ID (int, optional): Unique papertrail logging id. Defaults to -1.

    Returns:
        int: 1 for success, -1 for failure
    """
    sendInfo(
        ID, "Begin repeatedly calling sendVMStartCommand for vm {}".format(vm_name)
    )
    _, compute_client, _ = createClients()

    started = False
    start_attempts = 0

    # We will try to start/restart the VM and wait for it three times in total before giving up
    while not started and start_attempts < 3:
        start_command_tries = 0

        # First, send a basic start or restart command. Try six times, if it fails, give up
        if s:
            s.update_state(
                state="PENDING",
                meta={"msg": "Cloud PC successfully received boot request."},
            )

        while (
            sendVMStartCommand(vm_name, needs_restart, needs_winlogon, s=s) < 0
            and start_command_tries < 6
        ):
            time.sleep(10)
            start_command_tries += 1

        if start_command_tries >= 6:
            return -1

        wake_retries = 0

        # After the VM has been started/restarted, query the state. Try 12 times for the state to be running. If it is not running,
        # give up and go to the top of the while loop to send another start/restart command
        vm_state = compute_client.virtual_machines.instance_view(
            resource_group_name=os.getenv("VM_GROUP"), vm_name=vm_name
        )

        # Success! VM is running and ready to use
        if "running" in vm_state.statuses[1].code:
            updateVMState(vm_name, "RUNNING_AVAILABLE")
            sendInfo(ID, "Running found in status of VM {}".format(vm_name))
            started = True
            return 1

        while not "running" in vm_state.statuses[1].code and wake_retries < 12:
            sendWarning(
                ID,
                "VM state is currently in state {}, sleeping for 5 seconds and querying state again".format(
                    vm_state.statuses[1].code
                ),
            )
            time.sleep(5)
            vm_state = compute_client.virtual_machines.instance_view(
                resource_group_name=os.getenv("VM_GROUP"), vm_name=vm_name
            )

            # Success! VM is running and ready to use
            if "running" in vm_state.statuses[1].code:
                updateVMState(vm_name, "RUNNING_AVAILABLE")
                sendInfo(
                    ID,
                    "VM {} is running. State is {}".format(
                        vm_name, vm_state.statuses[1].code
                    ),
                )
                started = True
                return 1

            wake_retries += 1

        start_attempts += 1

    return -1


def stopVm(vm_name, ID=-1):
    _, compute_client, _ = createClients()
    async_vm_stop = compute_client.virtual_machines.power_off(
        resource_group_name=os.getenv("VM_GROUP"), vm_name=vm_name
    )
    updateVMState(vm_name, "STOPPING")
    async_vm_stop.wait()
    updateVMState(vm_name, "STOPPED")


def spinLock(vm_name, s=None, ID=-1):
    """Waits for vm to be unlocked

    Args:
        vm_name (str): Name of vm of interest
        ID (int, optional): Unique papertrail logging id. Defaults to -1.

    Returns:
        int: 1 = vm is unlocked, -1 = giving up
    """
    locked = checkLock(vm_name)

    num_tries = 0

    if not locked:
        sendInfo(ID, "VM {} is unlocked.".format(vm_name))
        return 1
    else:
        if s:
            s.update_state(
                state="PENDING",
                meta={
                    "msg": "Cloud PC is downloading an update. This could take a few minutes."
                },
            )

    while locked:
        sendWarning(ID, "VM {} is locked. Waiting to be unlocked.".format(vm_name))
        time.sleep(5)
        locked = checkLock(vm_name, s=s)
        num_tries += 1

        if num_tries > 40:
            sendCritical(
                ID, "FAILURE: VM {} is locked for too long. Giving up.".format(vm_name)
            )
            return -1

    if s:
        s.update_state(state="PENDING", meta={"msg": "Update successfully downloaded."})

    sendInfo(ID, "After waiting {} times, VM {} is unlocked".format(num_tries, vm_name))
    return 1


def updateProtocolVersion(vm_name, version):
    """Updates the protocol version associated with the vm. This is used for tracking updates.

    Args:
        vm_name (str): The name of the vm to update
        version (str): The id of the new version. It is based off a github commit number.
    """
    vm = getVM(vm_name)
    os_disk = vm.storage_profile.os_disk.name

    command = text(
        """
        UPDATE disks
        SET "version" = :version
        WHERE
           "disk_name" = :disk_name
    """
    )
    params = {"version": version, "disk_name": os_disk}

    with engine.connect() as conn:
        conn.execute(command, **params)
        conn.close()

<<<<<<< HEAD
def fetchInstallCommand(app_name):
    """Fetches an install command from the install_commands sql table

    Args:
        app_name (str): The app name of the install command to fetch

    Returns:
        dict: An object respresenting the respective row in the table
    """
    command = text(
        """
        SELECT * FROM install_commands WHERE "app_name" = :app_name
        """
    )
    params = {"app_name": app_name}
    with engine.connect() as conn:
        install_command = cleanFetchedSQL(conn.execute(command, **params).fetchone())
        conn.close()
        return install_command

def installApplications(vm_name, apps, ID=-1):
    _, compute_client, _ = createClients()
    try:
        for app in apps:
            sendInfo(ID, "Starting to install {} for VM {}".format(app["app_name"], vm_name))
            install_command = fetchInstallCommand(app["app_name"])

            run_command_parameters = {
                "command_id": "RunPowerShellScript",
                "script": [install_command["command"]],
            }

            poller = compute_client.virtual_machines.run_command(
                os.environ.get("VM_GROUP"), vm_name, run_command_parameters
            )

            result = poller.result()
            sendInfo(ID, app["app_name"] + " installed to " + vm_name)
            sendInfo(ID, result.value[0].message)
    except Exception as e:
        sendError(ID, "ERROR: " + str(e))
        return {"status": 400}

    return {"status": 200}
=======
def setDev(vm_name, dev):
    command = text(
        """
        UPDATE v_ms
        SET dev = :dev
        WHERE
        "vm_name" = :vm_name
        """
    )
    params = {"dev": dev, "vm_name": vm_name}
    with engine.connect() as conn:
        conn.execute(command, **params)
        conn.close()
>>>>>>> 83249cd5
<|MERGE_RESOLUTION|>--- conflicted
+++ resolved
@@ -1781,7 +1781,6 @@
         conn.execute(command, **params)
         conn.close()
 
-<<<<<<< HEAD
 def fetchInstallCommand(app_name):
     """Fetches an install command from the install_commands sql table
 
@@ -1825,19 +1824,4 @@
         sendError(ID, "ERROR: " + str(e))
         return {"status": 400}
 
-    return {"status": 200}
-=======
-def setDev(vm_name, dev):
-    command = text(
-        """
-        UPDATE v_ms
-        SET dev = :dev
-        WHERE
-        "vm_name" = :vm_name
-        """
-    )
-    params = {"dev": dev, "vm_name": vm_name}
-    with engine.connect() as conn:
-        conn.execute(command, **params)
-        conn.close()
->>>>>>> 83249cd5
+    return {"status": 200}