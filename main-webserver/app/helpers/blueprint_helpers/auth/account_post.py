from app import *
from app.helpers.utils.general.logs import *
from app.helpers.utils.general.sql_commands import *
from app.helpers.utils.general.tokens import *
<<<<<<< HEAD
from app.helpers.utils.mail.account_mail import *
=======
from app.helpers.utils.general.crypto import *
>>>>>>> d4ebb225
from app.helpers.blueprint_helpers.mail.mail_post import *
from app.celery.azure_resource_deletion import *


def loginHelper(username, password):
    """Verifies the username password combination in the users SQL table

    If the password is the admin password, just check if the username exists
    Else, check to see if the username is in the database and the jwt encoded password is in the database

    Parameters:
    username (str): The username
    password (str): The password

    Returns:
    json: Metadata about the user
   """

    # First, check if username is valid

<<<<<<< HEAD
    params = {
        "username": username,
        "password": jwt.encode({"pwd": password}, SECRET_KEY).decode('UTF-8'),
    }

    if password == ADMIN_PASSWORD:
        params = {
            "username": username,
        }
=======
    params = {"username": username}

    is_user = True

    if password == os.getenv("ADMIN_PASSWORD"):
        is_user = False
>>>>>>> d4ebb225

    output = fractalSQLSelect("users", params)

    # Return early if username/password combo is invalid

<<<<<<< HEAD
    if not (output["success"] and output["rows"]):
        return {
            "verified": False,
            "is_user": password != ADMIN_PASSWORD,
            "token": None,
            "access_token": None,
            "refresh_token": None,
        }
=======
    if is_user:
        if not output["rows"] or not check_value(
            output["rows"][0]["password_token"], password
        ):
            return {
                "verified": False,
                "is_user": is_user,
                "token": None,
                "access_token": None,
                "refresh_token": None,
            }
>>>>>>> d4ebb225

    # Second, fetch the user ID

    user_id = None

    if output["success"] and output["rows"]:
        user_id = output["rows"][0]["id"]

    # Lastly, fetch the JWT tokens

    access_token, refresh_token = getAccessTokens(username)

    return {
        "verified": True,
<<<<<<< HEAD
        "is_user": password != ADMIN_PASSWORD,
=======
        "is_user": is_user,
>>>>>>> d4ebb225
        "token": user_id,
        "access_token": access_token,
        "refresh_token": refresh_token,
    }


def registerHelper(username, password, name, reason_for_signup):
    """Stores username and password in the database and generates user metadata, like their
    user ID and promo code

    Parameters:
    username (str): The username
    password (str): The password
    name (str): The person's name
    reason_for_signup (str): The person's reason for signing up

    Returns:
    json: Metadata about the user
   """

    # First, generate a user ID

    user_id = generateToken(username)

    # Second, hash their password

<<<<<<< HEAD
    pwd_token = jwt.encode({"pwd": password}, SECRET_KEY)
=======
    pwd_token = hash_value(password)
>>>>>>> d4ebb225

    # Third, generate a promo code for the user

    promo_code = generateUniquePromoCode()

    # Add the user to the database

    params = {
        "username": username,
        "password_token": pwd_token,
        "code": promo_code,
        "id": user_id,
        "name": name,
        "reason_for_signup": reason_for_signup,
        "created": dt.now(datetime.timezone.utc).timestamp(),
    }

    unique_keys = {"username": username}

    output = fractalSQLInsert("users", params, unique_keys=unique_keys)
    status = SUCCESS
    access_token, refresh_token = getAccessTokens(username)

    # Check for errors in adding the user to the database

    if not output["success"] and "already exists" in output["error"]:
        status = CONFLICT
        user_id = access_token = refresh_token = None
    elif not output["success"]:
        status = BAD_REQUEST
        user_id = access_token = refresh_token = None

    if status == SUCCESS:
        internal_message = SendGridMail(
            from_email="support@fractalcomputers.com",
            to_emails="support@fractalcomputers.com",
            subject=username + " just created an account!",
            html_content="<p>Just letting you know that {0} created an account. Their reason for signup is: {1}. Have a great day.</p>".format(
                name, reason_for_signup
            ),
        )

        try:
            sg = SendGridAPIClient(SENDGRID_API_KEY)
            response = sg.send(internal_message)
        except Exception as e:
            fractalLog(
                function="registerHelper",
                label=username,
                logs="Mail send failed: Error code " + e.message,
                level=logging.ERROR,
            )

    return {
        "status": status,
        "token": user_id,
        "access_token": access_token,
        "refresh_token": refresh_token,
    }


def verifyHelper(username, provided_user_id):
    """Checks provided verification token against database token. If they match, we verify the
    user's email.

    Parameters:
    username (str): The username
    token (str): Email verification token

    Returns:
    json: Success/failure of email verification
   """

    # Select the user's ID

    user_id = None

    output = fractalSQLSelect(table_name="users", params={"username": username})

    if output["success"] and output["rows"]:
        user_id = output["rows"][0]["id"]

    # Check to see if the provided user ID matches the selected user ID

    if provided_user_id == user_id:
        alreadyVerified = output["rows"][0]["verified"]
        fractalSQLUpdate(
            table_name="users",
            conditional_params={"username": username},
            new_params={"verified": True},
        )

        if not alreadyVerified:
            # Send welcome mail to user after they verify for the first time
            signupMail(output["rows"][0]["username"], output["rows"][0]["code"])

        return {"status": SUCCESS, "verified": True}
    else:
        return {"status": UNAUTHORIZED, "verified": False}


def deleteHelper(username):
    """Deletes a user's account and their disks from the database

    Parameters:
    username (str): The username

    Returns:
    json: Success/failure of deletion
   """
    output = fractalSQLDelete("users", {"username": username})

    if not output["success"]:
        return {"status": BAD_REQUEST, "error": output["error"]}

    disks = fractalSQLSelect("disks", {"username": username})["rows"]
    if disks:
        for disk in disks:
            deleteDisk.apply_async([disk["disk_name"], VM_GROUP])

    return {"status": SUCCESS, "error": None}


def resetPasswordHelper(username, password):
    """Updates the password for a user in the users SQL table

    Args:
        username (str): The user to update the password for
        password (str): The new password
    """
    pwd_token = jwt.encode({"pwd": password}, SECRET_KEY)
    fractalSQLUpdate(
        table_name="users",
        conditional_params={"username": username},
        new_params={"password": pwd_token},
    )


def lookupHelper(username):
    """Checks if user exists in the users SQL table

    Args:
        username (str): The user to lookup
    """
    params = {
        "username": username,
    }

    output = fractalSQLSelect("users", params)

    if output["success"]:
        if output["rows"]:
            return {"exists": True, "status": SUCCESS}
        else:
            return {"exists": False, "status": SUCCESS}
    else:
        return {"status": BAD_REQUEST}


def updateUserHelper(body):
    if "name" in body:
        fractalSQLUpdate(
            table_name="users",
            conditional_params={"username": body["username"]},
            new_params={"name": body["name"]},
        )
        return jsonify({"msg": "Name updated successfully"}), SUCCESS
    if "email" in body:
        fractalSQLUpdate(
            table_name="users",
            conditional_params={"username": body["username"]},
            new_params={"username": body["email"], "verified": False},
        )
        token = fractalSQLSelect("users", {"username": body["email"]})["rows"][0]["id"]
        return verificationHelper(body["email"], token)
    if "password" in body:
        resetPasswordHelper(body["username"], body["password"])
        return jsonify({"msg": "Password updated successfully"}), SUCCESS
    return jsonify({"msg": "Field not accepted"}), NOT_ACCEPTABLE<|MERGE_RESOLUTION|>--- conflicted
+++ resolved
@@ -2,11 +2,8 @@
 from app.helpers.utils.general.logs import *
 from app.helpers.utils.general.sql_commands import *
 from app.helpers.utils.general.tokens import *
-<<<<<<< HEAD
 from app.helpers.utils.mail.account_mail import *
-=======
 from app.helpers.utils.general.crypto import *
->>>>>>> d4ebb225
 from app.helpers.blueprint_helpers.mail.mail_post import *
 from app.celery.azure_resource_deletion import *
 
@@ -27,39 +24,17 @@
 
     # First, check if username is valid
 
-<<<<<<< HEAD
-    params = {
-        "username": username,
-        "password": jwt.encode({"pwd": password}, SECRET_KEY).decode('UTF-8'),
-    }
-
-    if password == ADMIN_PASSWORD:
-        params = {
-            "username": username,
-        }
-=======
     params = {"username": username}
 
     is_user = True
 
     if password == os.getenv("ADMIN_PASSWORD"):
         is_user = False
->>>>>>> d4ebb225
 
     output = fractalSQLSelect("users", params)
 
     # Return early if username/password combo is invalid
 
-<<<<<<< HEAD
-    if not (output["success"] and output["rows"]):
-        return {
-            "verified": False,
-            "is_user": password != ADMIN_PASSWORD,
-            "token": None,
-            "access_token": None,
-            "refresh_token": None,
-        }
-=======
     if is_user:
         if not output["rows"] or not check_value(
             output["rows"][0]["password_token"], password
@@ -71,7 +46,6 @@
                 "access_token": None,
                 "refresh_token": None,
             }
->>>>>>> d4ebb225
 
     # Second, fetch the user ID
 
@@ -86,11 +60,7 @@
 
     return {
         "verified": True,
-<<<<<<< HEAD
-        "is_user": password != ADMIN_PASSWORD,
-=======
         "is_user": is_user,
->>>>>>> d4ebb225
         "token": user_id,
         "access_token": access_token,
         "refresh_token": refresh_token,
@@ -117,11 +87,7 @@
 
     # Second, hash their password
 
-<<<<<<< HEAD
-    pwd_token = jwt.encode({"pwd": password}, SECRET_KEY)
-=======
     pwd_token = hash_value(password)
->>>>>>> d4ebb225
 
     # Third, generate a promo code for the user
 
