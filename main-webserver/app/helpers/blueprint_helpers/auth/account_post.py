--- conflicted
+++ resolved
@@ -90,10 +90,7 @@
         referral_code=promo_code,
         name=name,
         reason_for_signup=reason_for_signup,
-<<<<<<< HEAD
-=======
         release_stage=50,
->>>>>>> 6d5bfc80
         created_timestamp=dt.now(datetime.timezone.utc).timestamp(),
     )
 
