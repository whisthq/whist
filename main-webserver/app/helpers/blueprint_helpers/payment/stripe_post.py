from app import *
from app.helpers.utils.mail.stripe_mail import *
from pyzipcode import ZipCodeDatabase
from app.constants.states import *

stripe.api_key = STRIPE_SECRET
zcdb = ZipCodeDatabase()

import logging


def chargeHelper(token, email, code, plan):
    fractalLog(
        function="chargeHelper",
        label=email,
        logs="Signing {} up for plan {}, with code {}, token{}".format(
            email, plan, code, token
        ),
    )

<<<<<<< HEAD
    PLAN_ID = os.getenv("MONTHLY_PLAN_ID")
=======
    customer_id = ""

    PLAN_ID = MONTHLY_PLAN_ID
>>>>>>> f3a153cd
    if plan == "unlimited":
        PLAN_ID = UNLIMITED_PLAN_ID
    elif plan == "hourly":
        PLAN_ID = HOURLY_PLAN_ID

    trial_end = 0
    customer_exists = False
    customer_id = ""

    output = fractalSQLSelect("users", {"email": email})
    if output:
        customer = output[0]
        if customer["stripe_customer_id"]:
            customer_id = customer["stripe_customer_id"]
            customer_exists = True
        else:
            trial_end = round((dt.now() + timedelta(days=1)).timestamp())
    else:
        return (
            jsonify(
                {
                    "status": CONFLICT,
                    "error": "Cannot apply subscription to nonexistant user!",
                }
            ),
            CONFLICT,
        )

    try:
        zipCode = stripe.Token.retrieve(token)["card"]["address_zip"]
        purchaseState = None
        try:
            purchaseState = zcdb[zipCode].state
        except IndexError:
            return (
                jsonify(
                    {
                        "status": "NOT_ACCEPTABLE",
                        "error": "Zip code does not exist in the US!",
                    }
                ),
                NOT_ACCEPTABLE,
            )

        taxRates = stripe.TaxRate.list(limit=100, active=True)["data"]
        taxRate = []
        logger = logging.getLogger(__name__)
        for tax in taxRates:
            if (
                tax["jurisdiction"].strip().lower()
                == STATE_LIST[purchaseState].strip().lower()
            ):
                taxRate = [tax["id"]]

        if customer_exists:
            subscriptions = stripe.Subscription.list(customer=customer_id)["data"]
            if len(subscriptions) == 0:
                trial_end = round((dt.now() + relativedelta(weeks=1)).timestamp())
                stripe.Subscription.create(
                    customer=new_customer["id"],
                    items=[{"plan": PLAN_ID}],
                    trial_end=trial_end,
                    trial_from_plan=False,
                    default_tax_rates=taxRate,
                )
                fractalLog(
                    function="chargeHelper",
                    label=email,
                    logs="Customer subscription created successful",
                )
            else:
                stripe.Subscription.modify(
                    subscriptions[0]["id"], items=[{"plan": PLAN_ID}],
                )
                fractalLog(
                    function="chargeHelper",
                    label=email,
                    logs="Customer updated successful",
                )
        else:
<<<<<<< HEAD
            new_customer = stripe.Customer.create(email=email, source=token)
            customer_id = new_customer["id"]
            credits = fractalSQLSelect("users", {"email": email})[0][
                "credits_outstanding"
            ]

            referrer = fractalSQLSelect("users", {"referral_code": code})

            if referrer:
                trial_end = round((dt.now() + relativedelta(months=1)).timestamp())
                stripe.Subscription.create(
                    customer=customer_id,
                    items=[{"plan": PLAN_ID}],
                    trial_end=trial_end,
                    trial_from_plan=False,
                    default_tax_rates=taxRate,
                )

            else:
                trial_end = round((dt.now() + relativedelta(weeks=1)).timestamp())
                stripe.Subscription.create(
                    customer=new_customer["id"],
                    items=[{"plan": PLAN_ID}],
                    trial_end=trial_end,
                    trial_from_plan=False,
                    default_tax_rates=taxRate,
                )
=======
            trial_end = round((dt.now() + relativedelta(months=credits)).timestamp())
            new_subscription = stripe.Subscription.create(
                customer=new_customer["id"],
                items=[{"plan": PLAN_ID}],
                trial_end=trial_end,
                trial_from_plan=False,
                default_tax_rates=taxRate,
            )
            fractalSQLUpdate(
                table_name="users",
                conditional_params={"username": email},
                new_params={"credits_outstanding": 0},
            )
            subscription_id = new_subscription["id"]
    except Exception as e:
        track = traceback.format_exc()
        fractalLog(
            function="chargeHelper",
            label=email,
            logs="Stripe charge encountered a critical error: {error}".format(
                error=str(e)
            ),
            level=logging.CRITICAL,
        )
        return jsonify({"status": UNAUTHORIZED, "error": str(e)}), UNAUTHORIZED
>>>>>>> f3a153cd

            fractalSQLUpdate(
                "users",
                {"email": email},
                {"stripe_customer_id": customer_id, "credits_outstanding": 0,},
            )
            fractalLog(
                function="chargeHelper", label=email, logs="Customer added successful",
            )

    except:
        track = traceback.format_exc()
        fractalLog(
            function="chargeHelper",
            label=email,
            logs="Stripe charge encountered a critical error: {error}".format(
                error=track
            ),
            level=logging.CRITICAL,
        )
        return jsonify({"status": CONFLICT, "error": str(e)}), CONFLICT

    return jsonify({"status": SUCCESS}), SUCCESS


def retrieveStripeHelper(email):
    fractalLog(
        function="retrieveStripeHelper",
        label="Stripe",
        logs="Retrieving subscriptions for {}".format(email),
    )
    customerOutput = fractalSQLSelect("users", {"email": email})

    customer = None
    if customerOutput:
        customer = customerOutput[0]
    else:
        return (
            jsonify(
                {"status": PAYMENT_REQUIRED, "error": "No such user for that email!"}
            ),
            PAYMENT_REQUIRED,
        )

    credits = customer["credits_outstanding"]

    try:
        payload = stripe.Customer.retrieve(customer["stripe_customer_id"])
        subscription = stripe.Subscription.list(
            customer=customer["stripe_customer_id"]
        )["data"][0]
        cards = payload["sources"]["data"]

        account_locked = subscription["trial_end"] < dateToUnix(getToday())
        return (
            jsonify(
                {
                    "status": SUCCESS,
                    "subscription": subscription,
                    "cards": cards,
                    "creditsOutstanding": credits,
                    "account_locked": account_locked,
                    "customer": customer,
                }
            ),
            SUCCESS,
        )
    except Exception as e:
        fractalLog(
            function="retrieveStripeHelper",
            label="Stripe",
            logs=str(e),
            level=logging.ERROR,
        )

        return (
            jsonify(
                {
                    "status": PAYMENT_REQUIRED,
                    "subscription": {},
                    "cards": [],
                    "creditsOutstanding": credits,
                    "account_locked": False,
                    "customer": customer,
                }
            ),
            PAYMENT_REQUIRED,
        )


def cancelStripeHelper(email):
    output = fractalSQLSelect("users", {"email": email})
    if not output:
        return jsonify({"status": PAYMENT_REQUIRED}), PAYMENT_REQUIRED

    customer = output[0]
    subscription = stripe.Subscription.list(customer=customer["stripe_customer_id"])[
        "data"
    ]

    if len(subscription) == 0:
        return (
            jsonify(
                {
                    "status": NOT_ACCEPTABLE,
                    "error": "Customer does not have a subscription!",
                }
            ),
            NOT_ACCEPTABLE,
        )

    try:
        payload = stripe.Subscription.delete(subscription[0]["id"])
        fractalLog(
            function="cancelStripeHelper",
            label=email,
            logs="Cancel stripe subscription for {}".format(email),
        )
    except Exception as e:
        fractalLog(
            function="cancelStripeHelper",
            label=email,
            logs=str(e),
            level=logging.ERROR,
        )
        pass
    return jsonify({"status": SUCCESS}), SUCCESS


def discountHelper(code):
    metadata = fractalSQLSelect("users", {"referral_code": code})

    if not metadata:
        fractalLog(
            function="discountHelper",
            label="Stripe",
            logs="No user for code {}".format(code),
            level=logging.ERROR,
        )
        return jsonify({"status": NOT_FOUND}), NOT_FOUND

    creditsOutstanding = metadata[0]["credits_outstanding"]
    email = metadata["email"]
    has_subscription = False
    subscription = None
    trial_end = 0

    if metadata["stripe_customer_id"]:
        has_subscription = True
        subscription = stripe.Subscription.list(
            customer=customer["stripe_customer_id"]
        )["data"][0]

    fractalSQLUpdate(
        "users", {"email": email}, {"credits_outstanding": creditsOutstanding + 1},
    )
    fractalLog(
        function="discountHelper",
        label=email,
        logs="Applied discount and updated credits outstanding",
    )

    creditAppliedMail(email)

    return jsonify({"status": SUCCESS}), SUCCESS


def addProductHelper(email, productName):
    """Adds a product to the customer

    Args:
        email (str): The email of the customer
        productName (str): Name of the product

    Returns:
        http response
    """
    customers = fractalSQLSelect("users", {"email": email})
    if not customers:
        return (
            jsonify({"status": "Customer with this email does not exist!"}),
            BAD_REQUEST,
        )

    customer_id = None
    if customers[0]["stripe_customer_id"]:
        customer_id = customers[0]["stripe_customer_id"]
    else:
        return (
            jsonify({"status": "Customer does not have a Stripe ID!"}),
            BAD_REQUEST,
        )

    PLAN_ID = None
    if productName == "256disk":
        PLAN_ID = SMALLDISK_PLAN_ID
    elif productName == "512disk":
        PLAN_ID = MEDIUMDISK_PLAN_ID

    if PLAN_ID is None:
        return (
            jsonify({"status": "Invalid product"}),
            BAD_REQUEST,
        )

    subscription = stripe.Subscription.list(customer=customer_id)["data"][0]

    subscriptionItem = None
    for item in subscription["items"]["data"]:
        if item["plan"]["id"] == PLAN_ID:
            subscriptionItem = stripe.SubscriptionItem.retrieve(item["id"])

    if subscriptionItem is None:
        stripe.SubscriptionItem.create(subscription=subscription["id"], plan=PLAN_ID)
    else:
        stripe.SubscriptionItem.modify(
            subscriptionItem["id"], quantity=subscriptionItem["quantity"] + 1
        )

    return (
        jsonify({"status": "Product added to subscription successfully"}),
        SUCCESS,
    )


def removeProductHelper(email, productName):
    """Removes a product from the customer

    Args:
        email (str): The email of the customer
        productName (str): Name of the product

    Returns:
        http response
    """
    customers = fractalSQLSelect("users", {"email": email})
    if not customers:
        return (
            jsonify({"status": "Customer with this email does not exist!"}),
            BAD_REQUEST,
        )

    customer_id = None
    if customers[0]["stripe_customer_id"]:
        customer_id = customers[0]["stripe_customer_id"]
    else:
        return (
            jsonify({"status": "Customer does not have a Stripe ID!"}),
            BAD_REQUEST,
        )

    PLAN_ID = None
    if productName == "256disk":
        PLAN_ID = SMALLDISK_PLAN_ID
    elif productName == "512disk":
        PLAN_ID = MEDIUMDISK_PLAN_ID

    if PLAN_ID is None:
        return (
            jsonify({"status": "Invalid product"}),
            BAD_REQUEST,
        )

    subscription = stripe.Subscription.list(customer=customer_id)["data"][0]
    subscriptionItem = None
    for item in subscription["items"]["data"]:
        if item["plan"]["id"] == PLAN_ID:
            subscriptionItem = stripe.SubscriptionItem.retrieve(item["id"])

    if subscriptionItem is None:
        return (
            jsonify({"status": "Product already not in subscription"}),
            SUCCESS,
        )
    else:
        if subscriptionItem["quantity"] == 1:
            stripe.SubscriptionItem.delete(subscriptionItem["id"])
        else:
            stripe.SubscriptionItem.modify(
                subscriptionItem["id"], quantity=subscriptionItem["quantity"] - 1
            )

    return (
        jsonify({"status": "Product removed from subscription successfully"}),
        SUCCESS,
    )


def addCardHelper(custId, sourceId):
    stripe.Customer.create_source(
        custId, source=sourceId,
    )

    return (
        jsonify({"status": "Card updated for customer successfully"}),
        SUCCESS,
    )


def deleteCardHelper(custId, cardId):
    stripe.Customer.delete_source(
        custId, cardId,
    )

    return (
        jsonify({"status": "Card removed for customer successfully"}),
        SUCCESS,
    )


def webhookHelper(event):
    # Handle the event
    if event.type == "charge.failed":  # https://stripe.com/docs/api/charges
        fractalLog(
            function="webhookHelper",
            label="Stripe",
            logs="Charge failed webhook received from stripe",
        )
        custId = event.data.object.customer
        customer = fractalSQLSelect("customers", {"id": custId})["rows"]

        if customer:
            chargeFailedMail(customer["username"], custId)

            # Schedule disk deletion in 7 days
            expiry = (dt.today() + timedelta(days=7)).strftime("%m/%d/%Y, %H:%M")
            fractalSQLUpdate(
                "disks",
                {"username": customer["username"]},
                {"state": "TO_BE_DELETED", "delete_date": expiry},
            )

    elif event.type == "charge.succeeded":
        fractalLog(
            function="webhookHelper",
            label="Stripe",
            logs="Charge succeeded webhook received from stripe",
        )
        custId = event.data.object.customer
        customer = fractalSQLSelect("customers", {"id": custId})["rows"]
        if customer:
            chargeSuccessMail(customer["username"], custId)

    elif event.type == "customer.subscription.trial_will_end":
        fractalLog(
            function="webhookHelper",
            label="Stripe",
            logs="Charge ending webhook received from stripe",
        )
        custId = event.data.object.customer
        customer = fractalSQLSelect("customers", {"id": custId})["rows"]
        status = event.data.object.status
        if customer:
            if status == "trialing":
                trialEndingMail(customer["username"])
            else:
                trialEndedMail(customer["username"])
    else:
        return jsonify({}), NOT_FOUND

    return jsonify({"status": SUCCESS}), SUCCESS


def updateHelper(username, new_plan_type):
    new_plan_id = None
    if new_plan_type == "Hourly":
        new_plan_id = HOURLY_PLAN_ID
    elif new_plan_type == "Monthly":
        new_plan_id = MONTHLY_PLAN_ID
    elif new_plan_type == "Unlimited":
        new_plan_id = UNLIMITED_PLAN_ID
    else:
        return (
            jsonify({"status": NOT_ACCEPTABLE, "error": "Invalid plan type"}),
            NOT_ACCEPTABLE,
        )

    customer = fractalSQLSelect("users", {"email": username})
    if not customer:
        return (
            jsonify(
                {"status": NOT_ACCEPTABLE, "error": "No user with such email exists"}
            ),
            NOT_ACCEPTABLE,
        )

    customer = customer[0]
    if not customer["stripe_customer_id"]:
        return (
            jsonify({"status": NOT_ACCEPTABLE, "error": "User is not on stripe"}),
            NOT_ACCEPTABLE,
        )

    subscriptions = stripe.Subscription.list(customer=customer["stripe_customer_id"])[
        "data"
    ]
    if not subscriptions:
        return (
            jsonify({"status": NOT_ACCEPTABLE, "error": "User is not on any plan"}),
            NOT_ACCEPTABLE,
        )

    stripe.SubscriptionItem.modify(
        subscriptions[0]["items"]["data"][0]["id"], plan=new_plan_id
    )
    planChangeMail(username, new_plan_type)
    return jsonify({"status": SUCCESS}), SUCCESS


def referralHelper(code, username):
    code_username = None

    metadata = fractalSQLSelect("users", {"code": code})
    if metadata:
        code_username = metadata[0]["email"]
    if username == code_username:
        return jsonify({"status": SUCCESS, "verified": False}), SUCCESS
    verified = code_username is not None
    return jsonify({"status": SUCCESS, "verified": verified}), SUCCESS<|MERGE_RESOLUTION|>--- conflicted
+++ resolved
@@ -18,13 +18,7 @@
         ),
     )
 
-<<<<<<< HEAD
-    PLAN_ID = os.getenv("MONTHLY_PLAN_ID")
-=======
-    customer_id = ""
-
     PLAN_ID = MONTHLY_PLAN_ID
->>>>>>> f3a153cd
     if plan == "unlimited":
         PLAN_ID = UNLIMITED_PLAN_ID
     elif plan == "hourly":
@@ -105,7 +99,6 @@
                     logs="Customer updated successful",
                 )
         else:
-<<<<<<< HEAD
             new_customer = stripe.Customer.create(email=email, source=token)
             customer_id = new_customer["id"]
             credits = fractalSQLSelect("users", {"email": email})[0][
@@ -133,33 +126,6 @@
                     trial_from_plan=False,
                     default_tax_rates=taxRate,
                 )
-=======
-            trial_end = round((dt.now() + relativedelta(months=credits)).timestamp())
-            new_subscription = stripe.Subscription.create(
-                customer=new_customer["id"],
-                items=[{"plan": PLAN_ID}],
-                trial_end=trial_end,
-                trial_from_plan=False,
-                default_tax_rates=taxRate,
-            )
-            fractalSQLUpdate(
-                table_name="users",
-                conditional_params={"username": email},
-                new_params={"credits_outstanding": 0},
-            )
-            subscription_id = new_subscription["id"]
-    except Exception as e:
-        track = traceback.format_exc()
-        fractalLog(
-            function="chargeHelper",
-            label=email,
-            logs="Stripe charge encountered a critical error: {error}".format(
-                error=str(e)
-            ),
-            level=logging.CRITICAL,
-        )
-        return jsonify({"status": UNAUTHORIZED, "error": str(e)}), UNAUTHORIZED
->>>>>>> f3a153cd
 
             fractalSQLUpdate(
                 "users",
