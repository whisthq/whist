from app import *
from app.helpers.utils.mail.stripe_mail import *
<<<<<<< HEAD

=======
from app.helpers.utils.general.logs import *
import logging
>>>>>>> 607e85f3
from pyzipcode import ZipCodeDatabase
from app.constants.tax_rates import *

stripe.api_key = os.getenv("STRIPE_SECRET")
zcdb = ZipCodeDatabase()


def chargeHelper(token, email, code, plan):
    fractalLog(
        function="chargeHelper",
        label=email,
        logs="Signing {} up for plan {}, with code {}, token{}".format(
            email, plan, code, token
        ),
    )

    customer_id = ""

    PLAN_ID = os.getenv("MONTHLY_PLAN_ID")
    if plan == "unlimited":
        PLAN_ID = os.getenv("UNLIMITED_PLAN_ID")
    elif plan == "hourly":
        PLAN_ID = os.getenv("HOURLY_PLAN_ID")

    trial_end = 0
    customer_exists = False

    output = fractalSQLSelect("customers", {"username": email})["rows"]
    if output:
        customer = output[0]
        customer_exists = True
        if customer["trial_end"]:
            trial_end = max(
                customer["trial_end"], round((dt.now() + timedelta(days=1)).timestamp())
            )
        else:
            trial_end = round((dt.now() + timedelta(days=1)).timestamp())

    try:
        subscription_id = ""
        new_customer = stripe.Customer.create(email=email, source=token)
        customer_id = new_customer["id"]
        credits = fractalSQLSelect("users", {"username": email})["rows"][0][
            "credits_outstanding"
        ]

        metadata = fractalSQLSelect("users", {"code": code})["rows"]

        zipCode = stripe.Token.retrieve(token)["card"]["address_zip"]
        purchaseState = None
        try:
            purchaseState = zcdb[zipCode].state
        except IndexError:
            return (
                jsonify(
                    {
                        "status": "NOT_ACCEPTABLE",
                        "error": "Zip code does not exist in the US!",
                    }
                ),
                NOT_ACCEPTABLE,
            )

        if metadata:
            credits += 1

        if credits == 0:
            if not customer_exists:
                trial_end = round((dt.now() + relativedelta(weeks=1)).timestamp())
            new_subscription = stripe.Subscription.create(
                customer=new_customer["id"],
                items=[{"plan": PLAN_ID}],
                trial_end=trial_end,
                trial_from_plan=False,
                default_tax_rates=[STATE_TAX[purchaseState]],
            )
            subscription_id = new_subscription["id"]
        else:
            trial_end = round((dt.now() + relativedelta(months=credits)).timestamp())
            new_subscription = stripe.Subscription.create(
                customer=new_customer["id"],
                items=[{"plan": PLAN_ID}],
                trial_end=trial_end,
                trial_from_plan=False,
                default_tax_rates=[STATE_TAX[purchaseState]],
            )
            fractalSQLUpdate(
                table_name="users",
                conditional_params={"username": email},
                new_params={"credits_outstanding": 0},
            )
            subscription_id = new_subscription["id"]
    except Exception as e:
        track = traceback.format_exc()
        fractalLog(
            function="chargeHelper",
            label=email,
            logs="Stripe charge encountered a critical error: {error}".format(
                error=track
            ),
            level=logging.CRITICAL,
        )
        return jsonify({"status": UNAUTHORIZED, "error": str(e)}), UNAUTHORIZED

    try:
        if customer_exists:
            fractalSQLUpdate(
                "customers",
                {"username": email},
                {
                    "id": customer_id,
                    "subscription": subscription_id,
                    "trial_end": trial_end,
                    "paid": True,
                },
            )
            fractalLog(
                function="chargeHelper", label=email, logs="Customer updated successful"
            )
        else:
            fractalSQLInsert(
                "customers",
                {
                    "username": email,
                    "id": customer_id,
                    "subscription": subscription_id,
                    "location": "",
                    "trial_end": trial_end,
                    "paid": True,
                    "created": dt.now(datetime.timezone.utc).timestamp(),
                },
            )
            fractalLog(
                function="chargeHelper",
                label=email,
                logs="Customer inserted successful",
            )

    except:
        fractalLog(
            function="chargeHelper",
            label=email,
            logs="Customer inserted unsuccessful",
            level=logging.ERROR,
        )
        return jsonify({"status": CONFLICT}), CONFLICT

    return jsonify({"status": SUCCESS}), SUCCESS


def retrieveStripeHelper(email):
    fractalLog(
        function="retrieveStripeHelper",
        label="Stripe",
        logs="Retrieving subscriptions for {}".format(email),
    )

    customerOutput = fractalSQLSelect("customers", {"username": email})
    customer = None
    if customerOutput["rows"]:
        customer = customerOutput["rows"][0]
    creditsOutput = fractalSQLSelect("users", {"username": email})
    if creditsOutput["rows"]:
        credits = creditsOutput["rows"][0]["credits_outstanding"]
    else:
        credits = 0

    if customer:
        try:
            payload = stripe.Customer.retrieve(customer["id"])
            subscription = None
            for sub in payload["subscriptions"]["data"]:
                if sub["id"] == customer["subscription"]:
                    subscription = sub
            cards = payload["sources"]["data"]
            # cards = []
            # for s in sources:
            #     if s["object"] == "source":
            #         cards.append(s["card"])
            #     else:
            #         cards.append(s)

            fractalSQLUpdate(
                "customers",
                {"subscription": subscription["id"]},
                {"trial_end": subscription["trial_end"]},
            )
            account_locked = not customer["paid"] and not subscription["trial_end"]
            return (
                jsonify(
                    {
                        "status": SUCCESS,
                        "subscription": subscription,
                        "cards": cards,
                        "creditsOutstanding": credits,
                        "account_locked": account_locked,
                        "customer": customer,
                    }
                ),
                SUCCESS,
            )
        except Exception as e:
            account_locked = not customer["paid"] and customer[
                "trial_end"
            ] < dateToUnix(getToday())

            fractalLog(
                function="retrieveStripeHelper",
                label="Stripe",
                logs=str(e),
                level=logging.ERROR,
            )

            return (
                jsonify(
                    {
                        "status": PAYMENT_REQUIRED,
                        "subscription": {},
                        "cards": [],
                        "creditsOutstanding": credits,
                        "account_locked": account_locked,
                        "customer": customer,
                    }
                ),
                PAYMENT_REQUIRED,
            )

    return (
        jsonify(
            {
                "status": PAYMENT_REQUIRED,
                "subscription": {},
                "cards": [],
                "creditsOutstanding": credits,
                "account_locked": False,
                "customer": {},
            }
        ),
        PAYMENT_REQUIRED,
    )


def cancelStripeHelper(email):
    output = fractalSQLSelect("customers", {"username": email})["rows"]
    if output:
        customer = output[0]
        subscription = customer["subscription"]
        try:
            payload = stripe.Subscription.delete(subscription)
            fractalLog(
                function="cancelStripeHelper",
                label=email,
                logs="Cancel stripe subscription for {}".format(email),
            )
        except Exception as e:
            fractalLog(
                function="cancelStripeHelper",
                label=email,
                logs=str(e),
                level=logging.ERROR,
            )
            pass
        fractalSQLDelete("customers", {"username": email})
        return jsonify({"status": SUCCESS}), SUCCESS
    return jsonify({"status": PAYMENT_REQUIRED}), PAYMENT_REQUIRED


def discountHelper(code):
    metadata = fractalSQLSelect("users", {"code": code})["rows"]

    if not metadata:
        fractalLog(
            function="discountHelper",
            label="Stripe",
            logs="No user for code {}".format(code),
            level=logging.ERROR,
        )
        return jsonify({"status": NOT_FOUND}), NOT_FOUND

    creditsOutstanding = metadata["credits_outstanding"]
    email = metadata["username"]
    has_subscription = False
    subscription_id = None
    trial_end = 0

    customer = fractalSQLSelect("customers", {"username": email})["rows"]
    if customer and customer["subscription"]:
        has_subscription = True
        subscription_id = customer["subscription"]

    if has_subscription:
        new_subscription = stripe.Subscription.retrieve(subscription_id)
        if new_subscription["trial_end"]:
            if new_subscription["trial_end"] <= round(dt.now().timestamp()):
                trial_end = round((dt.now() + relativedelta(months=1)).timestamp())
                modified_subscription = stripe.Subscription.modify(
                    new_subscription["id"], trial_end=trial_end, trial_from_plan=False,
                )
                fractalSQLUpdate(
                    "customers",
                    {"subscription": new_subscription["id"]},
                    {"trial_end": trial_end},
                )
            else:
                trial_end = round(
                    (
                        new_subscription["trial_end"] + relativedelta(months=1)
                    ).timestamp()
                )
                modified_subscription = stripe.Subscription.modify(
                    new_subscription["id"], trial_end=trial_end, trial_from_plan=False,
                )
                fractalSQLUpdate(
                    "customers",
                    {"subscription": new_subscription["id"]},
                    {"trial_end": trial_end},
                )
        else:
            trial_end = round((dt.now() + relativedelta(months=1)).timestamp())
            modified_subscription = stripe.Subscription.modify(
                new_subscription["id"], trial_end=trial_end, trial_from_plan=False
            )
            fractalSQLUpdate(
                "customers",
                {"subscription": new_subscription["id"]},
                {"trial_end": trial_end},
            )
        fractalLog(
            function="discountHelper",
            label=code,
            logs="Applied discount and updated trial end",
        )
    else:
        fractalSQLUpdate(
            "users",
            {"username": email},
            {"credits_outstanding": creditsOutstanding + 1},
        )
        fractalLog(
            function="discountHelper",
            label=email,
            logs="Applied discount and updated credits outstanding",
        )

    creditAppliedMail(email)

    return jsonify({"status": SUCCESS}), SUCCESS


def insertCustomerHelper(email, location):
    trial_end = round((dt.now() + relativedelta(weeks=1)).timestamp())
    credits = 0
    user = fractalSQLSelect("users", {"username": email})["rows"]
    if user:
        credits = user["credits_outstanding"]
    if credits > 0:
        trial_end = round((dt.now() + relativedelta(months=credits)).timestamp())
        fractalSQLUpdate(
            table_name="users",
            conditional_params={"username": email},
            new_params={"credits_outstanding": 0},
        )

    fractalSQLInsert(
        "customers",
        {
            "username": email,
            "id": None,
            "subscription": None,
            "location": location,
            "trial_end": trial_end,
            "paid": False,
            "created": dt.now(datetime.timezone.utc).timestamp(),
        },
    )

    return jsonify({"status": SUCCESS}), SUCCESS


def addProductHelper(email, productName):
    """Adds a product to the customer

    Args:
        email (str): The email of the customer
        productName (str): Name of the product

    Returns:
        http response
    """
    customers = fractalSQLSelect("customers", {"username": email})["rows"]
    if not customers:
        return (
            jsonify({"status": "Customer with this email does not exist!"}),
            BAD_REQUEST,
        )

    if not customers[0]["subscription"]:
        return (
            jsonify({"status": "Customer does not have a subscription on Stripe!"}),
            BAD_REQUEST,
        )

    PLAN_ID = None
    if productName == "256disk":
        PLAN_ID = os.getenv("SMALLDISK_PLAN_ID")
    elif productName == "512disk":
        PLAN_ID = os.getenv("MEDIUMDISK_PLAN_ID")

    if PLAN_ID is None:
        return (
            jsonify({"status": "Invalid product"}),
            BAD_REQUEST,
        )

    subscription = stripe.Subscription.retrieve(customers[0]["subscription"])
    subscriptionItem = None
    for item in subscription["items"]["data"]:
        if item["plan"]["id"] == PLAN_ID:
            subscriptionItem = stripe.SubscriptionItem.retrieve(item["id"])

    if subscriptionItem is None:
        stripe.SubscriptionItem.create(subscription=subscription["id"], plan=PLAN_ID)
    else:
        stripe.SubscriptionItem.modify(
            subscriptionItem["id"], quantity=subscriptionItem["quantity"] + 1
        )

    return (
        jsonify({"status": "Product added to subscription successfully"}),
        SUCCESS,
    )


def removeProductHelper(email, productName):
    """Removes a product from the customer

    Args:
        email (str): The email of the customer
        productName (str): Name of the product

    Returns:
        http response
    """
    customers = fractalSQLSelect("customers", {"username": email})["rows"]
    if not customers:
        return (
            jsonify({"status": "Customer with this email does not exist!"}),
            BAD_REQUEST,
        )

    if not customers[0]["subscription"]:
        return (
            jsonify({"status": "Customer does not have a subscription on Stripe!"}),
            BAD_REQUEST,
        )

    PLAN_ID = None
    if productName == "256disk":
        PLAN_ID = os.getenv("SMALLDISK_PLAN_ID")
    elif productName == "512disk":
        PLAN_ID = os.getenv("MEDIUMDISK_PLAN_ID")

    if PLAN_ID is None:
        return (
            jsonify({"status": "Invalid product"}),
            BAD_REQUEST,
        )

    subscription = stripe.Subscription.retrieve(customers[0]["subscription"])
    subscriptionItem = None
    for item in subscription["items"]["data"]:
        if item["plan"]["id"] == PLAN_ID:
            subscriptionItem = stripe.SubscriptionItem.retrieve(item["id"])

    if subscriptionItem is None:
        return (
            jsonify({"status": "Product already not in subscription"}),
            SUCCESS,
        )
    else:
        if subscriptionItem["quantity"] == 1:
            stripe.SubscriptionItem.delete(subscriptionItem["id"])
        else:
            stripe.SubscriptionItem.modify(
                subscriptionItem["id"], quantity=subscriptionItem["quantity"] - 1
            )

    return (
        jsonify({"status": "Product removed from subscription successfully"}),
        SUCCESS,
    )


def addCardHelper(custId, sourceId):
    stripe.Customer.create_source(
        custId, source=sourceId,
    )

    return (
        jsonify({"status": "Card updated for customer successfully"}),
        SUCCESS,
    )


def deleteCardHelper(custId, cardId):
    stripe.Customer.delete_source(
        custId, cardId,
    )

    return (
        jsonify({"status": "Card removed for customer successfully"}),
        SUCCESS,
    )


def webhookHelper(event):
    # Handle the event
    if event.type == "charge.failed":  # https://stripe.com/docs/api/charges
        fractalLog(
            function="webhookHelper",
            label="Stripe",
            logs="Charge failed webhook received from stripe",
        )
        custId = event.data.object.customer
        customer = fractalSQLSelect("customers", {"id": custId})["rows"]

        if customer:
            chargeFailedMail(customer["username"], custId)

            # Schedule disk deletion in 7 days
            expiry = (dt.today() + timedelta(days=7)).strftime("%m/%d/%Y, %H:%M")
            fractalSQLUpdate(
                "disks",
                {"username": customer["username"]},
                {"state": "TO_BE_DELETED", "delete_date": expiry},
            )

    elif event.type == "charge.succeeded":
        fractalLog(
            function="webhookHelper",
            label="Stripe",
            logs="Charge succeeded webhook received from stripe",
        )
        custId = event.data.object.customer
        customer = fractalSQLSelect("customers", {"id": custId})["rows"]
        if customer:
            chargeSuccessMail(customer["username"], custId)

    elif event.type == "customer.subscription.trial_will_end":
        fractalLog(
            function="webhookHelper",
            label="Stripe",
            logs="Charge ending webhook received from stripe",
        )
        custId = event.data.object.customer
        customer = fractalSQLSelect("customers", {"id": custId})["rows"]
        status = event.data.object.status
        if customer:
            if status == "trialing":
                trialEndingMail(customer["username"])
            else:
                trialEndedMail(customer["username"])
    else:
        return jsonify({}), NOT_FOUND

    return jsonify({"status": SUCCESS}), SUCCESS


def updateHelper(username, new_plan_type):
    new_plan_id = None
    if new_plan_type == "Hourly":
        new_plan_id = os.getenv("HOURLY_PLAN_ID")
    elif new_plan_type == "Monthly":
        new_plan_id = os.getenv("MONTHLY_PLAN_ID")
    elif new_plan_type == "Unlimited":
        new_plan_id = os.getenv("UNLIMITED_PLAN_ID")
    else:
        return (
            jsonify({"status": NOT_ACCEPTABLE, "error": "Invalid plan type"}),
            NOT_ACCEPTABLE,
        )

    customer = fractalSQLSelect("customers", {"username": username})["rows"]
    if customer:
        customer = customer[0]
        old_subscription = customer["subscription"]
        subscription = stripe.Subscription.retrieve(old_subscription)
        if subscription:
            subscription_id = subscription["items"]["data"][0].id
            stripe.SubscriptionItem.modify(subscription_id, plan=new_plan_id)
            planChangeMail(username, new_plan_type)
            return jsonify({"status": SUCCESS}), SUCCESS
    else:
        return (
            jsonify({"status": NOT_ACCEPTABLE, "error": "Invalid plan type"}),
            NOT_ACCEPTABLE,
        )


def referralHelper(code, username):
    code_username = None

    metadata = fractalSQLSelect("users", {"code": code})["rows"]
    if metadata:
        code_username = metadata["username"]
    if username == code_username:
        return jsonify({"status": SUCCESS, "verified": False}), SUCCESS
    codes = fractalSQLSelect("users", {"code": code})["rows"]
    verified = code_username is not None
    return jsonify({"status": SUCCESS, "verified": verified}), SUCCESS<|MERGE_RESOLUTION|>--- conflicted
+++ resolved
@@ -1,11 +1,5 @@
 from app import *
 from app.helpers.utils.mail.stripe_mail import *
-<<<<<<< HEAD
-
-=======
-from app.helpers.utils.general.logs import *
-import logging
->>>>>>> 607e85f3
 from pyzipcode import ZipCodeDatabase
 from app.constants.tax_rates import *
 
