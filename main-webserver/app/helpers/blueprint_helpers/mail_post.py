from app import *
from app.helpers.utils.general.logs import *
from app.helpers.utils.general.sql_commands import *


def forgotPasswordHelper(username):
    params = {"userName": username}
    user = fractalSQLSelect("users", params)
    verified = len(user) > 0
    if verified:
        upperCase = string.ascii_uppercase
        lowerCase = string.ascii_lowercase
        numbers = "1234567890"
        c1 = "".join([random.choice(upperCase) for _ in range(0, 3)])
        c2 = "".join([random.choice(lowerCase) for _ in range(0, 9)]) + c1
        c3 = "".join([random.choice(lowerCase) for _ in range(0, 5)]) + c2
        c4 = "".join([random.choice(numbers) for _ in range(0, 4)]) + c3
        token = "".join(random.sample(c4, len(c4)))
        timeIssued = dt.now().strftime("%m-%d-%Y, %H:%M:%S")

        message = SendGridMail(
            from_email="noreply@fractalcomputers.com",
            to_emails=[username],
            subject="Reset Your Password",
            html_content=render_template(
                "on_password_forget.html", url=os.getenv("FRONTEND_URL"), token=token,
            ),
        )
        try:
            sg = SendGridAPIClient(os.getenv("SENDGRID_API_KEY"))
            response = sg.send(message)
        except Exception as e:
            fractalLog(
                function="forgotPasswordHelper",
                label="ERROR",
                logs="Mail send failed: Error code " + e.message,
                level=logging.ERROR,
            )
            return jsonify({"status": 500}), 500

        fractalSQLInsert(
            "password_tokens",
            {"token": token, "time_issued": dt.now().strftime("%m-%d-%Y, %H:%M:%S"),},
        )
        return jsonify({"verified": verified}), 200
    else:
        conn.close()
        return jsonify({"verified": verified}), 401

<<<<<<< HEAD
=======

def resetPasswordHelper(username, password):
    """Updates the password for a user in the users SQL table

    Args:
        username (str): The user to update the password for
        password (str): The new password
    """
    pwd_token = jwt.encode({"pwd": password}, os.getenv("SECRET_KEY"))
    fractalSQLUpdate(
        table_name="users",
        conditional_params={"username": username},
        new_params={"password": pwd_token},
    )


>>>>>>> a0f7d463
def cancelHelper(user, feedback):
    title = "[CANCELLED PLAN + FEEDBACK] " + user + " has Just Cancelled Their Plan"

    internal_message = SendGridMail(
        from_email="noreply@fractalcomputers.com",
        to_emails=["pipitone@fractalcomputers.com", "support@fractalcomputers.com"],
        subject=title,
        html_content=feedback,
    )

    try:
        sg = SendGridAPIClient(os.getenv("SENDGRID_API_KEY"))
        response = sg.send(internal_message)
    except Exception as e:
        fractalLog(
            function="cancelHelper",
            label="ERROR",
            logs="Mail send failed: Error code " + e.message,
            level=logging.ERROR,
        )
        return jsonify({"status": 500}), 500

    return jsonify({"status": 200}), 200


def verificationHelper(user, token):
    title = "[Fractal] Please Verify Your Email"
    url = os.getenv("FRONTEND_URL") + "/verify?" + token

    internal_message = SendGridMail(
        from_email="noreply@fractalcomputers.com",
        to_emails=user,
        subject=title,
        html_content=render_template("on_email_verification.html", url=url),
    )
    try:
        sg = SendGridAPIClient(os.getenv("SENDGRID_API_KEY"))
        response = sg.send(internal_message)
    except Exception as e:
        fractalLog(
            function="verificationHelper",
            label="ERROR",
            logs="Mail send failed: Error code " + e.message,
            level=logging.ERROR,
        )
        return jsonify({"status": 500}), 500

    return jsonify({"status": 200}), 200


def referralHelper(user, recipients, code):
    title = "Check out Fractal"

    internal_message = SendGridMail(
        from_email=user,
        to_emails=recipients,
        subject=title,
        html_content=render_template("on_referral.html", code=code, user=user),
    )

    try:
        sg = SendGridAPIClient(os.getenv("SENDGRID_API_KEY"))
        response = sg.send(internal_message)
    except Exception as e:
        fractalLog(
            function="referralHelper",
            label="ERROR",
            logs="Mail send failed: Error code " + e.message,
            level=logging.ERROR,
        )
        return jsonify({"status": 500}), 500

    return jsonify({"status": 200}), 200


def feedbackHelper(user, feedback, feedback_type):
    title = "[{}] Feedback from {}".format(feedback_type, user)

    message = SendGridMail(
        from_email="noreply@fractalcomputers.com",
        to_emails=["pipitone@fractalcomputers.com", "support@fractalcomputers.com"],
        subject=title,
        html_content="<div>" + feedback + "</div>",
    )
    try:
        sg = SendGridAPIClient(os.getenv("SENDGRID_API_KEY"))
        response = sg.send(message)
    except Exception as e:
        fractalLog(
            function="feedbackHelper",
            label="ERROR",
            logs="Mail send failed: Error code " + e.message,
            level=logging.ERROR,
        )
        return jsonify({"status": 500}), 500

    return jsonify({"status": 200}), 200


def trialStartHelper(user, location, code):
    message = SendGridMail(
        from_email="pipitone@fractalcomputers.com",
        to_emails=user,
        subject="Your Free Trial has Started",
        html_content=render_template("on_purchase.html", location=location, code=code),
    )
    try:
        sg = SendGridAPIClient(os.getenv("SENDGRID_API_KEY"))
        response = sg.send(message)
    except Exception as e:
        fractalLog(
            function="trialStartHelper",
            label="ERROR",
            logs="Mail send failed: Error code " + e.message,
            level=logging.ERROR,
        )
        return jsonify({"status": 500}), 500

    internal_message = SendGridMail(
        from_email="noreply@fractalcomputers.com",
        to_emails=["pipitone@fractalcomputers.com", "support@fractalcomputers.com"],
        subject="[FREE TRIAL START] A new user, "
        + user
        + ", just signed up for the free trial.",
        html_content="<div>No action needed from our part at this point.</div>",
    )
    try:
        sg = SendGridAPIClient(os.getenv("SENDGRID_API_KEY"))
        response = sg.send(internal_message)
    except Exception as e:
        fractalLog(
            function="trialStartHelper",
            label="ERROR",
            logs="Mail send failed: Error code " + e.message,
            level=logging.ERROR,
        )
        return jsonify({"status": 500}), 500

    return jsonify({"status": 200}), 200

<<<<<<< HEAD
=======

def signupMailHelper(user, code):
    title = "Welcome to Fractal"

    internal_message = SendGridMail(
        from_email="phil@fractalcomputers.com",
        to_emails=user,
        subject=title,
        html_content=render_template("on_signup.html", code=code),
    )

    try:
        sg = SendGridAPIClient(os.getenv("SENDGRID_API_KEY"))
        response = sg.send(internal_message)
    except Exception as e:
        fractalLog(
            function="signupMailHelper",
            label="ERROR",
            logs="Mail send failed: Error code " + e.message,
            level=logging.ERROR,
        )
        return jsonify({"status": 500}), 500

    return jsonify({"status": 200}), 200


>>>>>>> a0f7d463
def computerReadyHelper(user, date, code, location):
    title = "Your Cloud PC Is Ready!"

    internal_message = SendGridMail(
        from_email="support@fractalcomputers.com",
        to_emails=user,
        subject=title,
        html_content=render_template(
            "on_cloud_pc_ready.html", date=date, code=code, location=location
        ),
    )

    try:
        sg = SendGridAPIClient(os.getenv("SENDGRID_API_KEY"))
        response = sg.send(internal_message)
    except Exception as e:
        fractalLog(
            function="computerReadyHelper",
            label="ERROR",
            logs="Mail send failed: Error code " + e.message,
            level=logging.ERROR,
        )
        return jsonify({"status": 500}), 500

    return jsonify({"status": 200}), 200


def newsletterSubscribe(username):
    fractalSQLInsert("newsletter", {"username": username})


def newsletterUnsubscribe(username):
    fractalSQLDelete("newsletter", {"username": username})<|MERGE_RESOLUTION|>--- conflicted
+++ resolved
@@ -47,25 +47,6 @@
         conn.close()
         return jsonify({"verified": verified}), 401
 
-<<<<<<< HEAD
-=======
-
-def resetPasswordHelper(username, password):
-    """Updates the password for a user in the users SQL table
-
-    Args:
-        username (str): The user to update the password for
-        password (str): The new password
-    """
-    pwd_token = jwt.encode({"pwd": password}, os.getenv("SECRET_KEY"))
-    fractalSQLUpdate(
-        table_name="users",
-        conditional_params={"username": username},
-        new_params={"password": pwd_token},
-    )
-
-
->>>>>>> a0f7d463
 def cancelHelper(user, feedback):
     title = "[CANCELLED PLAN + FEEDBACK] " + user + " has Just Cancelled Their Plan"
 
@@ -206,35 +187,6 @@
 
     return jsonify({"status": 200}), 200
 
-<<<<<<< HEAD
-=======
-
-def signupMailHelper(user, code):
-    title = "Welcome to Fractal"
-
-    internal_message = SendGridMail(
-        from_email="phil@fractalcomputers.com",
-        to_emails=user,
-        subject=title,
-        html_content=render_template("on_signup.html", code=code),
-    )
-
-    try:
-        sg = SendGridAPIClient(os.getenv("SENDGRID_API_KEY"))
-        response = sg.send(internal_message)
-    except Exception as e:
-        fractalLog(
-            function="signupMailHelper",
-            label="ERROR",
-            logs="Mail send failed: Error code " + e.message,
-            level=logging.ERROR,
-        )
-        return jsonify({"status": 500}), 500
-
-    return jsonify({"status": 200}), 200
-
-
->>>>>>> a0f7d463
 def computerReadyHelper(user, date, code, location):
     title = "Your Cloud PC Is Ready!"
 
