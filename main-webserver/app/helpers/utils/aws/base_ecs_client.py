import random
import string
import paramiko
import io
import time
import json
from collections import defaultdict
from pprint import pprint

import boto3
import botocore.exceptions


def check_str_param(val, name):
    if isinstance(val, str):
        return val
    raise Exception("Value {} was supposed to be a string, but was a {}".format(name, type(val)))


def check_bool_param(val, name):
    if isinstance(val, bool):
        return val
    raise Exception("Value {} was supposed to be a boolean, but was a {}".format(name, type(val)))


class ECSClient:
    """
    This class governs everything you need to generate, run, and track a specific task on ECS
    Args:
        region_name (Optional[str]):  which AWS region you're running on
        key_id (Optional[str]): the AWS access key ID to use
        access_key (Optional[str]): the AWS access key going with that key_id
        launch_type (Optional[str]): whether to use EC2 or FARGATE for the task
        base_cluster (Optional[str]): what cluster to run on, used for testing/mocking
        grab_logs (Optional[bool]):  whether to pull down ECS logs
        starter_client (boto3.client): starter ecs client, used for mocking
        starter_log_client (boto3.client): starter log client, used for mocking
        starter_ec2_client (boto3.client): starter log client, used for mocking
    TODO: find ECS specific logs, if they exist -- right now logs are stdout and stderr
    """

    def __init__(
        self,
        region_name="us-east-1",
        key_id="",
        access_key="",
        launch_type="EC2",
        base_cluster=None,
        starter_client=None,
        starter_log_client=None,
        starter_ec2_client=None,
        starter_s3_client=None,
        starter_ssm_client=None,
        starter_iam_client=None,
        starter_auto_scaling_client=None,
        grab_logs=True,
    ):
        self.key_id = check_str_param(key_id, "key_id")
        self.region_name = check_str_param(region_name, "region_name")
        self.access_key = check_str_param(access_key, "access_key")
        self.launch_type = check_str_param(launch_type, "launch_type")
        self.account_id = "123412341234"
        self.grab_logs = check_bool_param(grab_logs, "grab_logs")
        self.task_definition_arn = None
        self.tasks = []
        self.task_ips = {}
        self.tasks_done = []
        self.offset = -1
        self.container_name = None
        self.ecs_logs = dict()
        self.logs_messages = dict()
        self.warnings = []
        self.cluster = None
        #self.ec2 = boto3.resource('ec2', self.region_name)
        if starter_client is None:
            self.ecs_client = self.make_client("ecs")
            self.account_id = boto3.client("sts").get_caller_identity().get("Account")
        else:
            self.ecs_client = starter_client
        if starter_log_client is None:
            self.log_client = self.make_client("logs")
        else:
            self.log_client = starter_log_client
        if starter_ec2_client is None:
            self.ec2_client = self.make_client("ec2")
        else:
            self.ec2_client = starter_ec2_client
        if starter_s3_client is None:
            self.s3_client = self.make_client("s3")
        else:
            self.s3_client = starter_s3_client
        if starter_ssm_client is None:
            self.ssm_client = self.make_client("ssm")
        else:
            self.ssm_client = starter_ssm_client
        if starter_iam_client is None:
            self.iam_client = self.make_client("iam")
        else:
            self.iam_client = starter_iam_client
        if starter_auto_scaling_client is None:
            self.auto_scaling_client = self.make_client("autoscaling")
        else:
            self.auto_scaling_client = starter_auto_scaling_client
        self.set_cluster(cluster_name=base_cluster)

        # Create role + instance profile that allows containers to use SSM, S3, and EC2
        self.role_name = self.generate_name('role_name')
        assume_role_policy_document = {
            "Version": "2012-10-17", 
            "Statement": [
                {
                    "Effect": "Allow",
                    "Principal": {
                        "Service": [
                            "ec2.amazonaws.com"
                        ]
                    },
                    "Action": [
                        "sts:AssumeRole"
                    ]
                }
            ]
        }
        self.iam_client.create_role(
            RoleName=self.role_name,
            AssumeRolePolicyDocument=json.dumps(assume_role_policy_document),
        )
        self.iam_client.attach_role_policy(
            PolicyArn='arn:aws:iam::aws:policy/AmazonSSMManagedInstanceCore',
            RoleName=self.role_name,
        )
        self.iam_client.attach_role_policy(
            PolicyArn='arn:aws:iam::aws:policy/AmazonS3FullAccess',
            RoleName=self.role_name,
        )
        self.iam_client.attach_role_policy(
            PolicyArn='arn:aws:iam::aws:policy/service-role/AmazonEC2ContainerServiceforEC2Role',
            RoleName=self.role_name,
        )
        self.instance_profile = self.generate_name('instance_profile')
        self.iam_client.create_instance_profile(InstanceProfileName=self.instance_profile)
        self.iam_client.add_role_to_instance_profile(
            InstanceProfileName=self.instance_profile,
            RoleName=self.role_name
        )

    def make_client(self, client_type, **kwargs):
        """
        constructs an ECS client object with the given params
        Args:
            client_type (str): which ECS client you're trying to produce
            **kwargs: any add'l keyword params
        Returns:
            client: the constructed client object
        """
        clients = boto3.client(
            client_type,
            aws_access_key_id=(self.key_id if len(self.key_id) > 0 else None),
            aws_secret_access_key=(self.access_key if len(self.access_key) > 0 else None),
            region_name=(self.region_name if len(self.region_name) > 0 else None),
            **kwargs
        )
        return clients

    def generate_name(self, starter_name=''):
        letters = string.ascii_lowercase
        return starter_name + '_' + ''.join(random.choice(letters) for i in range(10))

    def create_cluster(self, capacity_providers, cluster_name=None):
        """
        Creates a new cluster with the specified capacity providers and sets the task's compute cluster to it
        """
        if isinstance(capacity_providers, str):
            capacity_providers = [capacity_providers]
        if not isinstance(capacity_providers, list):
            raise Exception("capacity_providers must be a list of strs")
        cluster_name = cluster_name or self.generate_name("cluster")
        self.ecs_client.create_cluster(
            clusterName=cluster_name, 
            capacityProviders=capacity_providers,
            defaultCapacityProviderStrategy=[
                {
                    'capacityProvider': capacity_provider,
                    'weight': 1,
                    'base': 0,
                } 
                for capacity_provider in capacity_providers
            ],
        )
        self.set_cluster(cluster_name)
        return cluster_name

    def set_cluster(self, cluster_name=None):
        """
        sets the task's compute cluster to be the first available/default compute cluster.
        """
        self.cluster = (
            check_str_param(cluster_name, 'cluster_name')
            if cluster_name
            else self.ecs_client.list_clusters()["clusterArns"][0]
        )

    def get_all_clusters(self):
        """
        returns list of all cluster ARNs
        """
        clusters, next_token = [], None
        while True:
            clusters_response = self.ecs_client.list_clusters(next_token) if next_token else self.ecs_client.list_clusters()
            clusters.extend(clusters_response['clusterArns'])
            next_token = clusters_response['nextToken'] if 'nextToken' in clusters_response else None
            if not next_token:
                break
        return clusters
    
    def describe_auto_scaling_groups_in_cluster(self, cluster):
        capacity_providers = self.ecs_client.describe_clusters(clusters=[cluster])['clusters'][0]['capacityProviders']
        capacity_providers_info = self.ecs_client.describe_capacity_providers(capacityProviders=capacity_providers)['capacityProviders']
        auto_scaling_groups = list(map(lambda cp: cp['autoScalingGroupProvider']['autoScalingGroupArn'].split('/')[-1], capacity_providers_info))
        return self.auto_scaling_client.describe_auto_scaling_groups(AutoScalingGroupNames=auto_scaling_groups)['AutoScalingGroups']

    def get_container_instance_ips(self, cluster, container_arns):
        ec2_ids = self.get_container_instance_ids(cluster, container_arns)
        ec2_info = self.ec2_client.describe_instances(InstanceIds=ec2_ids)
        return list(map(lambda info: info.get('PublicIpAddress', -1), ec2_info['Reservations'][0]['Instances']))

    def get_container_instance_ids(self, cluster, container_arns):
        full_containers_info = self.ecs_client.describe_container_instances(cluster=cluster, containerInstances=container_arns)['containerInstances']
        return list(map(lambda info: info['ec2InstanceId'], full_containers_info))

    def get_containers_in_cluster(self, cluster):
        """
        returns list of all container instance IDs in the auto scaling group of the capacity provider for the cluster
        """
        return self.ecs_client.list_container_instances(cluster=cluster)['containerInstanceArns']

    def terminate_containers_in_cluster(self, cluster):
        containers = self.get_container_instance_ids(cluster, self.get_containers_in_cluster(cluster))
        if containers:
            self.ec2_client.terminate_instances(InstanceIds=containers)

    def exec_commands_on_containers(self, cluster, containers, commands):
        resp = self.ssm_client.send_command(
            DocumentName="AWS-RunShellScript", # One of AWS' preconfigured documents
            Parameters={'commands': commands},
            InstanceIds=self.get_container_instance_ids(cluster, containers),
            OutputS3Region=self.region_name,
            OutputS3BucketName='fractal-container-outputs',
        )
        return resp

<<<<<<< HEAD
    def exec_commands_all_containers(self, commands):
=======
        # Connect/ssh to an instance
        try:
            ssh_client.connect(hostname=instance_ip, username="ubuntu", pkey=private_key)
            print(f"SSH connected to EC2 instance {container} at public IP {instance_ip}")

            # Execute a command(cmd) after connecting/ssh to an instance
            stdin, stdout, stderr = ssh_client.exec_command(ssh_command)
            err = stderr.readlines()
            output = ''.join(stdout.readlines())
            if not err:
                print(f"SSH success! Command output: {output}")
            else:
                print(f"SSH command error: {''.join(err)}")

            # close the client connection once the job is done
            ssh_client.close()
        except Exception as e:
            output = ''
            print(f"SSH encountered error: {e}")
        finally:
            private_key_file.close()
            return output

    def ssh_containers_in_cluster(self, cluster, ssh_command):
        containers = self.get_containers_in_cluster(cluster)
        for container in containers:
            output = self.ssh_container(container, ssh_command)
        return output

    def ssh_all_containers(self, ssh_command):
>>>>>>> b8a64b2b
        clusters = self.get_all_clusters()
        for cluster in clusters:
            containers = self.get_containers_in_cluster(cluster)
            self.exec_commands_on_containers(cluster, containers, ssh_command)

    def get_clusters_usage(self, clusters=None):
        """
        gets usage of all clusters
        """
<<<<<<< HEAD
        clusters, clusters_usage = clusters or self.get_all_clusters(), {}
=======
        clusters, clusters_usage = (clusters if clusters else self.get_all_clusters()), {}
>>>>>>> b8a64b2b
        for cluster in clusters:
            cluster_info = self.ecs_client.describe_clusters(clusters=[cluster])['clusters'][0]
            containers = self.get_containers_in_cluster(cluster)
            auto_scaling_group_info = self.describe_auto_scaling_groups_in_cluster(cluster)[0]
            total_resources = defaultdict(int)
            for container in containers:
                instance_info = self.ecs_client.describe_container_instances(cluster=cluster, containerInstances=[container])['containerInstances'][0]
                for resource in instance_info['remainingResources']:
                    if resource['name'] == 'CPU' or resource['name'] == 'MEMORY':
                        total_resources[resource['name']] += resource['integerValue']
            
            for resource in total_resources.keys():
                total_resources[resource] /= len(containers)

            clusters_usage[cluster_info['clusterName']] = {
                'status': cluster_info['status'],
                'pendingTasksCount': cluster_info['pendingTasksCount'],
                'runningTasksCount': cluster_info['runningTasksCount'],
                'registeredContainerInstancesCount': cluster_info['registeredContainerInstancesCount'],
                'avgCPURemainingPerContainer': total_resources['CPU'],
                'avgMemoryRemainingPerContainer': total_resources['MEMORY'],
                'minContainers': auto_scaling_group_info['MinSize'],
                'maxContainers': auto_scaling_group_info['MaxSize'],
            }

        pprint(clusters_usage)
        return clusters_usage

    def set_and_register_task(
        self,
        command=None,
        entrypoint=None,
        basedict=None,
        port_mappings=None,
        family="echostart",
        containername="basictest",
        imagename=None,
        memory="512",
        cpu="256",
    ):
        """
        Generates a task corresponding to a given docker image, command, and entry point
        while setting instance attrs accordingly (logging and task attrs).
        Args:
            command (List[str]): Command to run on container
            entrypoint (List[str]): Entrypoint for container
            basedict (Optional[Dict[str, Any]]): the base parametrization of your task.
            port_mappings (Optional[List[Dict]): any port mappings you want on the host container, defaults to 8080 tcp.
            family (Optional[str]): what task family you want this task revising
            containername (Optional[str]):  what you want the container the task is on to be called
            imagename (Optional[str]): the URI for the docker image
            memory (Optional[str]): how much memory (in MB) the task needs
            cpu (Optional[str]): how much CPU (in vCPU) the task needs
        """
        fmtstr = family + str(self.offset + 1)
        if port_mappings is None:
            port_mappings = [{"hostPort": 8080, "protocol": "tcp", "containerPort": 8080}]
        base_log_config = {
            "logDriver": "awslogs",
            "options": {
                "awslogs-group": "/ecs/{}".format(fmtstr),
                "awslogs-region": self.region_name,
                "awslogs-stream-prefix": "ecs",
            },
        }
        try:
            self.log_client.create_log_group(logGroupName="/ecs/{}".format(fmtstr))
        except botocore.exceptions.ClientError as e:
            self.warnings.append(str(e))
        # TODO:  refactor this horrifying mess into multiple functions
        if basedict is None:
            basedict = {
                "executionRoleArn": "arn:aws:iam::{}:role/ecsTaskExecutionRole".format(
                    self.account_id
                ),
                "containerDefinitions": [
                    {
                        "logConfiguration": base_log_config,
                        "entryPoint": entrypoint,
                        "portMappings": port_mappings,
                        "command": command,
                        "cpu": 0,
                        "environment": [{"name": "TEST", "value": "end"}],
                        "image": (imagename if imagename is not None else "httpd:2.4"),
                        "name": containername,
                    }
                ],
                "placementConstraints": [],
                "memory": memory,
                "family": family,
                #"networkMode": "awsvpc",
                "cpu": cpu,
            }
            if basedict["containerDefinitions"][0]["command"] is None:
                basedict["containerDefinitions"][0].pop("command")
            if basedict["containerDefinitions"][0]["entryPoint"] is None:
                basedict["containerDefinitions"][0].pop("entryPoint")
        else:
            container_params = basedict["containerDefinitions"][0]
            if command is not None:
                container_params["command"] = command
            if entrypoint is not None:
                container_params["entryPoint"] = entrypoint
            if imagename is not None:
                container_params["image"] = imagename
            container_params["name"] = containername
            container_params["portMappings"] = port_mappings
            container_params["logConfiguration"] = base_log_config
            basedict["family"] = family

        response = self.ecs_client.register_task_definition(**basedict)
        arn = response["taskDefinition"]["taskDefinitionArn"]
        self.task_definition_arn = arn
        self.container_name = containername

    def add_task(self, task_arn):
        """
        Adds a task by arn to this client's task list.  Useful for keeping an eye on already running tasks.
        Args:
            task_arn: the ID of the task to add.


        """
        self.tasks.append(task_arn)
        self.tasks_done.append(False)
        self.offset += 1

    def run_task(self, use_launch_type=True, **kwargs):
        """
        sets this client's task running.
        TODO: explicitly add overrides as params here for cpu, command, and environment vars
        Args:
            **kwargs: Any add'l params you want the task to have
        """
        task_args = {
            'taskDefinition': self.task_definition_arn,
            'cluster': self.cluster,
        }
        if use_launch_type:
            task_args['launchType'] = self.launch_type
        taskdict = self.ecs_client.run_task(**task_args, **kwargs)
        task = taskdict["tasks"][0]
        running_task_arn = task["taskArn"]
        self.tasks.append(running_task_arn)
        self.tasks_done.append(False)
        self.offset += 1

    def stop_task(self, reason="user stopped", offset=0):
        self.ecs_client.stop_task(
            cluster=self.cluster, task=(self.tasks[offset]), reason=reason,
        )

    def create_launch_configuration(self, instance_type, ami, launch_config_name=None, cluster_name=None):
        cluster_name = cluster_name or self.generate_name('cluster')

        # Initial data/scripts to be run on all container instances
        userdata = """
            #!/bin/bash
            # Install Docker
            apt-get update -y && apt-get install -y docker.io
            echo iptables-persistent iptables-persistent/autosave_v4 boolean true | debconf-set-selections
            apt-get update -y && apt-get install -y docker.io
            echo iptables-persistent iptables-persistent/autosave_v6 boolean true | debconf-set-selections
            apt-get -y install iptables-persistent

            # Set iptables rules
            echo 'net.ipv4.conf.all.route_localnet = 1' >> /etc/sysctl.conf
            sysctl -p /etc/sysctl.conf
            iptables -t nat -A PREROUTING -p tcp -d 169.254.170.2 --dport 80 -j DNAT --to-destination 127.0.0.1:51679
            iptables -t nat -A OUTPUT -d 169.254.170.2 -p tcp -m tcp --dport 80 -j REDIRECT --to-ports 51679

            # Write iptables rules to persist after reboot
            iptables-save > /etc/iptables/rules.v4

            # Create directories for ECS agent
            mkdir -p /var/log/ecs /var/lib/ecs/data /etc/ecs

            # Write ECS config file
            cat << EOF > /etc/ecs/ecs.config
            ECS_DATADIR=/data
            ECS_ENABLE_TASK_IAM_ROLE=true
            ECS_ENABLE_TASK_IAM_ROLE_NETWORK_HOST=true
            ECS_LOGFILE=/log/ecs-agent.log
            ECS_AVAILABLE_LOGGING_DRIVERS=["json-file","awslogs"]
            ECS_LOGLEVEL=info
            ECS_CLUSTER={}
            EOF

            # Write systemd unit file
            cat << EOF > /etc/systemd/system/docker-container@ecs-agent.service
            [Unit]
            Description=Docker Container %I
            Requires=docker.service
            After=docker.service

            [Service]
            Restart=always
            ExecStartPre=-/usr/bin/docker rm -f %i 
            ExecStart=/usr/bin/docker run --name %i \
            --restart=on-failure:10 \
            --volume=/var/run:/var/run \
            --volume=/var/log/ecs/:/log \
            --volume=/var/lib/ecs/data:/data \
            --volume=/etc/ecs:/etc/ecs \
            --net=host \
            --env-file=/etc/ecs/ecs.config \
            amazon/amazon-ecs-agent:latest
            ExecStop=/usr/bin/docker stop %i

            [Install]
            WantedBy=default.target
            EOF

            systemctl enable docker-container@ecs-agent.service
            systemctl start docker-container@ecs-agent.service
        """.format(cluster_name)

        launch_config_name = launch_config_name or self.generate_name('launch_configuration')
        response = self.auto_scaling_client.create_launch_configuration(
            LaunchConfigurationName=launch_config_name,
            ImageId=ami,
            InstanceType=instance_type,
            IamInstanceProfile=self.instance_profile,
            UserData=userdata,
        )
        return cluster_name, launch_config_name

    def create_auto_scaling_group(
        self,
        launch_config_name,
        auto_scaling_group_name=None,
        min_size=1,
        max_size=10,
        availability_zones=None,
    ):
        availability_zones = availability_zones or [self.region_name + 'a']
        if isinstance(availability_zones, str):
            availability_zones = [availability_zones]
        if not isinstance(availability_zones, list):
            raise Exception("availability_zones should be a list of strs")
        auto_scaling_group_name = auto_scaling_group_name or self.generate_name(
            'auto_scaling_group'
        )
        response = self.auto_scaling_client.create_auto_scaling_group(
            AutoScalingGroupName=auto_scaling_group_name,
            LaunchConfigurationName=launch_config_name,
            MaxSize=max_size,
            MinSize=min_size,
            AvailabilityZones=availability_zones,
        )
        return auto_scaling_group_name

    def create_capacity_provider(self, auto_scaling_group_name, capacity_provider_name=None):
        auto_scaling_group_info = self.auto_scaling_client.describe_auto_scaling_groups(
            AutoScalingGroupNames=[auto_scaling_group_name]
        )
        auto_scaling_group_arn = auto_scaling_group_info['AutoScalingGroups'][0][
            'AutoScalingGroupARN'
        ]
        capacity_provider_name = capacity_provider_name or self.generate_name('capacity_provider')
        response = self.ecs_client.create_capacity_provider(
            name=capacity_provider_name,
            autoScalingGroupProvider={
                'autoScalingGroupArn': auto_scaling_group_arn,
                'managedScaling': {
                    'maximumScalingStepSize': 1000,
                    'minimumScalingStepSize': 1,
                    'status': 'ENABLED',
                    'targetCapacity': 100,
                },
            },
        )
        return capacity_provider_name

    def get_instance_ip(self, offset=0):
        if self.tasks_done[offset]:
            return False
        response = self.ecs_client.describe_tasks(tasks=self.tasks, cluster=self.cluster)
        resp = response["tasks"][offset]
        if resp["lastStatus"] == "RUNNING" or resp["lastStatus"] == "STOPPED":
            container_info = self.ecs_client.describe_container_instances(
                cluster=self.cluster, containerInstances=[resp['containerInstanceArn']]
            )
            ec2_id = container_info['containerInstances'][0]['ec2InstanceId']
            ec2_info = self.ec2_client.describe_instances(InstanceIds=[ec2_id])
            public_ip = ec2_info['Reservations'][0]['Instances'][0].get('PublicIpAddress', -1)
            self.task_ips[offset] = public_ip
            return True
        return False

    def check_if_done(self, offset=0):
        """
        polls ECS to see if the task is complete, pulling down logs if so
        TODO:  handle pagination for 100+ tasks
        Args:
             offset (int): which task to check for
        Returns:
             boolean corresponding to completion
        """
        if self.tasks_done[offset]:
            return True
        response = self.ecs_client.describe_tasks(tasks=self.tasks, cluster=self.cluster)
        resp = response["tasks"][offset]
        if resp["lastStatus"] == "STOPPED":
            if self.grab_logs:
                check_arn = resp["taskDefinitionArn"]
                taskDefinition = self.ecs_client.describe_task_definition(taskDefinition=check_arn)[
                    "taskDefinition"
                ]
                logconfig = taskDefinition["containerDefinitions"][0]["logConfiguration"]["options"]
                streamobj = self.log_client.describe_log_streams(
                    logGroupName=logconfig["awslogs-group"],
                    logStreamNamePrefix=logconfig["awslogs-stream-prefix"],
                )
                logs = self.log_client.get_log_events(
                    logGroupName=logconfig["awslogs-group"],
                    logStreamName=streamobj["logStreams"][-1]["logStreamName"],
                )
                self.ecs_logs[offset] = logs["events"]
                self.logs_messages[offset] = [log["message"] for log in logs["events"]]
            self.tasks_done[offset] = True
            return True
        return False

    def spin_til_running(self, offset=0, time_delay=5):
        while not self.get_instance_ip(offset=offset):
            time.sleep(time_delay)
    
    def spin_til_containers_up(self, cluster_name, time_delay=5):
        container_instances = []
        while not container_instances:
            container_instances = self.get_containers_in_cluster(cluster_name)
            time.sleep(time_delay)
        
        # wait another 30 seconds just to be safe
        time.sleep(30)
        return container_instances

    def spin_til_command_executed(self, command_id, time_delay=5):
        while True:
            status = self.ssm_client.list_commands(CommandId=command_id)['Commands'][0]['Status']
            if status == 'Success':
                return True
            elif status == 'Pending' or status == 'InProgress':
                time.sleep(time_delay)
            else:
                return False

    def spin_til_done(self, offset=0, time_delay=5):
        """
        spinpolls the ECS servers to test if the task is done
        Args:
            offset (int): the offset of the task within the task array
            time_delay (int): how long to wait between polls, seconds
        """
        while not self.check_if_done(offset=offset):
            time.sleep(time_delay)

    def spin_all(self, time_delay=5):
        """
        spinpolls all generated tasks
        Args:
            time_delay (int): how long to wait between polls, seconds
        """
        for i in range(self.offset + 1):
            self.spin_til_done(offset=i, time_delay=time_delay)

    def run_all(self, time_delay=5):
        for i in range(self.offset + 1):
            self.spin_til_running(offset=i, time_delay=time_delay)

    def create_auto_scaling_cluster(self, instance_type='t2.small', ami='ami-04cfcf6827bb29439'):
        cluster_name, launch_config_name = testclient.create_launch_configuration(instance_type=instance_type, ami=ami)
        auto_scaling_group_name = testclient.create_auto_scaling_group(launch_config_name=launch_config_name)
        capacity_provider_name = testclient.create_capacity_provider(auto_scaling_group_name=auto_scaling_group_name)
        testclient.create_cluster(capacity_providers=[capacity_provider_name], cluster_name=cluster_name)
        return cluster_name, launch_config_name, auto_scaling_group_name, capacity_provider_name

if __name__ == "__main__":
    testclient = ECSClient(region_name="us-east-2")
    time.sleep(15)
    cluster_name, launch_config_name, auto_scaling_group_name, capacity_provider_name = testclient.create_auto_scaling_cluster()
    print(cluster_name)
    container_instances = testclient.spin_til_containers_up(cluster_name)
    print("container instances are up!")
    print(container_instances)

    time.sleep(15)
    command_id = testclient.exec_commands_on_containers(cluster_name, container_instances, ['echo hello'])['Command']['CommandId']
    print(command_id)
    testclient.spin_til_command_executed(command_id)
    

    testclient.set_and_register_task(
        ["echo start"], ["/bin/bash", "-c"], family="multimessage"
    )
    testclient.run_task(use_launch_type=False)
    testclient.spin_til_running(time_delay=2)
    print(testclient.task_ips)
    print(testclient.get_container_instance_ips(cluster_name, container_instances))

    testclient.get_clusters_usage(clusters=[cluster_name])

    # Clean Up
    testclient.terminate_containers_in_cluster(cluster_name)
    testclient.iam_client.delete_role(RoleName=testclient.role_name)
    testclient.iam_client.delete_instance_profile(InstanceProfileName=testclient.instance_profile)
    testclient.auto_scaling_client.delete_launch_configuration(LaunchConfigurationName=launch_config_name)
    testclient.auto_scaling_client.delete_auto_scaling_group(AutoScalingGroupName=auto_scaling_group_name, ForceDelete=True)
    testclient.ecs_client.delete_capacity_provider(capacityProvider=capacity_provider_name)
    testclient.ecs_client.delete_cluster(cluster=cluster_name)<|MERGE_RESOLUTION|>--- conflicted
+++ resolved
@@ -36,6 +36,10 @@
         starter_client (boto3.client): starter ecs client, used for mocking
         starter_log_client (boto3.client): starter log client, used for mocking
         starter_ec2_client (boto3.client): starter log client, used for mocking
+        starter_s3_client (boto3.client): starter s3 client, used for mocking
+        starter_ssm_client (boto3.client): starter ssm client, used for mocking
+        starter_iam_client (boto3.client): starter iam client, used for mocking
+        starter_auto_scaling_client (boto3.client): starter auto scaling client, used for mocking
     TODO: find ECS specific logs, if they exist -- right now logs are stdout and stderr
     """
 
@@ -71,7 +75,7 @@
         self.logs_messages = dict()
         self.warnings = []
         self.cluster = None
-        #self.ec2 = boto3.resource('ec2', self.region_name)
+
         if starter_client is None:
             self.ecs_client = self.make_client("ecs")
             self.account_id = boto3.client("sts").get_caller_identity().get("Account")
@@ -103,7 +107,7 @@
             self.auto_scaling_client = starter_auto_scaling_client
         self.set_cluster(cluster_name=base_cluster)
 
-        # Create role + instance profile that allows containers to use SSM, S3, and EC2
+        # Create role and instance profile that allows containers to use SSM, S3, and EC2
         self.role_name = self.generate_name('role_name')
         assume_role_policy_document = {
             "Version": "2012-10-17", 
@@ -146,7 +150,7 @@
 
     def make_client(self, client_type, **kwargs):
         """
-        constructs an ECS client object with the given params
+        Constructs an ECS client object with the given params
         Args:
             client_type (str): which ECS client you're trying to produce
             **kwargs: any add'l keyword params
@@ -163,12 +167,22 @@
         return clients
 
     def generate_name(self, starter_name=''):
+        """
+        Helper function for generating a name with a random UUID
+        Args:
+            starter_name (Optional[str]): starter string for the name
+        Returns:
+            str: the generated name
+        """
         letters = string.ascii_lowercase
         return starter_name + '_' + ''.join(random.choice(letters) for i in range(10))
 
     def create_cluster(self, capacity_providers, cluster_name=None):
         """
         Creates a new cluster with the specified capacity providers and sets the task's compute cluster to it
+        Args:
+            capacity_providers (List[str]): capacity providers to use for cluster
+            cluster_name (Optional[str]): name of cluster, will be automatically generated if not provided
         """
         if isinstance(capacity_providers, str):
             capacity_providers = [capacity_providers]
@@ -192,7 +206,9 @@
 
     def set_cluster(self, cluster_name=None):
         """
-        sets the task's compute cluster to be the first available/default compute cluster.
+        Sets the task's compute cluster to be the inputted cluster, or the first available/default compute cluster if a cluster is not provided
+        Args:
+            cluster_name (Optional[str]): name of cluster to set task's compute cluster to
         """
         self.cluster = (
             check_str_param(cluster_name, 'cluster_name')
@@ -202,7 +218,8 @@
 
     def get_all_clusters(self):
         """
-        returns list of all cluster ARNs
+        Returns:
+            List[str]: list of all cluster ARNs owned by AWS account
         """
         clusters, next_token = [], None
         while True:
@@ -214,32 +231,67 @@
         return clusters
     
     def describe_auto_scaling_groups_in_cluster(self, cluster):
+        """
+        Args:
+            cluster (str): name of cluster to set task's compute cluster to
+        Returns:
+            List[Dict]: each dict contains details about an auto scaling group in the cluster
+        """
         capacity_providers = self.ecs_client.describe_clusters(clusters=[cluster])['clusters'][0]['capacityProviders']
         capacity_providers_info = self.ecs_client.describe_capacity_providers(capacityProviders=capacity_providers)['capacityProviders']
         auto_scaling_groups = list(map(lambda cp: cp['autoScalingGroupProvider']['autoScalingGroupArn'].split('/')[-1], capacity_providers_info))
         return self.auto_scaling_client.describe_auto_scaling_groups(AutoScalingGroupNames=auto_scaling_groups)['AutoScalingGroups']
 
-    def get_container_instance_ips(self, cluster, container_arns):
-        ec2_ids = self.get_container_instance_ids(cluster, container_arns)
+    def get_container_instance_ips(self, cluster, containers):
+        """
+        Args:
+            cluster (str): name of cluster
+            containers (List[str]): either the full ARNs or ec2 instance IDs of the containers
+        Returns:
+            List[str]: the public IP address of each container
+        """
+        ec2_ids = self.get_container_instance_ids(cluster, containers)
         ec2_info = self.ec2_client.describe_instances(InstanceIds=ec2_ids)
         return list(map(lambda info: info.get('PublicIpAddress', -1), ec2_info['Reservations'][0]['Instances']))
 
-    def get_container_instance_ids(self, cluster, container_arns):
-        full_containers_info = self.ecs_client.describe_container_instances(cluster=cluster, containerInstances=container_arns)['containerInstances']
+    def get_container_instance_ids(self, cluster, containers):
+        """
+        Args:
+            cluster (str): name of cluster
+            containers (List[str]): either the full ARNs or ec2 instance IDs of the containers
+        Returns:
+            List[str]: the ec2 instance IDs of the containers
+        """ 
+        full_containers_info = self.ecs_client.describe_container_instances(cluster=cluster, containerInstances=containers)['containerInstances']
         return list(map(lambda info: info['ec2InstanceId'], full_containers_info))
 
     def get_containers_in_cluster(self, cluster):
         """
-        returns list of all container instance IDs in the auto scaling group of the capacity provider for the cluster
+        Args:
+            cluster (str): name of cluster
+        Returns:
+            List[str]: the ARNs of the containers in the cluster
         """
         return self.ecs_client.list_container_instances(cluster=cluster)['containerInstanceArns']
 
     def terminate_containers_in_cluster(self, cluster):
+        """
+        Terminates all of the containers in the cluster. They will eventually be cleaned up automatically.
+        Args:
+            cluster (str): name of cluster
+        """
         containers = self.get_container_instance_ids(cluster, self.get_containers_in_cluster(cluster))
         if containers:
             self.ec2_client.terminate_instances(InstanceIds=containers)
 
     def exec_commands_on_containers(self, cluster, containers, commands):
+        """
+        Runs shell commands on the specified containers in the cluster
+        Args:
+            cluster (str): name of cluster
+            containers (List[str]): either the ARN or ec2 instance IDs of the containers
+            commands (List[str]): shell commands to run on the containers
+        """
         resp = self.ssm_client.send_command(
             DocumentName="AWS-RunShellScript", # One of AWS' preconfigured documents
             Parameters={'commands': commands},
@@ -249,40 +301,12 @@
         )
         return resp
 
-<<<<<<< HEAD
     def exec_commands_all_containers(self, commands):
-=======
-        # Connect/ssh to an instance
-        try:
-            ssh_client.connect(hostname=instance_ip, username="ubuntu", pkey=private_key)
-            print(f"SSH connected to EC2 instance {container} at public IP {instance_ip}")
-
-            # Execute a command(cmd) after connecting/ssh to an instance
-            stdin, stdout, stderr = ssh_client.exec_command(ssh_command)
-            err = stderr.readlines()
-            output = ''.join(stdout.readlines())
-            if not err:
-                print(f"SSH success! Command output: {output}")
-            else:
-                print(f"SSH command error: {''.join(err)}")
-
-            # close the client connection once the job is done
-            ssh_client.close()
-        except Exception as e:
-            output = ''
-            print(f"SSH encountered error: {e}")
-        finally:
-            private_key_file.close()
-            return output
-
-    def ssh_containers_in_cluster(self, cluster, ssh_command):
-        containers = self.get_containers_in_cluster(cluster)
-        for container in containers:
-            output = self.ssh_container(container, ssh_command)
-        return output
-
-    def ssh_all_containers(self, ssh_command):
->>>>>>> b8a64b2b
+        """
+        Runs shell commands on all containers in all clusters associated with current AWS account
+        Args:
+            commands (List[str]): shell commands to run on the containers
+        """
         clusters = self.get_all_clusters()
         for cluster in clusters:
             containers = self.get_containers_in_cluster(cluster)
@@ -290,13 +314,14 @@
 
     def get_clusters_usage(self, clusters=None):
         """
-        gets usage of all clusters
-        """
-<<<<<<< HEAD
+        Gets usage info of clusters, including status, pending tasks, running tasks, 
+        container instances, container usage, min containers, and max containers
+        Args:
+            clusters (Optional[List[str]]): the clusters to get the usage info for, defaults to all clusters associated with AWS account
+        Returns:
+            Dict[Dict]: A dictionary mapping each cluster name to cluster usage info, which is stored in a dict
+        """
         clusters, clusters_usage = clusters or self.get_all_clusters(), {}
-=======
-        clusters, clusters_usage = (clusters if clusters else self.get_all_clusters()), {}
->>>>>>> b8a64b2b
         for cluster in clusters:
             cluster_info = self.ecs_client.describe_clusters(clusters=[cluster])['clusters'][0]
             containers = self.get_containers_in_cluster(cluster)
@@ -417,8 +442,6 @@
         Adds a task by arn to this client's task list.  Useful for keeping an eye on already running tasks.
         Args:
             task_arn: the ID of the task to add.
-
-
         """
         self.tasks.append(task_arn)
         self.tasks_done.append(False)
@@ -449,7 +472,22 @@
             cluster=self.cluster, task=(self.tasks[offset]), reason=reason,
         )
 
-    def create_launch_configuration(self, instance_type, ami, launch_config_name=None, cluster_name=None):
+    def create_launch_configuration(
+        self, 
+        instance_type='t2.small', 
+        ami='ami-04cfcf6827bb29439',
+        launch_config_name=None, 
+        cluster_name=None,
+    ):
+        """
+        Args:
+             instance_type (Optional[str]): size of instances to create in auto scaling group, defaults to t2.small
+             ami (Optional[str]): AMI to use for the instances created in auto scaling group, defaults to an ECS-optimized, GPU-optimized Amazon Linux 2 AMI
+             launch_config_name (Optional[str]): the name to give the generated launch configuration, will be automatically generated if not provided
+             cluster_name (Optional[str]): the cluster name that the launch configuration will be used for, will be automatically generated if not provided
+        Returns:
+             (str, str): name of cluster for launch configuration, name of launch configuration created
+        """
         cluster_name = cluster_name or self.generate_name('cluster')
 
         # Initial data/scripts to be run on all container instances
@@ -532,6 +570,16 @@
         max_size=10,
         availability_zones=None,
     ):
+        """
+        Args:
+             launch_config_name (str): the launch configuration to use for the instances created by the auto scaling group
+             auto_scaling_group_name (Optional[str]): the name to give the generated auto scaling group, will be automatically generated if not provided
+             min_size (Optional[int]): the minimum number of containers in the auto scaling group, defaults to 1
+             max_size (Optional[int]): the maximum number of containers in the auto scaling group, defaults to 10
+             availability_zones (Optional[string]): the availability zones for creating instances in the auto scaling group
+        Returns:
+             str: name of auto scaling group created
+        """
         availability_zones = availability_zones or [self.region_name + 'a']
         if isinstance(availability_zones, str):
             availability_zones = [availability_zones]
@@ -550,6 +598,13 @@
         return auto_scaling_group_name
 
     def create_capacity_provider(self, auto_scaling_group_name, capacity_provider_name=None):
+        """
+        Args:
+             auto_scaling_group_name (str): the auto scaling group to create a capacity provider for
+             capacity_provider_name (Optional[str]): the name to give the generated capacity provider, will be automatically generated if not provided
+        Returns:
+             str: name of capacity provider created
+        """
         auto_scaling_group_info = self.auto_scaling_client.describe_auto_scaling_groups(
             AutoScalingGroupNames=[auto_scaling_group_name]
         )
@@ -626,6 +681,12 @@
             time.sleep(time_delay)
     
     def spin_til_containers_up(self, cluster_name, time_delay=5):
+        """
+        spinpolls until container instances have been assigned to the cluster
+        Args:
+            cluster_name (str)
+            time_delay (int): how long to wait between polls, seconds
+        """
         container_instances = []
         while not container_instances:
             container_instances = self.get_containers_in_cluster(cluster_name)
@@ -636,6 +697,14 @@
         return container_instances
 
     def spin_til_command_executed(self, command_id, time_delay=5):
+        """
+        spinpolls until command has been executed
+        Args:
+            command_id (str): the command to wait on
+            time_delay (int): how long to wait between polls, seconds
+        Returns:
+            bool: True if the command executed successfully
+        """
         while True:
             status = self.ssm_client.list_commands(CommandId=command_id)['Commands'][0]['Status']
             if status == 'Success':
@@ -669,6 +738,14 @@
             self.spin_til_running(offset=i, time_delay=time_delay)
 
     def create_auto_scaling_cluster(self, instance_type='t2.small', ami='ami-04cfcf6827bb29439'):
+        """
+        Creates launch configuration, auto scaling group, capacity provider, and cluster
+        Args:
+            instance_type (Optional[str]): size of instances to create in auto scaling group, defaults to t2.small
+            ami (Optional[str]): AMI to use for the instances created in auto scaling group, defaults to an ECS-optimized, GPU-optimized Amazon Linux 2 AMI
+        Returns:
+            (str, str, str, str): cluster name, launch configuration name, auto scaling group name, capacity provider name
+        """
         cluster_name, launch_config_name = testclient.create_launch_configuration(instance_type=instance_type, ami=ami)
         auto_scaling_group_name = testclient.create_auto_scaling_group(launch_config_name=launch_config_name)
         capacity_provider_name = testclient.create_capacity_provider(auto_scaling_group_name=auto_scaling_group_name)
