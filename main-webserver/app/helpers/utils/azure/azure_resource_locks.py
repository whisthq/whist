from app import *
from app.helpers.utils.azure.azure_general import *

from app.models.hardware import *

<<<<<<< HEAD

=======
>>>>>>> 58d4b344
def lockVMAndUpdate(vm_name, state, lock, temporary_lock, resource_group=VM_GROUP):
    """Changes the state, lock, and temporary lock of a VM

    Args:
        vm_name (str): Name of VM
        state (str): Desired state of VM
            [RUNNING_AVAILABLE, RUNNING_UNAVAILABLE, DEALLOCATED, DEALLOCATING, STOPPED, STOPPING,
            DELETING, CREATING, RESTARTING, STARTING]
        lock (bool): True if VM is locked, False otherwise
        temporary_lock (int): Number of minutes, starting from now, to lock the VM (max is 10)


    Returns:
        int: 1 = vm is unlocked, -1 = giving up
    """

    MAX_LOCK_TIME = 10

    new_params = {"state": state, "lock": lock}

    if not state:
        new_params = {"lock": lock}

    if temporary_lock:
        new_temporary_lock = min(MAX_LOCK_TIME, temporary_lock)
        new_temporary_lock = shiftUnixByMinutes(dateToUnix(getToday()), temporary_lock)

        new_params["temporary_lock"] = new_temporary_lock

    fractalLog(
        function="lockVMAndUpdate",
        label=getVMUser(vm_name, resource_group),
        logs="State: {state}, Lock: {lock}, Temporary Lock: {temporary_lock}".format(
            state=state, lock=str(lock), temporary_lock=str(temporary_lock),
        ),
    )

    vm = UserVM.query.filter_by(vm_id=vm_name)
    fractalSQLCommit(db, lambda _, x: x.update(new_params), vm)


def checkLock(vm_name, resource_group=None):
    resource_group = VM_GROUP if not resource_group else resource_group

    vm = UserVM.query.get(vm_name)
    locked = False

    if vm:
        locked = vm.lock

    return locked


def spinLock(vm_name, resource_group=VM_GROUP, s=None):
    """Waits for vm to be unlocked

    Args:
        vm_name (str): Name of vm of interest
        ID (int, optional): Unique papertrail logging id. Defaults to -1.

    Returns:
        int: 1 = vm is unlocked, -1 = giving up
    """

    # Check if VM is currently locked
    vm_name = vm_name.split("/")[-1]

    vm = UserVM.query.get(vm_name)

    username = None
    if vm:
        username = vm.user_id

    else:
        fractalLog(
            function="spinLock",
            label=str(username) if username else vm_name,
            logs="spinLock could not find VM {vm_name} in resource group {resource_group}".format(
                vm_name=vm_name, resource_group=resource_group
            ),
            level=logging.ERROR,
        )
        return -1

    locked = checkLock(vm_name, resource_group=resource_group)
    num_tries = 0

    if not locked:
        fractalLog(
            function="spinLock",
            label=str(username),
            logs="VM {vm_name} found unlocked on first try.".format(vm_name=vm_name),
        )
        return 1
    else:
        fractalLog(
            function="spinLock",
            label=str(username),
            logs="VM {vm_name} found locked on first try. Proceeding to wait...".format(
                vm_name=vm_name
            ),
        )
        if s:
            s.update_state(
                state="PENDING",
                meta={
                    "msg": "Cloud PC is downloading an update. This could take a few minutes."
                },
            )

    while locked:
        time.sleep(5)
        locked = checkLock(vm_name)
        num_tries += 1

        if num_tries > 40:
            fractalLog(
                function="spinLock",
                label=str(username),
                logs="VM {vm_name} locked after waiting 200 seconds. Giving up...".format(
                    vm_name=vm_name
                ),
                level=logging.ERROR,
            )
            return -1

    if s:
        s.update_state(state="PENDING", meta={"msg": "Update successfully downloaded."})

    fractalLog(
        function="spinLock",
        label=str(username),
        logs="After waiting {seconds} seconds, VM {vm_name} is unlocked".format(
            seconds=str(num_tries * 5), vm_name=vm_name
        ),
    )

    return 1<|MERGE_RESOLUTION|>--- conflicted
+++ resolved
@@ -3,10 +3,6 @@
 
 from app.models.hardware import *
 
-<<<<<<< HEAD
-
-=======
->>>>>>> 58d4b344
 def lockVMAndUpdate(vm_name, state, lock, temporary_lock, resource_group=VM_GROUP):
     """Changes the state, lock, and temporary lock of a VM
 
