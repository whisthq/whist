# This workflow will install Python dependencies and run tests with pytest, all on Python 3.6

name: Python Webserver CI

on:
  push:
    branches: [ master, staging ]
  pull_request:
    branches: [ master, staging ]

jobs:
  build:
    runs-on: ubuntu-latest

    steps:
    - uses: actions/checkout@v2
      
    - name: Set up Python 3.6
      uses: actions/setup-python@v2
      with:
        python-version: 3.6

    - name: Install dependencies
      run: |
        python -m pip install --upgrade pip
        pip install pytest
        if [ -f requirements.txt ]; then pip install -r requirements.txt; fi
<<<<<<< HEAD
=======
        
>>>>>>> d0ad1ffb
    # TODO: write unit tests
    # - name: Test with pytest
    #   run: |
    #     pytest<|MERGE_RESOLUTION|>--- conflicted
+++ resolved
@@ -25,10 +25,7 @@
         python -m pip install --upgrade pip
         pip install pytest
         if [ -f requirements.txt ]; then pip install -r requirements.txt; fi
-<<<<<<< HEAD
-=======
         
->>>>>>> d0ad1ffb
     # TODO: write unit tests
     # - name: Test with pytest
     #   run: |
