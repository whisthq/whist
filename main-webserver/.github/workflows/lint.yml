# This workflow will lint with Python Black and commit to the same branch

name: Python Webserver Linting

on:
  pull_request:
<<<<<<< HEAD
    branches: [ master, staging ]
=======
    branches: [master, staging]
>>>>>>> c0f60ff8

jobs:
  build:
    runs-on: ubuntu-latest

    steps:
      - uses: actions/checkout@v2

      - name: Set up Python 3.6
        uses: actions/setup-python@v2
        with:
          python-version: 3.6

      - name: Install dependencies
        run: |
          python -m pip install --upgrade pip
          pip install black
          if [ -f requirements.txt ]; then pip install -r requirements.txt; fi

      - name: Format with Python Black
        run: black .

      - name: Commit linted files
        run: |
          git config --local user.email "linter@fractalcomputers.com"
          git config --local user.name "Fractal Linter"
          git diff-index --quiet HEAD || git commit -m "Linted with Python Black" -a

      - name: Push changes
        uses: ad-m/github-push-action@master
        with:
          github_token: ${{ secrets.GITHUB_TOKEN }}
          branch: ${{ github.ref }}<|MERGE_RESOLUTION|>--- conflicted
+++ resolved
@@ -4,11 +4,7 @@
 
 on:
   pull_request:
-<<<<<<< HEAD
-    branches: [ master, staging ]
-=======
     branches: [master, staging]
->>>>>>> c0f60ff8
 
 jobs:
   build:
