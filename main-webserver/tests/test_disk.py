from .helpers.tests.azure_disk import *
from .helpers.tests.azure_vm import *

# Start off by deleting all the disks in the staging resource group, if there are any


@pytest.mark.disk_serial
@disabled
def test_delete_disk_initial(input_token, admin_token):
    if os.getenv("USE_PRODUCTION_DATABASE").upper() == "TRUE":
        fractalLog(
            function="test_delete_disk_initial",
            label="azure_disk/delete",
            logs="Using production database instead of staging database! Forcefully stopping tests.",
            level=logging.WARNING,
        )

        assert False

    if RESOURCE_GROUP == "FractalStaging":

        def deleteDiskHelper(disk):
            fractalLog(
                function="test_delete_disk_initial",
                label="azure_disk/delete",
                logs="Deleting disk {disk_name}".format(disk_name=disk["disk_name"]),
            )

            resp = deleteDisk(
                disk_name=disk["disk_name"],
                resource_group=RESOURCE_GROUP,
                input_token=input_token,
            )

            task = queryStatus(resp, timeout=2)

            if task["status"] < 1:
                fractalLog(
                    function="test_delete_disk_initial",
                    label="azure_disk/delete",
                    logs=task["output"],
                    level=logging.ERROR,
                )
                assert False

        all_disks = fetchCurrentDisks(admin_token)

        if all_disks:
            fractalLog(
                function="test_delete_disk_initial",
                label="azure_disk/delete",
                logs="Found {num_disks} disk(s) already in database. Starting to delete...".format(
                    num_disks=str(len(all_disks))
                ),
            )

            fractalJobRunner(deleteDiskHelper, all_disks)

        else:
            fractalLog(
                function="test_delete_disk_initial",
                label="azure_disk/delete",
                logs="No disks found in database",
            )
        assert True
    else:
        fractalLog(
            function="test_delete_disk_initial",
            label="azure_disk/delete",
            logs="Resouce group is not staging resource group! Forcefully stopping tests.",
            level=logging.WARNING,
        )

        assert False


# Test disk cloning in each Azure region


@pytest.mark.disk_serial
<<<<<<< HEAD
=======
@disabled
>>>>>>> isabelle-sha
def test_disk_clone(input_token):
    regions = ["eastus", "eastus", "eastus"]

    def cloneDiskHelper(region):
        fractalLog(
            function="test_disk_clone",
            label="azure_disk/clone",
            logs="Starting to clone a disk in {region}".format(region=region),
        )

        resp = cloneDisk(
            location=region,
            vm_size="NV6",
            operating_system="Windows",
            apps=[],
            resource_group=RESOURCE_GROUP,
            input_token=input_token,
        )

        task = queryStatus(resp, timeout=1.2)

        if task["status"] < 1:
            fractalLog(
                function="test_disk_clone",
                label="azure_disk/clone",
                logs=task["output"],
                level=logging.ERROR,
            )
            assert False

    fractalJobRunner(cloneDiskHelper, regions)

    assert True


# Test disk attaching


@pytest.mark.disk_serial
def test_disk_attach(input_token, admin_token):
    regions = ["eastus", "eastus", "eastus"]

    def attachDiskHelper(disk):
        disk_name = disk["disk_name"]
        if disk["main"] and disk["state"] == "ACTIVE":
            fractalLog(
                function="test_disk_attach",
                label="azure_disk/attach",
                logs="Starting to attach disk {disk_name} to an available VM".format(
                    disk_name=disk_name
                ),
            )

            resp = attachDisk(
                disk_name=disk_name,
                resource_group=RESOURCE_GROUP,
                vm_name="shyriver7582782",
                input_token=input_token,
            )

            task = queryStatus(resp, timeout=20)

            if task["status"] < 1:
                fractalLog(
                    function="test_disk_attach",
                    label="azure_disk/attach",
                    logs=task["output"],
                    level=logging.ERROR,
                )

            fractalLog(
                function="test_disk_attach",
                label="azure_disk/attach",
                logs="Running powershell script on {disk_name}".format(
                    disk_name=disk_name
                ),
            )

            command = """
                New-ItemProperty -Path "HKLM:Software\Microsoft\Windows\CurrentVersion\Policies\System" -Name EnableLUA -PropertyType DWord -Value 0 -Force ;

                Remove-Item "C:\Program Files\Fractal\FractalServer.exe"  ;
                cd "C:\Program Files\Fractal"  ;
                powershell -command "iwr -outf FractalServer.exe https://fractal-cloud-setup-s3bucket.s3.amazonaws.com/master/Windows/FractalServer.exe"  ;

                Restart-Computer
            """

            resp = runPowershell(
                vm_name="shyriver7582782",
                command=command,
                resource_group=RESOURCE_GROUP,
                input_token=input_token,
            )

            task = queryStatus(resp, timeout=10)

            if task["status"] < 1:
                fractalLog(
                    function="test_disk_attach",
                    label="azure_disk/attach",
                    logs=task["output"],
                    level=logging.ERROR,
                )

<<<<<<< HEAD
    disks = fetchCurrentDisks()
    print(disks)
=======
    disks = fetchCurrentDisks(admin_token)
>>>>>>> 06c6f4e0
    fractalJobRunner(attachDiskHelper, disks, multithreading=False)

    assert True


@pytest.mark.disk_serial
@disabled
def test_disk_create(input_token):
    region = "eastus"

    fractalLog(
        function="test_disk_create",
        label="azure_disk/create",
        logs="Starting to create a disk in {region}".format(region=region),
    )

    resp = createDisk(
        location=region,
        disk_size=127,
        resource_group=RESOURCE_GROUP,
        input_token=input_token,
    )

    task = queryStatus(resp, timeout=1.2)

    if task["status"] < 1:
        fractalLog(
            function="test_disk_create",
            label="azure_disk/create",
            logs=task["output"],
            level=logging.ERROR,
        )
        assert False<|MERGE_RESOLUTION|>--- conflicted
+++ resolved
@@ -78,10 +78,7 @@
 
 
 @pytest.mark.disk_serial
-<<<<<<< HEAD
-=======
 @disabled
->>>>>>> isabelle-sha
 def test_disk_clone(input_token):
     regions = ["eastus", "eastus", "eastus"]
 
@@ -187,12 +184,7 @@
                     level=logging.ERROR,
                 )
 
-<<<<<<< HEAD
-    disks = fetchCurrentDisks()
-    print(disks)
-=======
     disks = fetchCurrentDisks(admin_token)
->>>>>>> 06c6f4e0
     fractalJobRunner(attachDiskHelper, disks, multithreading=False)
 
     assert True
