import os

from tests import *
from dotenv import *
<<<<<<< HEAD
=======

load_dotenv(find_dotenv())

# parallelizes tests
def pytest_collection_modifyitems(config, items):
    ci_node_total = int(os.getenv("CI_NODE_TOTAL", 1))
    ci_node_index = int(os.getenv("CI_NODE_INDEX", 0))
    if ci_node_total == 2:
        fractalLog(
            function="conftest", label="conftest", logs="Parallelizing tests",
        )
        if ci_node_index == 0:
            items[:] = [item for index, item in enumerate(items) if "disk" in item.name]
        else:
            items[:] = [item for index, item in enumerate(items) if "vm" in item.name]
>>>>>>> 51ee6baa

load_dotenv(find_dotenv())

@pytest.fixture
def input_token():
    resp = requests.post(
        (SERVER_URL + "/account/login"),
        json=dict(
            username="fractal-admin@gmail.com", password="!!fractal-admin-password!!"
        ),
    )

    return resp.json()["access_token"]

<<<<<<< HEAD
=======

>>>>>>> 51ee6baa
@pytest.fixture
def admin_token():
    resp = requests.post(
        (SERVER_URL + "/admin/login"),
        json=dict(
<<<<<<< HEAD
            username=os.getenv("DASHBOARD_USERNAME"), password=os.getenv("DASHBOARD_PASSWORD")
=======
            username=os.getenv("DASHBOARD_USERNAME"),
            password=os.getenv("DASHBOARD_PASSWORD"),
>>>>>>> 51ee6baa
        ),
    )

    return resp.json()["access_token"]<|MERGE_RESOLUTION|>--- conflicted
+++ resolved
@@ -2,8 +2,6 @@
 
 from tests import *
 from dotenv import *
-<<<<<<< HEAD
-=======
 
 load_dotenv(find_dotenv())
 
@@ -19,9 +17,7 @@
             items[:] = [item for index, item in enumerate(items) if "disk" in item.name]
         else:
             items[:] = [item for index, item in enumerate(items) if "vm" in item.name]
->>>>>>> 51ee6baa
 
-load_dotenv(find_dotenv())
 
 @pytest.fixture
 def input_token():
@@ -34,21 +30,14 @@
 
     return resp.json()["access_token"]
 
-<<<<<<< HEAD
-=======
 
->>>>>>> 51ee6baa
 @pytest.fixture
 def admin_token():
     resp = requests.post(
         (SERVER_URL + "/admin/login"),
         json=dict(
-<<<<<<< HEAD
-            username=os.getenv("DASHBOARD_USERNAME"), password=os.getenv("DASHBOARD_PASSWORD")
-=======
             username=os.getenv("DASHBOARD_USERNAME"),
             password=os.getenv("DASHBOARD_PASSWORD"),
->>>>>>> 51ee6baa
         ),
     )
 
