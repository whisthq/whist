from .helpers.tests.azure_vm import *

# Define global variable (yes, I know, but this entire test is single-threaded)

pytest.vm_name = None
pytest.disk_name = None

# Start off by deleting all the VM resources in the staging resource group, if there are any


@pytest.mark.vm_serial
def test_delete_vm_initial(input_token, admin_token):
    newLine()

    def deleteVMHelper(vm):

        fractalLog(
            function="test_delete_vm_initial",
            label="vm/delete",
            logs="Starting to delete VM {vm_name}".format(vm_name=vm["vm_name"]),
        )

        resp = deleteVM(
            vm_name=vm["vm_name"],
            delete_disk=True,
            resource_group=RESOURCE_GROUP,
            input_token=input_token,
        )

        task = queryStatus(resp, timeout=10)

        if task["status"] < 1:
            fractalLog(
                function="test_delete_vm_initial",
                label="azure_vm/delete",
                logs=task["output"],
                level=logging.ERROR,
            )
            assert False

    all_vms = fetchCurrentVMs(admin_token)
<<<<<<< HEAD
    print(all_vms)
=======
>>>>>>> 51ee6baa
    fractalJobRunner(deleteVMHelper, all_vms)

    assert True


@pytest.mark.vm_serial
def test_vm_create(input_token):
    newLine()

<<<<<<< HEAD
    regions = ["eastus", "eastus"]
=======
    regions = ["eastus"]
>>>>>>> 51ee6baa

    def createVMInRegion(region):
        fractalLog(
            function="test_vm_create",
            label="vm/create",
            logs="Starting to create a VM in {region}".format(region=region),
        )

        resp = createVM(
            "Standard_NV6_Promo", region, "Linux", RESOURCE_GROUP, input_token
        )

        task = queryStatus(resp, timeout=12.5)

        if task["status"] < 1:
            fractalLog(
                function="test_vm_create",
                label="vm/create",
                logs=task["output"],
                level=logging.ERROR,
            )
            assert False

    fractalJobRunner(createVMInRegion, regions)

    assert True


# def test_attach(input_token):
#     vm_name = "restlessstar701"
#     disk_name = "lingeringbase19_disk"

#     # # Test create disk from image
#     # print("Testing create disk from image...")
#     # resp = createDiskFromImage("Windows", username, "eastus", "NV6", [], input_token)
#     # id = resp.json()["ID"]
#     # print(id)
#     # status = "PENDING"
#     # while status == "PENDING" or status == "STARTED":
#     #     time.sleep(5)
#     #     status = getStatus(id)["state"]
#     # if status != "SUCCESS":
#     #     delete(getStatus(id)["output"]["vm_name"], True)
#     # assert status == "SUCCESS"
#     # disk_name = getStatus(id)["output"]["disk_name"]

#     # # Test attach disk
#     # print("Testing attach disk...")
#     resp = requests.post(
#         (SERVER_URL + "/azure_disk/attach"),
#         json={"disk_name": disk_name, "resource_group": "FractalStaging"},
#         headers={"Authorization": "Bearer " + input_token},
#     )
#     id = resp.json()["ID"]
#     print(id)
#     status = "PENDING"
#     while status == "PENDING" or status == "STARTED":
#         time.sleep(5)
#         status = getStatus(id)["state"]
#     assert status == "SUCCESS"


# # Test stop
# print("Testing stop...")
# resp = requests.post((SERVER_URL + "/vm/stopvm"), json={"vm_name": vm_name})
# id = resp.json()["ID"]
# print(id)
# status = "PENDING"
# while status == "PENDING" or status == "STARTED":
#     time.sleep(5)
#     status = getStatus(id)["state"]
# assert status == "SUCCESS"
# assert getVm(vm_name)["state"] == "STOPPED"

# # Test start
# print("Testing start...")
# resp = requests.post((SERVER_URL + "/vm/start"), json={"vm_name": vm_name,})
# id = resp.json()["ID"]
# print(id)
# status = "PENDING"
# while status == "PENDING" or status == "STARTED":
#     time.sleep(5)
#     status = getStatus(id)["state"]
# assert status == "SUCCESS"
# assert getVm(vm_name)["state"] == "RUNNING_AVAILABLE"

# # Test deallocate
# print("Testing deallocate...")
# resp = requests.post((SERVER_URL + "/vm/deallocate"), json={"vm_name": vm_name,})
# id = resp.json()["ID"]
# status = "PENDING"
# while status == "PENDING" or status == "STARTED":
#     time.sleep(5)
#     status = getStatus(id)["state"]
# assert getVm(vm_name)["state"] == "DEALLOCATED"

# # Test restart
# print("Testing restart...")
# resp = requests.post((SERVER_URL + "/vm/restart"), json={"username": username})
# id = resp.json()["ID"]
# status = "PENDING"
# while(status == "PENDING" or status == "STARTED"):
#     time.sleep(5)
#     status = getStatus(id)["state"]
# assert status == "SUCCESS"

# # Test swap disk
# print("Testing swap disk...")
# resp = createDiskFromImage(
#     "Windows", username, "eastus", "NV6", [], input_token
# )
# id = resp.json()["ID"]
# status = "PENDING"
# while status == "PENDING" or status == "STARTED":
#     time.sleep(5)
#     status = getStatus(id)["state"]
# disk_name2 = getStatus(id)["output"]["disk_name"]
# resp = swap(vm_name, disk_name2, input_token)
# id = resp.json()["ID"]
# status = "PENDING"
# while status == "PENDING" or status == "STARTED":
#     time.sleep(5)
#     status = getStatus(id)["state"]
# assert getVm(vm_name)["disk_name"] == disk_name2

## Test add disk
# print("Testing add disk...")
# resp = requests.post(
#     (SERVER_URL + "/disk/createEmpty"),
#     json={"disk_size": 10, "username": username},
#     headers={"Authorization": "Bearer " + input_token}
# )
# id = resp.json()["ID"]
# status = "PENDING"
# while status == "PENDING" or status == "STARTED":
#     time.sleep(5)
#     status = getStatus(id)["state"]
# disk_name3 = getStatus(id)["output"]
# resp = requests.post(
#     (SERVER_URL + "/disk/add"),
#     json={"disk_name": disk_name3, "vm_name": vm_name},
#     headers={"Authorization": "Bearer " + input_token}
# )
# id = resp.json()["ID"]
# status = "PENDING"
# while status == "PENDING" or status == "STARTED":
#     time.sleep(5)
#     status = getStatus(id)["state"]

# # Test delete
# print("Testing delete...")
# resp = delete(vm_name, False)
# id = resp.json()["ID"]
# status = "PENDING"
# while status == "PENDING" or status == "STARTED":
#     time.sleep(5)
#     status = getStatus(id)["state"]
# assert status == "SUCCESS"

# # Delete disks<|MERGE_RESOLUTION|>--- conflicted
+++ resolved
@@ -39,10 +39,6 @@
             assert False
 
     all_vms = fetchCurrentVMs(admin_token)
-<<<<<<< HEAD
-    print(all_vms)
-=======
->>>>>>> 51ee6baa
     fractalJobRunner(deleteVMHelper, all_vms)
 
     assert True
@@ -52,11 +48,7 @@
 def test_vm_create(input_token):
     newLine()
 
-<<<<<<< HEAD
-    regions = ["eastus", "eastus"]
-=======
     regions = ["eastus"]
->>>>>>> 51ee6baa
 
     def createVMInRegion(region):
         fractalLog(
