--- conflicted
+++ resolved
@@ -39,10 +39,6 @@
             assert False
 
     all_vms = fetchCurrentVMs(admin_token)
-<<<<<<< HEAD
-    print(all_vms)
-=======
->>>>>>> 607e85f3
     fractalJobRunner(deleteVMHelper, all_vms)
 
     assert True
