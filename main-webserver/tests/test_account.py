import sys
import os
import pytest
import requests
from dotenv import load_dotenv

load_dotenv()
SERVER_URL = (
    "https://" + os.getenv("HEROKU_APP_NAME") + ".herokuapp.com"
    if os.getenv("HEROKU_APP_NAME")
    else "http://localhost:5000"
)


def login(username, password):
    return requests.post(
        (SERVER_URL + "/account/login"), json=dict(username=username, password=password)
    )


def test_login(input_token):
    register(
        "fakefake@delete.com",
        "password",
        "Delete Me",
        "Two men walk into a bar. Knock knock.",
    )
    resp = login("fakefake@delete.com", "password")
    delete("fakefake@delete.com", input_token)
    assert resp.json()["verified"]
    resp = login("support@fakecomputers.com", "asdf")
    assert not resp.json()["verified"]


def register(username, password, name, feedback):
    return requests.post(
        (SERVER_URL + "/account/register"),
        json={
            "username": username,
            "password": password,
            "name": name,
            "feedback": feedback,
        },
    )


def test_register(input_token):
    register(
        "fakefake@delete.com",
        "password",
        "Delete Me",
        "Two men walk into a bar. Knock knock.",
    )
    resp = requests.post(
        (SERVER_URL + "/account/fetchUser"),
        json={"username": "fakefake@delete.com"},
        headers={"Authorization": "Bearer " + input_token},
    )
    success = resp.json()["user"] is not None
    delete("fakefake@delete.com", input_token)
    assert success


def delete(username, authToken):
    return requests.post(
        (SERVER_URL + "/account/delete"),
        json={"username": username},
        headers={"Authorization": "Bearer " + authToken},
    )


def test_delete(input_token):
    """Creates a test user and deletes it
    """
    register(
        "fakefake@delete.com",
        "password",
        "Delete Me",
        "Two men walk into a bar. Knock knock.",
    )
    delete("fakefake@delete.com", input_token)
    resp = requests.post(
        (SERVER_URL + "/account/fetchUser"),
        json={"username": "fakefake@delete.com"},
        headers={"Authorization": "Bearer " + input_token},
    )
    assert resp.json()["user"] is None


def adminLogin(username, password):
    return requests.post(
        (SERVER_URL + "/admin/login"), json=dict(username=username, password=password)
    )


def test_adminLogin():
    resp = adminLogin("example@example.com", "password")
    assert resp.status_code == 422
    resp = adminLogin(os.getenv("DASHBOARD_USERNAME"), os.getenv("DASHBOARD_PASSWORD"))
    assert resp.status_code == 200


def lookup(username):
    return requests.post((SERVER_URL + "/account/lookup"), json={"username": username})


def test_lookup(input_token):
    resp = lookup("testlookup@example.com")
    assert not resp.json()["exists"]

    register(
        "testlookup@example.com",
        "password",
        "Test Lookup",
        "Two men walk into a bar. Knock knock.",
    )
    resp = lookup("testlookup@example.com")
    assert resp.json()["exists"]

    delete("testlookup@example.com", input_token)

    resp = lookup("doesnotexist@example.com")
    assert not resp.json()["exists"]


def checkVerified(username):
    return requests.post(
        (SERVER_URL + "/account/checkVerified"), json={"username": username}
    )


def makeVerified(username, token, input_token):
    return requests.post(
        (SERVER_URL + "/account/verifyUser"),
        json={"username": username, "token": token},
        headers={"Authorization": "Bearer " + input_token},
    )


def test_checkVerified(input_token):
    username = "testCheckVerified@example.com"
    resp = register(
        username, "password", "Test CheckVerified", "Here is some feedback.",
    )
    token = resp.json()["token"]
    resp = checkVerified(username)
    assert not resp.json()["verified"]
    resp = makeVerified(username, token, input_token)
    assert resp.json()["verified"]
    resp = checkVerified(username)
    assert resp.json()["verified"]
    delete(username, input_token)


def reset(username, new_password):
    return requests.post(
        (SERVER_URL + "/account/reset"),
        json={"username": username, "password": new_password},
    )


def test_reset(input_token):
    username = "testReset@example.com"
<<<<<<< HEAD
    register(
        username,
        "password",
        "Test Reset",
        "Here is some feedback.",
    )
=======
    resp = register(username, "password", "Test Reset", "Here is some feedback.",)
>>>>>>> b00a6887
    new_password = "new_password123"
    resp = login(username, new_password)
    assert not resp.json()["verified"]
    resp = reset(username, new_password)
    assert resp.json()["status"] == 200
    resp = login(username, new_password)
    assert resp.json()["verified"]
    delete(username, input_token)

def createFromImage(username):
    return requests.post((SERVER_URL + "/disk/createFromImage"),
        json={"username": username, "location": "southcentralus", "vm_size": 10, "apps": []})

def getStatus(id):
    resp = requests.get((SERVER_URL + "/status/" + id))
    return resp.json()

def fetchDisks(username):
    return requests.post((SERVER_URL + "/user/fetchdisks"), json={"username": username}).json()

def test_fetchDisks(input_token):
    username = "testDisks@example.com"
    register(
        username,
        "password",
        "Test fetchDisks",
        "Some more feedback.",
    )

    resp = fetchDisks(username)
    assert len(resp["disks"]) == 0

    resp = createFromImage(username)
    assert resp.status_code == 202
    id = resp.json()["ID"]
    status = "PENDING"
    while status == "PENDING" or status == "STARTED":
        time.sleep(5)
        status = getStatus(id)["state"]
    assert status == "SUCCESS"
    disk_name = getStatus(id)["output"]

    resp = fetchDisks(username)
    assert len(resp["disks"]) > 0
    assert disk_name in map(lambda d: d["disk_name"], resp["disks"])

    delete(username, input_token)<|MERGE_RESOLUTION|>--- conflicted
+++ resolved
@@ -161,16 +161,12 @@
 
 def test_reset(input_token):
     username = "testReset@example.com"
-<<<<<<< HEAD
     register(
         username,
         "password",
         "Test Reset",
         "Here is some feedback.",
     )
-=======
-    resp = register(username, "password", "Test Reset", "Here is some feedback.",)
->>>>>>> b00a6887
     new_password = "new_password123"
     resp = login(username, new_password)
     assert not resp.json()["verified"]
