--- conflicted
+++ resolved
@@ -4,22 +4,6 @@
 
 This repository contains the code for containerizing the various applications that Fractal streams. The base Dockerfile.20 running the containerized Fractal protocol is under the `/base/` subfolder, and is used as a starter image for the application Dockerfiles which are in each of their respective application-type subfolders. This base image runs **Ubuntu 20.04** and installs everything needed to interface with the drivers and the Fractal protocol.
 
-<<<<<<< HEAD
-**Supported Applications**
-
--   Google Chrome
--   Mozilla Firefox
--   Brave Browser
--   Sidekick Browser
--   Blender
--   Blockbench
--   Figma
--   Gimp
--   Slack
--   Discord
--   Notion
--   Lightworks
-=======
 ### Supported Applications
 
 All of the following applications are based off of the **Ubuntu 20.04 Base Image**.
@@ -32,7 +16,6 @@
 | Sidekick Browser | TextureLab |              |
 |                  | Gimp       |              |
 |                  | Lightworks |              |
->>>>>>> 988f05de
 
 See [Adding New Applications](#Adding-New-Applications) for details on how to add support for new applications and integrate them with our continuous delivery pipeline.
 
