FROM ubuntu:18.04
RUN yes | unminimize
ENV container docker
ENV LC_ALL C
# ENV DEBIAN_FRONTEND noninteractive

RUN sed -i 's/# deb/deb/g' /etc/apt/sources.list

RUN apt-get update \
    && apt-get install -y systemd systemd-sysv \
    && apt-get clean \
    && rm -rf /var/lib/apt/lists/* /tmp/* /var/tmp/*

RUN cd /lib/systemd/system/sysinit.target.wants/ \
    && ls | grep -v systemd-tmpfiles-setup | xargs rm -f $1

RUN rm -f /lib/systemd/system/multi-user.target.wants/* \
    /etc/systemd/system/*.wants/* \
    /lib/systemd/system/local-fs.target.wants/* \
    /lib/systemd/system/sockets.target.wants/*udev* \
    /lib/systemd/system/sockets.target.wants/*initctl* \
    /lib/systemd/system/basic.target.wants/* \
    /lib/systemd/system/anaconda.target.wants/* \
    /lib/systemd/system/plymouth* \
    /lib/systemd/system/systemd-update-utmp*

RUN apt-get update && apt-get clean && apt-get install -y \
    x11vnc \
    xvfb \
    fluxbox \
    wmctrl \
    wget \
    gnupg2 \
    libgbm1 \
    libxcb-dri3-0 \
    wget \
    python \
    python3 \
    gnupg2 \
    sudo \
    vim \
    apt-utils \
    && wget -q -O - https://dl-ssl.google.com/linux/linux_signing_key.pub | apt-key add - \
    && echo "deb http://dl.google.com/linux/chrome/deb/ stable main" >> /etc/apt/sources.list.d/google.list \
    && apt-get update && apt-get -y install google-chrome-stable \
    && apt-get clean

# Avoids interactive installation for tzdata
# Uses UTC
ENV LOCAL="yes"
RUN apt-get -y install tzdata keyboard-configuration ufw

# Workaround for sudo bug in containers https://github.com/sudo-project/sudo/issues/42
RUN echo "Set disable_coredump false" >> /etc/sudo.conf

# Use local setup-scripts repository for development
ADD setup-scripts /setup-scripts

RUN useradd --create-home fractal \
    && usermod -aG sudo fractal \
    && echo 'fractal:password1234567.' | chpasswd

RUN apt-get install lsb-release -y && apt-get clean
RUN apt-get install -y pulseaudio
RUN adduser root pulse-access \
    && adduser fractal pulse-access

# Install all required components for Fractal to perform well
# Split into multiple steps for caching
WORKDIR /setup-scripts/linux
RUN /bin/bash -c "source utils.sh \
    && Update-Linux \
    && Set-Time \
    && Install-VirtualDisplay"
RUN /bin/bash -c "source utils.sh \
    && Install-7Zip \
    && Install-Curl \
    && Install-GoogleChrome"
# RUN /bin/bash -c "source utils.sh \
#     && Install-NvidiaTeslaPublicDrivers \
#     && Disable-TCC \
#     && Set-OptimalGPUSettings"
RUN /bin/bash -c "source utils.sh \
    && Install-CustomX11Configuration"
RUN /bin/bash -c "source utils.sh \
    && Set-FractalDirectory \
    && Install-FractalServer dev"
# RUN /bin/bash -c "source utils.sh \ 
#     && Install-FractalExitScript"
RUN /bin/bash -c "source utils.sh \
    && Install-FractalAutoUpdate master"
RUN /bin/bash -c "source utils.sh \
    && Install-FractalLinuxInputDriver"
# RUN /bin/bash -c "source utils.sh \
#     && Install-FractalWallpaper"
RUN /bin/bash -c "source utils.sh \
    && Install-Unison \
    && Enable-SSHKey"
RUN /bin/bash -c " source utils.sh \
    && Disable-Shutdown"
RUN /bin/bash -c " source utils.sh \
    && Add-AutoLogin \
    && Disable-AutomaticLockScreen"
RUN /bin/bash -c " source utils.sh \
    Install-FractalServer \
    Install-CustomGDMConfiguration"
WORKDIR /

#From protocol/server/linux-server-setup.sh
RUN sudo apt-get install ffmpeg libavcodec-dev libavdevice-dev libx11-dev libxtst-dev libxdamage-dev libasound2-dev xclip x11-xserver-utils -y
ADD entry.sh /home/fractal
ADD display-service-envs /home/fractal
ADD fractal-input.rules home/fractal

RUN sudo apt-get install -y openssh-server
RUN systemctl enable ssh

RUN chown -v -R fractal:fractal /home/fractal
RUN chown root:root /run/user
RUN chmod +x /home/fractal/entry.sh

<<<<<<< HEAD

###### Set up nvidia inside container
LABEL com.nvidia.volumes.needed="nvidia_driver"

RUN echo "/usr/local/nvidia/lib" >> /etc/ld.so.conf.d/nvidia.conf && \
    echo "/usr/local/nvidia/lib64" >> /etc/ld.so.conf.d/nvidia.conf
=======
VOLUME [ "/sys/fs/cgroup" ]
>>>>>>> 7971b459

RUN mkdir -p /opt/nvidia/lib && \
    ln -s /usr/local/nvidia/lib /opt/nvidia/lib/i386-linux-gnu && \
    ln -s /usr/local/nvidia/lib64 /opt/nvidia/lib/x86_64-linux-gnu

ENV PATH /usr/local/nvidia/bin:${PATH}
ENV LD_LIBRARY_PATH /usr/local/nvidia/lib:/usr/local/nvidia/lib64:${LD_LIBRARY_PATH}
# ENV LD_PRELOAD /opt/nvidia/\$LIB/libGL.so.1:${LD_PRELOAD}

RUN sudo apt-get -y install linux-headers-$(uname -r)
ENV distribution $(. /etc/os-release;echo $ID$VERSION_ID | sed -e 's/\.//g')
RUN wget https://developer.download.nvidia.com/compute/cuda/repos/$(. /etc/os-release;echo $ID$VERSION_ID | sed -e 's/\.//g')/x86_64/cuda-$(. /etc/os-release;echo $ID$VERSION_ID | sed -e 's/\.//g').pin
RUN sudo mv cuda-$(. /etc/os-release;echo $ID$VERSION_ID | sed -e 's/\.//g').pin /etc/apt/preferences.d/cuda-repository-pin-600
RUN sudo apt-key adv --fetch-keys https://developer.download.nvidia.com/compute/cuda/repos/$(. /etc/os-release;echo $ID$VERSION_ID | sed -e 's/\.//g')/x86_64/7fa2af80.pub
RUN echo "deb http://developer.download.nvidia.com/compute/cuda/repos/$(. /etc/os-release;echo $ID$VERSION_ID | sed -e 's/\.//g')/x86_64 /" | sudo tee /etc/apt/sources.list.d/cuda.list
RUN sudo apt-get -y update
RUN sudo apt-get -y install cuda-drivers
ENV PATH /usr/local/cuda-11.0/bin${PATH:+:${PATH}}

<<<<<<< HEAD
# Set up service (that starts before X) to fix the NVIDIA GPU bus ID
ADD setup-scripts/linux/01-fractal-nvidia.conf /usr/share/X11/xorg.conf.d/
ADD fractal-update-nvidia-busid.service /etc/systemd/system/
ADD setup-scripts/linux/update-nvidia-busid.sh /usr/share/fractal/
=======
#### FROM PHIL 1/2 on this file: I think this new service for Nvidia needs to be added here, but not certain
#### It apparently needs to run before X so it might need to be even before (?)
ADD fractal-update-nvidia-busid.service /etc/systemd/system
####
#
ADD fractal-entrypoint.service /etc/systemd/system
ADD fractal-display.service /etc/systemd/system
ADD fractal-audio.service /etc/systemd/system
ADD fractal-protocol.service /etc/systemd/system

#### FROM PHIL 2/2 on this file: running the new service from above!
>>>>>>> 7971b459
RUN systemctl enable fractal-update-nvidia-busid

# Set display environment variable to our nvidia-powered display
ENV DISPLAY :10

# Install libraries for (limited) hardware acceleration
RUN apt install -y vainfo vdpauinfo vdpau-va-driver libvdpau-va-gl1


# Install some useful utilities for debugging/testing
RUN sudo apt install -y tmux xserver-xorg-video-dummy x11-apps mesa-utils glmark2 mpv

# Install firefox nightly (for testing only)
# RUN sudo add-apt-repository ppa:ubuntu-mozilla-daily/ppa
# RUN sudo apt update
# RUN sudo apt install firefox-trunk


# Install fractal services
ADD fractal-entrypoint.service /etc/systemd/system
RUN systemctl enable fractal-entrypoint
ADD fractal-display.service /etc/systemd/system
RUN systemctl enable fractal-display
<<<<<<< HEAD
ADD fractal-protocol.service /etc/systemd/system
=======
RUN systemctl enable fractal-audio
>>>>>>> 7971b459
RUN systemctl enable fractal-protocol

ADD fractal-setup.sh /
RUN chmod +x /fractal-setup.sh

VOLUME [ "/sys/fs/cgroup" ]

#As opposed to graphical.target, which is the default
#RUN systemctl set-default multi-user.target
ENV init /sbin/init

# Disable some extra systemd services
RUN systemctl mask plymouth
RUN systemctl mask systemd-hostnamed
RUN systemctl mask acpid
RUN systemctl mask NetworkManager-wait-online


CMD ["/lib/systemd/systemd"]<|MERGE_RESOLUTION|>--- conflicted
+++ resolved
@@ -119,16 +119,12 @@
 RUN chown root:root /run/user
 RUN chmod +x /home/fractal/entry.sh
 
-<<<<<<< HEAD
 
 ###### Set up nvidia inside container
 LABEL com.nvidia.volumes.needed="nvidia_driver"
 
 RUN echo "/usr/local/nvidia/lib" >> /etc/ld.so.conf.d/nvidia.conf && \
     echo "/usr/local/nvidia/lib64" >> /etc/ld.so.conf.d/nvidia.conf
-=======
-VOLUME [ "/sys/fs/cgroup" ]
->>>>>>> 7971b459
 
 RUN mkdir -p /opt/nvidia/lib && \
     ln -s /usr/local/nvidia/lib /opt/nvidia/lib/i386-linux-gnu && \
@@ -148,24 +144,10 @@
 RUN sudo apt-get -y install cuda-drivers
 ENV PATH /usr/local/cuda-11.0/bin${PATH:+:${PATH}}
 
-<<<<<<< HEAD
 # Set up service (that starts before X) to fix the NVIDIA GPU bus ID
 ADD setup-scripts/linux/01-fractal-nvidia.conf /usr/share/X11/xorg.conf.d/
 ADD fractal-update-nvidia-busid.service /etc/systemd/system/
 ADD setup-scripts/linux/update-nvidia-busid.sh /usr/share/fractal/
-=======
-#### FROM PHIL 1/2 on this file: I think this new service for Nvidia needs to be added here, but not certain
-#### It apparently needs to run before X so it might need to be even before (?)
-ADD fractal-update-nvidia-busid.service /etc/systemd/system
-####
-#
-ADD fractal-entrypoint.service /etc/systemd/system
-ADD fractal-display.service /etc/systemd/system
-ADD fractal-audio.service /etc/systemd/system
-ADD fractal-protocol.service /etc/systemd/system
-
-#### FROM PHIL 2/2 on this file: running the new service from above!
->>>>>>> 7971b459
 RUN systemctl enable fractal-update-nvidia-busid
 
 # Set display environment variable to our nvidia-powered display
@@ -189,12 +171,11 @@
 RUN systemctl enable fractal-entrypoint
 ADD fractal-display.service /etc/systemd/system
 RUN systemctl enable fractal-display
-<<<<<<< HEAD
 ADD fractal-protocol.service /etc/systemd/system
-=======
+RUN systemctl enable fractal-protocol
+ADD fractal-audio.service /etc/systemd/system
 RUN systemctl enable fractal-audio
->>>>>>> 7971b459
-RUN systemctl enable fractal-protocol
+
 
 ADD fractal-setup.sh /
 RUN chmod +x /fractal-setup.sh
