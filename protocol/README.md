--- conflicted
+++ resolved
@@ -1,14 +1,8 @@
 # Fractal Protocol
 
-<<<<<<< HEAD
-|                                                        Master Status                                                         |                                                        Dev Status                                                         |                                        Nightly Connectivity Testing                                        |
-| :--------------------------------------------------------------------------------------------------------------------------: | :-----------------------------------------------------------------------------------------------------------------------: | :--------------------------------------------------------------------------------------------------------: |
-| ![CMake Build Matrix](https://github.com/fractalcomputers/protocol/workflows/CMake%20Build%20Matrix/badge.svg?branch=master) | ![CMake Build Matrix](https://github.com/fractalcomputers/protocol/workflows/CMake%20Build%20Matrix/badge.svg?branch=dev) | ![Dev Nightly testing](https://github.com/fractalcomputers/protocol/workflows/Nightly%20testing/badge.svg) |
-=======
 |Master Status|Dev Status|Nightly Connectivity Testing
 |:--:|:--:|:--:|
 |![CMake Build Matrix](https://github.com/fractal/protocol/workflows/CMake%20Build%20Matrix/badge.svg?branch=master)|![CMake Build Matrix](https://github.com/fractal/protocol/workflows/CMake%20Build%20Matrix/badge.svg?branch=dev)|![Dev Nightly testing](https://github.com/fractal/protocol/workflows/Nightly%20testing/badge.svg)|
->>>>>>> c484ca7f
 
 This repository contains the source code for the Fractal Protocol, which is a low-latency interactive streaming technology that streams audio/video/inputs between an OS-like device, whether it is a virtual machine, a container or a regular computer, and a client computer or mobile device.
 
