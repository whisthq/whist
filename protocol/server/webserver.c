--- conflicted
+++ resolved
@@ -12,11 +12,7 @@
 static char* user_id = NULL;
 bool is_trying_staging_protocol_info = false;
 
-<<<<<<< HEAD
-extern char aes_private_key[16];
-=======
 extern char hex_aes_private_key[33];
->>>>>>> d64f1620
 extern char identifier[FRACTAL_ENVIRONMENT_MAXLEN + 1];
 
 void update_webserver_parameters() {
@@ -42,17 +38,6 @@
 
     LOG_INFO("GETTING JSON");
 
-<<<<<<< HEAD
-    char* msg = (char*)malloc(64 + strlen(identifier) + 16);
-    sprintf(msg,
-            "{\n"
-            "\"identifier\": %s,\n"
-            "\"private_key\": \"%08X%08X%08X%08X\"\n"
-            "}\n",
-            identifier, htonl(*((uint32_t*)(aes_private_key))),
-            htonl(*((uint32_t*)(aes_private_key + 4))), htonl(*((uint32_t*)(aes_private_key + 8))),
-            htonl(*((uint32_t*)(aes_private_key + 12))));
-=======
     char* msg = (char*)malloc(64 + strlen(identifier) + strlen(hex_aes_private_key));
     sprintf(msg,
             "{\n\
@@ -60,7 +45,6 @@
             \"private_key\" : \"%s\"\n\
 }",
             identifier, hex_aes_private_key);
->>>>>>> d64f1620
 
     if (!SendPostRequest(will_try_staging ? STAGING_HOST : PRODUCTION_HOST,
                          "/container/protocol_info", msg, NULL, &resp_buf, resp_buf_maxlen)) {
