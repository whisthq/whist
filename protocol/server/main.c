#include <stdio.h>
#include <stdint.h>
#include <stdlib.h>
#include <string.h>
#include <winsock2.h>
#include <ws2tcpip.h>
#include <process.h>
#include <windows.h>

#include "../include/fractal.h"
#include "../include/videocapture.h"
#include "../include/wasapicapture.h"
#include "../include/videoencode.h"
#include "../include/audioencode.h"
#include "../include/dxgicapture.h"

#pragma comment (lib, "ws2_32.lib")

#define USE_GPU 0
#define USE_MONITOR 0
#define ENCODE_TYPE NVENC_ENCODE

volatile static bool connected;
volatile static double max_mbps;
volatile static int gop_size = 1;
char buf[LARGEST_FRAME_SIZE];

#define MAX_AUDIO_INDEX 10
#define MAX_AUDIO_BUFFER_SIZE 1000

struct RTPPacket audio_buffer[MAX_AUDIO_BUFFER_SIZE][MAX_AUDIO_INDEX];
int audio_buffer_packet_len[MAX_AUDIO_BUFFER_SIZE][MAX_AUDIO_INDEX];

static int ReplayPacket(struct SocketContext* context, struct RTPPacket* packet, int len) {
    if (len > sizeof(struct RTPPacket)) {
        mprintf("Len too long!\n");
        return -1;
    }
    int sent_size = sendto(context->s, packet, len, 0, (struct sockaddr*)(&context->addr), sizeof(context->addr));
    if (sent_size < 0) {
        mprintf("Could not replay packet!\n");
        return -1;
    }
}

SDL_mutex* packet_mutex;
static int SendPacket(struct SocketContext* context, FractalPacketType type, uint8_t* data, int len, int id, double time) {
    if (id <= 0) {
        mprintf("IDs must be positive!\n");
        return -1;
    }

    int payload_size;
    int curr_index = 0, i = 0;

    clock packet_timer;
    StartTimer(&packet_timer);

    while (curr_index < len) {
<<<<<<< HEAD
        struct RTPPacket l_packet = { 0 };
        int l_len = 0;

        int* packet_len = &l_len;
        struct RTPPacket* packet = &l_packet;
        if (type == PACKET_AUDIO) {
            if (i >= MAX_AUDIO_INDEX) {
                mprintf("Audio index too long!\n");
                return -1;
            }
            else {
                packet = &audio_buffer[id % MAX_AUDIO_BUFFER_SIZE][i];
                packet_len = &audio_buffer_packet_len[id % MAX_AUDIO_BUFFER_SIZE][i];
            }
        }
        payload_size = min(MAX_PACKET_SIZE, (len - curr_index));
=======
        struct RTPPacket packet = { 0 };
        payload_size = min(MAX_PAYLOAD_SIZE, (len - curr_index));
>>>>>>> e1e57fe0

        memcpy(packet->data, data + curr_index, payload_size);
        packet->type = type;
        packet->index = i;
        packet->payload_size = payload_size;
        packet->id = id;
        packet->is_ending = curr_index + payload_size == len;
        int packet_size = sizeof(*packet) - sizeof(packet->data) + packet->payload_size;
        packet->hash = Hash((char*)packet + sizeof(packet->hash), packet_size - sizeof(packet->hash));

        SDL_LockMutex(packet_mutex);
        *packet_len = packet_size;
        int sent_size = sendto(context->s, packet, packet_size, 0, (struct sockaddr*)(&context->addr), sizeof(context->addr));
        SDL_UnlockMutex(packet_mutex);

        if (sent_size < 0) {
            int error = WSAGetLastError();
            mprintf("Unexpected Packet Error: %d\n", error);
            return -1;
        }

        i++;
        curr_index += payload_size;
        while (time > 0.0 && GetTimer(packet_timer) / time < 1.0 * curr_index / len);
    }

    return 0;
}


static int32_t SendVideo(void* opaque) {
    struct SocketContext context = *(struct SocketContext*) opaque;
    int slen = sizeof(context.addr), id = 1;

    // Init DXGI Device
    DXGIDevice* device = (DXGIDevice*)malloc(sizeof(DXGIDevice));
    memset(device, 0, sizeof(DXGIDevice));
    if (CreateDXGIDevice(device) < 0) {
        mprintf("Error Creating DXGI Device\n");
        return -1;
    }

    // Init FFMPEG Encoder
    int current_bitrate = STARTING_BITRATE;
    encoder_t* encoder;
    encoder = create_video_encoder(device->width, device->height,
        device->width, device->height, device->width * current_bitrate, gop_size, ENCODE_TYPE);

    bool update_encoder = false;

    double worst_fps = 40.0;
    int ideal_bitrate = current_bitrate;
    int bitrate_tested_frames = 0;
    int bytes_tested_frames = 0;

    clock previous_frame_time;
    int previous_frame_size = 0;

    int consecutive_capture_screen_errors = 0;
    while (connected) {
        HRESULT hr = CaptureScreen(device);
        clock server_frame_timer;
        StartTimer(&server_frame_timer);

        if (hr == S_OK) {
            consecutive_capture_screen_errors = 0;

            if (update_encoder) {
                destroy_video_encoder(encoder);
                encoder = create_video_encoder(device->width, device->height, device->width, device->height, device->width * current_bitrate, gop_size, ENCODE_TYPE);
                update_encoder = false;
            }

            clock t;
            StartTimer(&t);
            video_encoder_encode(encoder, device->frame_data.pBits);
            mprintf("Encode Time: %f\n", GetTimer(t));

            bitrate_tested_frames++;
            bytes_tested_frames += encoder->packet.size;

            if (encoder->packet.size != 0) {
                double delay = -1.0;

                if (previous_frame_size > 0) {
                    double frame_time = GetTimer(previous_frame_time);
                    StartTimer(&previous_frame_time);
                    double mbps = previous_frame_size * 8.0 / 1024.0 / 1024.0 / frame_time;
                    // previousFrameSize * 8.0 / 1024.0 / 1024.0 / IdealTime = max_mbps
                    // previousFrameSize * 8.0 / 1024.0 / 1024.0 / max_mbps = IdealTime
                    double transmit_time = previous_frame_size * 8.0 / 1024.0 / 1024.0 / max_mbps;

                    double average_frame_size = 1.0 * bytes_tested_frames / bitrate_tested_frames;
                    double current_trasmit_time = previous_frame_size * 8.0 / 1024.0 / 1024.0 / max_mbps;
                    double current_fps = 1.0 / current_trasmit_time;

                    delay = transmit_time - frame_time;
                    delay = min(delay, 0.004);

                    mprintf("Size: %d, MBPS: %f, VS MAX MBPS: %f, Time: %f, Transmit Time: %f, Delay: %f\n", previous_frame_size, mbps, max_mbps, frame_time, transmit_time, delay);

                    if ((current_fps < worst_fps || ideal_bitrate > current_bitrate) && bitrate_tested_frames > 20) {
                        // Rather than having lower than the worst acceptable fps, find the ratio for what the bitrate should be
                        double ratio_bitrate = current_fps / worst_fps;
                        int new_bitrate = (int)(ratio_bitrate * current_bitrate);
                        if (abs(new_bitrate - current_bitrate) / new_bitrate > 0.05) {
                            mprintf("Updating bitrate from %d to %d\n", current_bitrate, new_bitrate);
                            //current_bitrate = new_bitrate;
                            //update_encoder = true;

                            bitrate_tested_frames = 0;
                            bytes_tested_frames = 0;
                        }
                    }
                }

                mprintf("Sending frame ID %d\n", id);
                int frame_size = sizeof(Frame) + encoder->packet.size;
                if (frame_size > LARGEST_FRAME_SIZE) {
                    mprintf("Frame too large: %d\n", frame_size);
                }
                else {
                    Frame* frame = buf;
                    frame->width = device->width;
                    frame->height = device->height;
                    frame->size = encoder->packet.size;
                    memcpy(frame->compressed_frame, encoder->packet.data, encoder->packet.size);
                    
                    if (SendPacket(&context, PACKET_VIDEO, frame, frame_size, id, delay) < 0) {
                        mprintf("Could not send video frame\n");
                    }
                    else {
                        //mprintf("Sent size %d\n", encoder->packet.size);
                        previous_frame_size = encoder->packet.size;
                    }
                    float server_frame_time = GetTimer(server_frame_timer);
                    mprintf("Server Frame Time for ID %d: %f\n", id, server_frame_time);
                }
            }

            id++;
            ReleaseScreen(device);
        }
        else if (hr != DXGI_ERROR_WAIT_TIMEOUT) {
            mprintf("ERROR: %d\n", WSAGetLastError());
            consecutive_capture_screen_errors++;
            if (consecutive_capture_screen_errors == 3) {
                mprintf("DXGI errored too many times!\n");
                break;
            }
        }
    }

    DestroyDXGIDevice(device);
    return 0;
}

static int32_t SendAudio(void* opaque) {
    struct SocketContext context = *(struct SocketContext*) opaque;
    int slen = sizeof(context.addr), id = 1;

    wasapi_device* audio_device = (wasapi_device*)malloc(sizeof(struct wasapi_device));
    audio_device = CreateAudioDevice(audio_device);
    StartAudioDevice(audio_device);

    HRESULT hr = CoInitialize(NULL);
    DWORD dwWaitResult;
    UINT32 nNumFramesToRead, nNextPacketSize, nBlockAlign = audio_device->pwfx->nBlockAlign;
    DWORD dwFlags;

    while (connected) {
        for (hr = audio_device->pAudioCaptureClient->lpVtbl->GetNextPacketSize(audio_device->pAudioCaptureClient, &nNextPacketSize);
            SUCCEEDED(hr) && nNextPacketSize > 0;
            hr = audio_device->pAudioCaptureClient->lpVtbl->GetNextPacketSize(audio_device->pAudioCaptureClient, &nNextPacketSize)
            ) {
            audio_device->pAudioCaptureClient->lpVtbl->GetBuffer(
                audio_device->pAudioCaptureClient,
                &audio_device->pData, &nNumFramesToRead,
                &dwFlags, NULL, NULL);

            audio_device->audioBufSize = nNumFramesToRead * nBlockAlign;

            if (audio_device->audioBufSize != 0) {
                if (SendPacket(&context, PACKET_AUDIO, audio_device->pData, audio_device->audioBufSize, id, -1.0) < 0) {
                    mprintf("Could not send audio frame\n");
                }
            }

            audio_device->pAudioCaptureClient->lpVtbl->ReleaseBuffer(
                audio_device->pAudioCaptureClient,
                nNumFramesToRead);

            id++;
        }
        dwWaitResult = WaitForSingleObject(audio_device->hWakeUp, INFINITE);
    }
    DestroyAudioDevice(audio_device);
    return 0;
}


int main(int argc, char* argv[])
{
    initMultiThreadedPrintf();

    while (true) {
        // initialize the windows socket library if this is a windows client
        WSADATA wsa;
        if (WSAStartup(MAKEWORD(2, 2), &wsa) != 0) {
            mprintf("Failed to initialize Winsock with error code: %d.\n", WSAGetLastError());
            return -1;
        }

        struct SocketContext PacketReceiveContext = { 0 };
        if (CreateUDPContext(&PacketReceiveContext, "S", "", 0, -1) < 0) {
            exit(1);
        }

        struct SocketContext PacketSendContext = { 0 };
        if (CreateUDPContext(&PacketSendContext, "S", "", 5, -1) < 0) {
            exit(1);
        }

        connected = true;
        max_mbps = START_MAX_MBPS;

        packet_mutex = SDL_CreateMutex();

        SendAck(&PacketReceiveContext, 0);
        SDL_Thread* send_video = SDL_CreateThread(SendVideo, "SendVideo", &PacketSendContext);
        SDL_Thread* send_audio = SDL_CreateThread(SendAudio, "SendAudio", &PacketSendContext);

        struct FractalClientMessage fmsgs[6];
        struct FractalClientMessage fmsg;
        int slen = sizeof(PacketReceiveContext.addr), i = 0, j = 0, active = 0;
        FractalStatus status;

        clock last_ping;
        StartTimer(&last_ping);

        clock ack_timer;
        StartTimer(&ack_timer);
        while (connected) {
            if (GetTimer(last_ping) > 1.5) {
                mprintf("Client connection dropped.\n");
                connected = false;
                break;
            }

            memset(&fmsg, 0, sizeof(fmsg));
            if (recvfrom(PacketReceiveContext.s, &fmsg, sizeof(fmsg), 0, (struct sockaddr*)(&PacketReceiveContext.addr), &slen) > 0) {
                if (fmsg.type == MESSAGE_KEYBOARD) {
                    if (active) {
                        fmsgs[j] = fmsg;
                        if (fmsg.keyboard.pressed) {
                            if (fmsg.keyboard.code != fmsgs[j - 1].keyboard.code) {
                                j++;
                            }
                        }
                        else {
                            status = ReplayUserInput(fmsgs, j + 1);
                            active = 0;
                            j = 0;
                        }
                    }
                    else {
                        fmsgs[0] = fmsg;
                        if (fmsg.keyboard.pressed && (fmsg.keyboard.code >= 224 && fmsg.keyboard.code <= 231)) {
                            active = 1;
                            j++;
                        }
                        else {
                            status = ReplayUserInput(fmsgs, 1);
                        }
                    }
                }
                else if (fmsg.type == MESSAGE_MBPS) {
                    max_mbps = fmsg.mbps;
                }
                else if (fmsg.type == MESSAGE_PING) {
                    mprintf("Ping Received - ID %d\n", fmsg.ping_id);

                    FractalServerMessage fmsg_response = { 0 };
                    fmsg_response.type = MESSAGE_PONG;
                    fmsg_response.ping_id = fmsg.ping_id;
                    StartTimer(&last_ping);
                    if (SendPacket(&PacketSendContext, PACKET_MESSAGE, &fmsg_response, sizeof(fmsg_response), 1, -1) < 0) {
                        mprintf("Could not send Pong\n");
                    }
                }
                else if (fmsg.type == MESSAGE_DIMENSIONS) {
                    int width = fmsg.dimensions.width;
                    int height = fmsg.dimensions.height;
                    mprintf("Changing dimensions: %d by %d\n", width, height);
                }
                else if (fmsg.type == MESSAGE_QUIT) {
                    mprintf("Client Quit\n");
                    connected = false;
                }
                else if (fmsg.type == MESSAGE_AUDIO_NACK) {
                    mprintf("Audio NACK requested for: ID %d Index %d\n", fmsg.nack_data.id, fmsg.nack_data.index);
                    struct RTPPacket *audio_packet = &audio_buffer[fmsg.nack_data.id % MAX_AUDIO_BUFFER_SIZE][fmsg.nack_data.index];
                    int len = audio_buffer_packet_len[fmsg.nack_data.id % MAX_AUDIO_BUFFER_SIZE][fmsg.nack_data.index];
                    if (audio_packet->id == fmsg.nack_data.id) {
                        mprintf("NACKed packet found of length %d. Relaying!\n", len);
                        ReplayPacket(&PacketSendContext, audio_packet, len);
                    }
                    else {
                        mprintf("NACKed packet not found, ID %d was located instead.\n", audio_packet->id);
                    }
                }
                else {
                    fmsgs[0] = fmsg;
                    status = ReplayUserInput(fmsgs, 1);
                }
            }

            if (GetTimer(ack_timer) * 1000.0 > ACK_REFRESH_MS) {
                SendAck(&PacketReceiveContext, 1);
                StartTimer(&ack_timer);
            }
        }

        SDL_WaitThread(send_video, NULL);
        SDL_WaitThread(send_audio, NULL);

        SDL_DestroyMutex(packet_mutex);

        closesocket(PacketReceiveContext.s);
        closesocket(PacketSendContext.s);

        WSACleanup();
    }

    destroyMultiThreadedPrintf();

    return 0;
}<|MERGE_RESOLUTION|>--- conflicted
+++ resolved
@@ -57,7 +57,6 @@
     StartTimer(&packet_timer);
 
     while (curr_index < len) {
-<<<<<<< HEAD
         struct RTPPacket l_packet = { 0 };
         int l_len = 0;
 
@@ -73,11 +72,7 @@
                 packet_len = &audio_buffer_packet_len[id % MAX_AUDIO_BUFFER_SIZE][i];
             }
         }
-        payload_size = min(MAX_PACKET_SIZE, (len - curr_index));
-=======
-        struct RTPPacket packet = { 0 };
         payload_size = min(MAX_PAYLOAD_SIZE, (len - curr_index));
->>>>>>> e1e57fe0
 
         memcpy(packet->data, data + curr_index, payload_size);
         packet->type = type;
