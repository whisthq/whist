#include <stdint.h>
#include <stdio.h>
#include <stdlib.h>
#include <string.h>
#ifdef _WIN32
#include <process.h>
#include <shlwapi.h>
#include <windows.h>
#include <winsock2.h>
#include <ws2tcpip.h>
#else
// TODO: Linux headers
#endif

#include "../include/audiocapture.h"
#include "../include/audioencode.h"
#include "../include/fractal.h"
#include "../include/input.h"
#include "../include/screencapture.h"
#include "../include/videoencode.h"

#ifdef _WIN32
#include "../include/desktop.h"
#endif
#include "../include/aes.h"

#ifdef _WIN32
#pragma comment(lib, "ws2_32.lib")
#endif
// Linux shouldn't have this

#define USE_GPU 0
#define USE_MONITOR 0
#define DEFAULT_WIDTH 1920
#define DEFAULT_HEIGHT 1080

static volatile bool connected;
static volatile double max_mbps;
static volatile int gop_size = 9999;
volatile int client_width = -1;
volatile int client_height = -1;
volatile bool update_device = true;
volatile FractalCursorID last_cursor;
// volatile

char buf[LARGEST_FRAME_SIZE];

#define VIDEO_BUFFER_SIZE 25
#define MAX_VIDEO_INDEX 500
struct RTPPacket video_buffer[VIDEO_BUFFER_SIZE][MAX_VIDEO_INDEX];
int video_buffer_packet_len[VIDEO_BUFFER_SIZE][MAX_VIDEO_INDEX];

#define AUDIO_BUFFER_SIZE 100
#define MAX_NUM_AUDIO_INDICES 3
struct RTPPacket audio_buffer[AUDIO_BUFFER_SIZE][MAX_NUM_AUDIO_INDICES];
int audio_buffer_packet_len[AUDIO_BUFFER_SIZE][MAX_NUM_AUDIO_INDICES];

SDL_mutex* packet_mutex;

struct SocketContext PacketSendContext = {0};

volatile bool wants_iframe;

#ifndef _WIN32
void InitCursors() { return; }

FractalCursorImage GetCurrentCursor() {
    FractalCursorImage image = {0};
    image.cursor_id = SDL_SYSTEM_CURSOR_ARROW;
    return image;
}
#endif

int ReplayPacket(struct SocketContext* context, struct RTPPacket* packet,
                 size_t len) {
    if (len > sizeof(struct RTPPacket)) {
        mprintf("Len too long!\n");
        return -1;
    }

    packet->is_a_nack = true;

    struct RTPPacket encrypted_packet;
    int encrypt_len = encrypt_packet(packet, (int)len, &encrypted_packet,
                                     (unsigned char*)PRIVATE_KEY);

    SDL_LockMutex(packet_mutex);
    int sent_size = sendp(context, &encrypted_packet, encrypt_len);
    SDL_UnlockMutex(packet_mutex);

    if (sent_size < 0) {
        mprintf("Could not replay packet!\n");
        return -1;
    }

    return 0;
}

static char single_packet_buf[10000000];
static char encrypted_single_packet_buf[10000000];
int SendTCPPacket(struct SocketContext* context, FractalPacketType type,
                  uint8_t* data, int len) {
    struct RTPPacket* packet = (struct RTPPacket*)single_packet_buf;

    // Construct packet
    packet->type = type;
    memcpy(packet->data, data, len);
    packet->index = 0;
    packet->payload_size = len;
    packet->id = -1;
    packet->num_indices = 1;
    packet->is_a_nack = false;
    int packet_size = PACKET_HEADER_SIZE + packet->payload_size;

    // Encrypt the packet
    int encrypt_len = encrypt_packet(
        packet, packet_size,
        (struct RTPPacket*)(sizeof(int) + encrypted_single_packet_buf),
        (unsigned char*)PRIVATE_KEY);
    *((int*)encrypted_single_packet_buf) = encrypt_len;

    // Send it off
    mprintf("Sending %d bytes over TCP!\n", encrypt_len);
    int sent_size =
        sendp(context, encrypted_single_packet_buf, sizeof(int) + encrypt_len);

    if (sent_size < 0) {
        int error = GetLastNetworkError();
        mprintf("Unexpected Packet Error: %d\n", error);
        return -1;
    }
    return 0;  // success
}

int SendPacket(struct SocketContext* context, FractalPacketType type,
               uint8_t* data, int len, int id) {
    if (id <= 0) {
        mprintf("IDs must be positive!\n");
        return -1;
    }

    int payload_size;
    int curr_index = 0, i = 0;

    clock packet_timer;
    StartTimer(&packet_timer);

    int num_indices =
        len / MAX_PAYLOAD_SIZE + (len % MAX_PAYLOAD_SIZE == 0 ? 0 : 1);

    // double max_delay = 5.0;
    // double delay_thusfar = 0.0;

    int break_resolution = 2;
    double num_indices_per_unit_latency = (AVERAGE_LATENCY_MS / 1000.0) *
                                          (STARTING_BURST_BITRATE / 8.0) /
                                          MAX_PAYLOAD_SIZE;
    double break_distance = num_indices_per_unit_latency *
                            (1.0 * break_resolution / AVERAGE_LATENCY_MS);

    int num_breaks = (int)(num_indices / break_distance);
    if (num_breaks < 0) {
        num_breaks = 0;
    }
    int break_point = num_indices / (num_breaks + 1);

    if (type == PACKET_VIDEO) {
        //mprintf("Video ID %d (Packets: %d)\n", id, num_indices);
    }

    while (curr_index < len) {
        // Delay distribution of packets as needed
        if (i > 0 && break_point > 0 && i % break_point == 0 &&
            i < num_indices - break_point / 2) {
            SDL_Delay(break_resolution);
        }

        // local packet and len for when nack buffer isn't needed
        struct RTPPacket l_packet = {0};
        int l_len = 0;

        int* packet_len = &l_len;
        struct RTPPacket* packet = &l_packet;

        // Based on packet type, the packet to one of the buffers to serve later
        // nacks
        if (type == PACKET_AUDIO) {
            if (i >= MAX_NUM_AUDIO_INDICES) {
                mprintf("Audio index too long!\n");
                return -1;
            } else {
                packet = &audio_buffer[id % AUDIO_BUFFER_SIZE][i];
                packet_len =
                    &audio_buffer_packet_len[id % AUDIO_BUFFER_SIZE][i];
            }
        } else if (type == PACKET_VIDEO) {
            if (i >= MAX_VIDEO_INDEX) {
                mprintf("Video index too long!\n");
                return -1;
            } else {
                packet = &video_buffer[id % VIDEO_BUFFER_SIZE][i];
                packet_len =
                    &video_buffer_packet_len[id % VIDEO_BUFFER_SIZE][i];
            }
        }
        payload_size = min(MAX_PAYLOAD_SIZE, (len - curr_index));

        // Construct packet
        packet->type = type;
        memcpy(packet->data, data + curr_index, payload_size);
        packet->index = (short)i;
        packet->payload_size = payload_size;
        packet->id = id;
        packet->num_indices = (short)num_indices;
        packet->is_a_nack = false;
        int packet_size = PACKET_HEADER_SIZE + packet->payload_size;

        // Save the len to nack buffer lens
        *packet_len = packet_size;

        // Encrypt the packet
        struct RTPPacket encrypted_packet;
        int encrypt_len = encrypt_packet(packet, packet_size, &encrypted_packet,
                                         (unsigned char*)PRIVATE_KEY);

        // Send it off
        SDL_LockMutex(packet_mutex);
        int sent_size = sendp(context, &encrypted_packet, encrypt_len);
        SDL_UnlockMutex(packet_mutex);

        if (sent_size < 0) {
            int error = GetLastNetworkError();
            mprintf("Unexpected Packet Error: %d\n", error);
            return -1;
        }

        i++;
        curr_index += payload_size;
    }

    return 0;
}

static int32_t SendVideo(void* opaque) {
    SDL_Delay(500);

    struct SocketContext socketContext = *(struct SocketContext*)opaque;

    // Init DXGI Device
    struct CaptureDevice rdevice;
    struct CaptureDevice* device = NULL;

    InitCursors();

    // Init FFMPEG Encoder
    int current_bitrate = STARTING_BITRATE;
    encoder_t* encoder = NULL;

    bool update_encoder = false;

    double worst_fps = 40.0;
    int ideal_bitrate = current_bitrate;
    int bitrate_tested_frames = 0;
    int bytes_tested_frames = 0;

    clock previous_frame_time;
    StartTimer(&previous_frame_time);
    int previous_frame_size = 0;

    // int consecutive_capture_screen_errors = 0;

    //    int defaultCounts = 1;

    clock world_timer;
    StartTimer(&world_timer);

    int id = 1;
    int frames_since_first_iframe = 0;
    update_device = true;

    static clock last_frame_capture;
    StartTimer(&last_frame_capture);

    while (connected) {
        if (client_width < 0 || client_height < 0) {
            SDL_Delay(5);
            continue;
        }

        // Update device with new parameters
        if (update_device) {
            update_device = false;

            if (device) {
                DestroyCaptureDevice(device);
                device = NULL;
            }

            device = &rdevice;
            if (CreateCaptureDevice(device, client_width, client_height) < 0) {
                mprintf("Failed to create capture device\n");
                device = NULL;
                update_device = true;

                SDL_Delay(100);
                continue;
            }

            mprintf("Created Capture Device of dimensions %dx%d\n",
                    device->width, device->height);

            update_encoder = true;
        }

        // Update encoder with new parameters
        if (update_encoder) {
            if (encoder) {
                destroy_video_encoder(encoder);
            }
            encoder = create_video_encoder(device->width, device->height,
                                           current_bitrate, gop_size);

            update_encoder = false;
            frames_since_first_iframe = 0;
        }

        int accumulated_frames = 0;
        if (GetTimer(last_frame_capture) > 1.0 / FPS) {
            accumulated_frames = CaptureScreen(device);
        }

        // If capture screen failed, we should try again
        if (accumulated_frames < 0) {
            mprintf("Failed to capture screen\n");

            DestroyCaptureDevice(device);
            device = NULL;
            update_device = true;

            SDL_Delay(100);
            continue;
        }

        clock server_frame_timer;
        StartTimer(&server_frame_timer);

        // Only if we have a frame to render
        if (accumulated_frames > 0 || wants_iframe ||
            GetTimer(last_frame_capture) > 1.0 / MIN_FPS) {
            StartTimer(&last_frame_capture);

            if (accumulated_frames > 1) {
                mprintf("Accumulated Frames: %d\n", accumulated_frames);
            }
            if (accumulated_frames == 0) {
                mprintf("Sending current frame!\n");
            }

            // consecutive_capture_screen_errors = 0;

            bool is_iframe = false;
            if (wants_iframe) {
                video_encoder_set_iframe(encoder);
                wants_iframe = false;
                is_iframe = true;
            }

            clock t;
            StartTimer(&t);

            video_encoder_encode(encoder, device->frame_data);
            frames_since_first_iframe++;

            video_encoder_unset_iframe(encoder);

            //mprintf("Encode Time: %f (%d) (%d)\n", GetTimer(t),
            //        frames_since_first_iframe % gop_size, encoder->packet.size);

            bitrate_tested_frames++;
            bytes_tested_frames += encoder->packet.size;

            if (encoder->packet.size != 0) {
                double delay = -1.0;

                if (previous_frame_size > 0) {
                    double frame_time = GetTimer(previous_frame_time);
                    StartTimer(&previous_frame_time);
                    // double mbps = previous_frame_size * 8.0 / 1024.0 / 1024.0
                    // / frame_time; TODO: bitrate throttling alg
                    // previousFrameSize * 8.0 / 1024.0 / 1024.0 / IdealTime =
                    // max_mbps previousFrameSize * 8.0 / 1024.0 / 1024.0 /
                    // max_mbps = IdealTime
                    double transmit_time =
                        previous_frame_size * 8.0 / 1024.0 / 1024.0 / max_mbps;

                    // double average_frame_size = 1.0 * bytes_tested_frames /
                    // bitrate_tested_frames;
                    double current_trasmit_time =
                        previous_frame_size * 8.0 / 1024.0 / 1024.0 / max_mbps;
                    double current_fps = 1.0 / current_trasmit_time;

                    delay = transmit_time - frame_time;
                    delay = min(delay, 0.004);

                    // mprintf("Size: %d, MBPS: %f, VS MAX MBPS: %f, Time: %f,
                    // Transmit Time: %f, Delay: %f\n", previous_frame_size,
                    // mbps, max_mbps, frame_time, transmit_time, delay);

                    if ((current_fps < worst_fps ||
                         ideal_bitrate > current_bitrate) &&
                        bitrate_tested_frames > 20) {
                        // Rather than having lower than the worst acceptable
                        // fps, find the ratio for what the bitrate should be
                        double ratio_bitrate = current_fps / worst_fps;
                        int new_bitrate =
                            (int)(ratio_bitrate * current_bitrate);
                        if (abs(new_bitrate - current_bitrate) / new_bitrate >
                            0.05) {
                            mprintf("Updating bitrate from %d to %d\n",
                                    current_bitrate, new_bitrate);
                            // TODO: Analyze bitrate handling with GOP size
                            // current_bitrate = new_bitrate;
                            // update_encoder = true;

                            bitrate_tested_frames = 0;
                            bytes_tested_frames = 0;
                        }
                    }
                }

                int frame_size = sizeof(Frame) + encoder->packet.size;
                if (frame_size > LARGEST_FRAME_SIZE) {
                    mprintf("Frame too large: %d\n", frame_size);
                } else {
                    // Create frame struct with compressed frame data and
                    // metadata
                    Frame* frame = (Frame*)buf;
                    frame->width = device->width;
                    frame->height = device->height;
                    frame->size = encoder->packet.size;
                    frame->cursor = GetCurrentCursor();
                    frame->is_iframe =
                        (frames_since_first_iframe % gop_size == 1) ||
                        is_iframe;
                    memcpy(frame->compressed_frame, encoder->packet.data,
                           encoder->packet.size);

                    // mprintf("Sent video packet %d (Size: %d) %s\n", id,
                    // encoder->packet.size, frame->is_iframe ? "(I-frame)" :
                    // "");

                    // Send video packet to client
                    if (SendPacket(&socketContext, PACKET_VIDEO,
                                   (uint8_t*)frame, frame_size, id) < 0) {
                        mprintf("Could not send video frame ID %d\n", id);
                    } else {
                        // Only increment ID if the send succeeded
                        id++;
                    }
                    previous_frame_size = encoder->packet.size;
                    // double server_frame_time = GetTimer(server_frame_timer);
                    // mprintf("Server Frame Time for ID %d: %f\n", id,
                    // server_frame_time);
                }
            } else {
                mprintf("Empty encoder packet");
            }
        }
    }
#ifdef _WIN32
    HCURSOR new_cursor = LoadCursor(NULL, IDC_ARROW);

    SetSystemCursor(new_cursor, last_cursor);
#else
// TODO: Linux cursor instead
#endif
    DestroyCaptureDevice(device);
    device = NULL;

    return 0;
}

static int32_t SendAudio(void* opaque) {
    struct SocketContext context = *(struct SocketContext*)opaque;
    int id = 1;

    audio_device_t* audio_device =
        (audio_device_t*)malloc(sizeof(struct audio_device_t));
    audio_device = CreateAudioDevice(audio_device);
    mprintf("Created audio device!\n");
    if (!audio_device) {
        mprintf("Failed to create audio device...\n");
        return -1;
    }
    StartAudioDevice(audio_device);
    audio_encoder_t* audio_encoder =
        create_audio_encoder(AUDIO_BITRATE, audio_device->sample_rate);
    int res;

    // Tell the client what audio frequency we're using

    FractalServerMessage fmsg;
    fmsg.type = MESSAGE_AUDIO_FREQUENCY;
    fmsg.frequency = audio_device->sample_rate;
    SendPacket(&PacketSendContext, PACKET_MESSAGE, (uint8_t*)&fmsg,
               sizeof(fmsg), 1);
    mprintf("Audio Frequency: %d\n", audio_device->sample_rate);

    // setup

    while (connected) {
        // for each available packet
        for (GetNextPacket(audio_device); PacketAvailable(audio_device);
             GetNextPacket(audio_device)) {
            GetBuffer(audio_device);

            if (audio_device->buffer_size > 10000) {
                mprintf("Audio buffer size too large!\n");
            } else if (audio_device->buffer_size > 0) {
                // add samples to encoder fifo

                audio_encoder_fifo_intake(audio_encoder, audio_device->buffer,
                                          audio_device->frames_available);

                // while fifo has enough samples for an aac frame, handle it

                while (av_audio_fifo_size(audio_encoder->pFifo) >=
                       audio_encoder->pCodecCtx->frame_size) {
                    // create and encode a frame

                    res = audio_encoder_encode_frame(audio_encoder);

                    if (res < 0) {
                        // bad boy error
                        mprintf("error encoding packet\n");
                        continue;
                    } else if (res > 0) {
                        // no data or need more data
                        break;
                    }

                    // Send packet

                    if (SendPacket(&context, PACKET_AUDIO,
                                   audio_encoder->packet.data,
                                   audio_encoder->packet.size, id) < 0) {
                        mprintf("Could not send audio frame\n");
                    }
                    id++;

                    // Free encoder packet

                    av_packet_unref(&audio_encoder->packet);
                }
            }

            ReleaseBuffer(audio_device);
        }
        WaitTimer(audio_device);
    }

    destroy_audio_encoder(audio_encoder);
    DestroyAudioDevice(audio_device);
    return 0;
}

void update() {
    mprintf("Checking for updates...\n");
    runcmd(
#ifdef _WIN32
        "powershell -command \"iwr -outf 'C:\\Program "
        "Files\\Fractal\\update.bat' "
        "https://fractal-cloud-setup-s3bucket.s3.amazonaws.com/update.bat\""
#else
        "TODO: Linux command?"
#endif
    );
    runcmd(
#ifdef _WIN32
        "cmd.exe /C \"C:\\Program Files\\Fractal\\update.bat\""
#else
        "TODO: Linux command?"
#endif
    );
}

int main() {
    initBacktraceHandler();
<<<<<<< HEAD
=======
#ifndef _WIN32
    runcmd("chmod 600 sshkey");
#endif
>>>>>>> 9be97e69
    initMultiThreadedPrintf(true);
    SDL_SetHint(SDL_HINT_NO_SIGNAL_HANDLERS, "1");
    SDL_Init(SDL_INIT_VIDEO);
#ifdef _WIN32
    InitDesktop();
#endif

// initialize the windows socket library if this is a windows client
#ifdef _WIN32
    WSADATA wsa;
    if (WSAStartup(MAKEWORD(2, 2), &wsa) != 0) {
        mprintf("Failed to initialize Winsock with error code: %d.\n",
                WSAGetLastError());
        return -1;
    }
#endif

    if (sizeof(unsigned short) != 2) {
        mprintf(
            "Error: Unsigned short is length %d bytes instead of 2 bytes!\n",
            sizeof(unsigned short));
        exit(-1);
    }

    while (true) {
        struct SocketContext PacketReceiveContext = {0};
        struct SocketContext PacketTCPContext = {0};

        if (CreateUDPContext(&PacketReceiveContext, "S", "0.0.0.0",
                             PORT_CLIENT_TO_SERVER, 1, 5000) < 0) {
            mprintf("Failed to start connection\n");

            // Since we're just idling, let's try updating the server
            update();

            continue;
        }

        if (CreateUDPContext(&PacketSendContext, "S", "0.0.0.0",
                             PORT_SERVER_TO_CLIENT, 1, 500) < 0) {
            mprintf(
                "Failed to finish connection (Failed at port server to "
                "client).\n");
            closesocket(PacketReceiveContext.s);
            continue;
        }

        if (CreateTCPContext(&PacketTCPContext, "S", "0.0.0.0", PORT_SHARED_TCP,
                             1, 500) < 0) {
            mprintf("Failed to finish connection (Failed at TCP context).\n");
            closesocket(PacketReceiveContext.s);
            closesocket(PacketSendContext.s);
            continue;
        }

#ifdef _WIN32
        InitDesktop();
#endif
        // Give client time to setup before sending it with packets
        SDL_Delay(150);

        clock startup_time;
        StartTimer(&startup_time);

        connected = true;
        max_mbps = MAXIMUM_MBPS;
        wants_iframe = false;
        packet_mutex = SDL_CreateMutex();

        SDL_Thread* send_video =
            SDL_CreateThread(SendVideo, "SendVideo", &PacketSendContext);
        SDL_Thread* send_audio =
            SDL_CreateThread(SendAudio, "SendAudio", &PacketSendContext);
        mprintf("Sending video and audio...\n");

        input_device_t* input_device =
            (input_device_t*)malloc(sizeof(input_device_t));
        input_device = CreateInputDevice(input_device);
        if (!input_device) {
            mprintf("Failed to create input device for playback.\n");
        }

        struct FractalClientMessage local_fmsg;
        struct FractalClientMessage* fmsg;

        clock last_ping;
        StartTimer(&last_ping);

        clock totaltime;
        StartTimer(&totaltime);

        clock last_exit_check;
        StartTimer(&last_exit_check);

        mprintf("Receiving packets...\n");

        int last_input_id = -1;
        StartTrackingClipboardUpdates();
        ClearReadingTCP();

        while (connected) {
            // If they clipboard as updated, we should send it over to the
            // client
            if (hasClipboardUpdated()) {
                FractalServerMessage* fmsg_response = malloc(10000000);
                fmsg_response->type = SMESSAGE_CLIPBOARD;
                ClipboardData* cb = GetClipboard();
                memcpy(&fmsg_response->clipboard, cb,
                       sizeof(ClipboardData) + cb->size);
                mprintf("Received clipboard trigger! Sending to client\n");
                if (SendTCPPacket(&PacketTCPContext, PACKET_MESSAGE,
                                  (uint8_t*)fmsg_response,
                                  sizeof(FractalServerMessage) + cb->size) <
                    0) {
                    mprintf("Could not send Clipboard Message\n");
                } else {
                    mprintf("Send clipboard message!\n");
                }
                free(fmsg_response);
            }

            if (GetTimer(last_ping) > 3.0) {
                mprintf("Client connection dropped.\n");
                connected = false;
            }

            if (GetTimer(last_exit_check) > 15.0 / 1000.0) {
// Exit file seen, time to exit
#ifdef _WIN32
                if (PathFileExistsA("C:\\Program Files\\Fractal\\Exit\\exit")) {
                    mprintf("Exiting due to button press...\n");
                    FractalServerMessage fmsg_response = {0};
                    fmsg_response.type = SMESSAGE_QUIT;
                    if (SendPacket(&PacketSendContext, PACKET_MESSAGE,
                                   (uint8_t*)&fmsg_response,
                                   sizeof(FractalServerMessage), 1) < 0) {
                        mprintf("Could not send Quit Message\n");
                    }
                    // Give a bit of time to make sure no one is touching it
                    SDL_Delay(50);
                    DeleteFileA("C:\\Program Files\\Fractal\\Exit\\exit");
                    connected = false;
                }
#else
// TODO: Filesystem for Unix
#endif
                StartTimer(&last_exit_check);
            }

            // START Get Packet
            char* tcp_buf = TryReadingTCPPacket(&PacketTCPContext);
            if (tcp_buf) {
                struct RTPPacket* packet = (struct RTPPacket*)tcp_buf;
                fmsg = (FractalClientMessage*)packet->data;
                mprintf("Received TCP BUF!!!! Size %d\n", packet->payload_size);
                mprintf("Received %d byte clipboard message from client.\n",
                        packet->payload_size);
            } else {
                memset(&local_fmsg, 0, sizeof(local_fmsg));

                fmsg = &local_fmsg;

                struct RTPPacket encrypted_packet;
                int encrypted_len;
                if ((encrypted_len =
                         recvp(&PacketReceiveContext, &encrypted_packet,
                               sizeof(encrypted_packet))) > 0) {
                    // Decrypt using AES private key
                    struct RTPPacket decrypted_packet;
                    int decrypt_len = decrypt_packet(
                        &encrypted_packet, encrypted_len, &decrypted_packet,
                        (unsigned char*)PRIVATE_KEY);

                    // If decrypted successfully
                    if (decrypt_len > 0) {
                        // Copy data into an fmsg
                        memcpy(fmsg, decrypted_packet.data,
                               max(sizeof(*fmsg),
                                   (size_t)decrypted_packet.payload_size));

                        // Check to see if decrypted packet is of valid size
                        if (decrypted_packet.payload_size !=
                            GetFmsgSize(fmsg)) {
                            mprintf("Packet is of the wrong size!: %d\n",
                                    decrypted_packet.payload_size);
                            mprintf("Type: %d\n", fmsg->type);
                            fmsg->type = 0;
                        }

                        // Make sure that keyboard events are played in order
                        if (fmsg->type == MESSAGE_KEYBOARD ||
                            fmsg->type == MESSAGE_KEYBOARD_STATE) {
                            // Check that id is in order
                            if (decrypted_packet.id > last_input_id) {
                                decrypted_packet.id = last_input_id;
                            } else {
                                // Received keyboard input out of order, just
                                // ignore
                                fmsg->type = 0;
                            }
                        }
                    }
                }
            }
            // END Get Packet

            if (fmsg->type != 0) {
                if (fmsg->type == MESSAGE_KEYBOARD ||
                    fmsg->type == MESSAGE_MOUSE_BUTTON ||
                    fmsg->type == MESSAGE_MOUSE_WHEEL ||
                    fmsg->type == MESSAGE_MOUSE_MOTION) {
                    // Replay user input (keyboard or mouse presses)
                    if (input_device) {
                        ReplayUserInput(input_device, fmsg);
                    }

                } else if (fmsg->type == MESSAGE_KEYBOARD_STATE) {
// TODO: Unix version missing
// Synchronize client and server keyboard state
#ifdef _WIN32
                    UpdateKeyboardState(input_device, fmsg);
#endif
                } else if (fmsg->type == MESSAGE_MBPS) {
                    // Update mbps
                    max_mbps = fmsg->mbps;
                } else if (fmsg->type == MESSAGE_PING) {
                    mprintf("Ping Received - ID %d\n", fmsg->ping_id);

                    // Response to ping with pong
                    FractalServerMessage fmsg_response = {0};
                    fmsg_response.type = MESSAGE_PONG;
                    fmsg_response.ping_id = fmsg->ping_id;
                    StartTimer(&last_ping);
                    if (SendPacket(&PacketSendContext, PACKET_MESSAGE,
                                   (uint8_t*)&fmsg_response,
                                   sizeof(fmsg_response), 1) < 0) {
                        mprintf("Could not send Pong\n");
                    }
                } else if (fmsg->type == MESSAGE_DIMENSIONS) {
                    mprintf("Request to use dimensions %dx%d received\n",
                            fmsg->dimensions.width, fmsg->dimensions.height);
                    // Update knowledge of client monitor dimensions
                    if (client_width != fmsg->dimensions.width ||
                        client_height != fmsg->dimensions.height) {
                        client_width = fmsg->dimensions.width;
                        client_height = fmsg->dimensions.height;
                        // Update device if knowledge changed
                        update_device = true;
                    }
                } else if (fmsg->type == CMESSAGE_CLIPBOARD) {
                    // Update clipboard with message
                    mprintf("Clipboard! %d\n", fmsg->clipboard.type);
                    SetClipboard(&fmsg->clipboard);
                } else if (fmsg->type == MESSAGE_AUDIO_NACK) {
                    // Audio nack received, relay the packet

                    // mprintf("Audio NACK requested for: ID %d Index %d\n",
                    // fmsg->nack_data.id, fmsg->nack_data.index);
                    struct RTPPacket* audio_packet =
                        &audio_buffer[fmsg->nack_data.id % AUDIO_BUFFER_SIZE]
                                     [fmsg->nack_data.index];
                    int len = audio_buffer_packet_len[fmsg->nack_data.id %
                                                      AUDIO_BUFFER_SIZE]
                                                     [fmsg->nack_data.index];
                    if (audio_packet->id == fmsg->nack_data.id) {
                        mprintf(
                            "NACKed audio packet %d found of length %d. "
                            "Relaying!\n",
                            fmsg->nack_data.id, len);
                        ReplayPacket(&PacketSendContext, audio_packet, len);
                    }
                    // If we were asked for an invalid index, just ignore it
                    else if (fmsg->nack_data.index <
                             audio_packet->num_indices) {
                        mprintf(
                            "NACKed audio packet %d %d not found, ID %d %d was "
                            "located instead.\n",
                            fmsg->nack_data.id, fmsg->nack_data.index,
                            audio_packet->id, audio_packet->index);
                    }
                } else if (fmsg->type == MESSAGE_VIDEO_NACK) {
                    // Video nack received, relay the packet

                    // mprintf("Video NACK requested for: ID %d Index %d\n",
                    // fmsg->nack_data.id, fmsg->nack_data.index);
                    struct RTPPacket* video_packet =
                        &video_buffer[fmsg->nack_data.id % VIDEO_BUFFER_SIZE]
                                     [fmsg->nack_data.index];
                    int len = video_buffer_packet_len[fmsg->nack_data.id %
                                                      VIDEO_BUFFER_SIZE]
                                                     [fmsg->nack_data.index];
                    if (video_packet->id == fmsg->nack_data.id) {
                        mprintf(
                            "NACKed video packet ID %d Index %d found of "
                            "length %d. Relaying!\n",
                            fmsg->nack_data.id, fmsg->nack_data.index, len);
                        ReplayPacket(&PacketSendContext, video_packet, len);
                    }

                    // If we were asked for an invalid index, just ignore it
                    else if (fmsg->nack_data.index <
                             video_packet->num_indices) {
                        mprintf(
                            "NACKed video packet %d %d not found, ID %d %d was "
                            "located instead.\n",
                            fmsg->nack_data.id, fmsg->nack_data.index,
                            video_packet->id, video_packet->index);
                    }
                } else if (fmsg->type == MESSAGE_IFRAME_REQUEST) {
                    mprintf("Request for i-frame found: Creating iframe\n");
                    wants_iframe = true;
                } else if (fmsg->type == CMESSAGE_QUIT) {
                    // Client requested to exit, it's time to disconnect
                    mprintf("Client Quit\n");
                    connected = false;
                }
            }
        }

        mprintf("Disconnected\n");

        DestroyInputDevice(input_device);

        SDL_WaitThread(send_video, NULL);
        SDL_WaitThread(send_audio, NULL);
        SDL_DestroyMutex(packet_mutex);

        closesocket(PacketReceiveContext.s);
        closesocket(PacketSendContext.s);
        closesocket(PacketTCPContext.s);
    }

#ifdef _WIN32
    WSACleanup();
#endif

    destroyMultiThreadedPrintf();

    return 0;
}<|MERGE_RESOLUTION|>--- conflicted
+++ resolved
@@ -586,12 +586,6 @@
 
 int main() {
     initBacktraceHandler();
-<<<<<<< HEAD
-=======
-#ifndef _WIN32
-    runcmd("chmod 600 sshkey");
-#endif
->>>>>>> 9be97e69
     initMultiThreadedPrintf(true);
     SDL_SetHint(SDL_HINT_NO_SIGNAL_HANDLERS, "1");
     SDL_Init(SDL_INIT_VIDEO);
