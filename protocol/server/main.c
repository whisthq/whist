#include <stdint.h>
#include <stdio.h>
#include <stdlib.h>
#include <string.h>
#ifdef _WIN32
#include <process.h>
#include <shlwapi.h>
#include <windows.h>
#include <winsock2.h>
#include <ws2tcpip.h>
#else
// TODO: Linux headers
#endif

#include "../include/fractal.h"
#ifdef _WIN32
#include "../include/wasapicapture.h"
#endif
#include "../include/videoencode.h"
#ifdef _WIN32
#include "../include/desktop.h"
#include "../include/dxgicapture.h"
#include "../include/input.h"
#endif
#include "../include/aes.h"

#ifdef _WIN32
#pragma comment(lib, "ws2_32.lib")
#endif
// Linux shouldn't have this

#define USE_GPU 0
#define USE_MONITOR 0
#define DEFAULT_WIDTH 1920
#define DEFAULT_HEIGHT 1080

static volatile bool connected;
static volatile double max_mbps;
static volatile int gop_size = 48;
#ifdef _WIN32
static volatile DesktopContext desktopContext = {0};
#endif
volatile int client_width = DEFAULT_WIDTH;
volatile int client_height = DEFAULT_HEIGHT;
volatile bool update_device = true;
volatile FractalCursorID last_cursor;

char buf[LARGEST_FRAME_SIZE];

#define VIDEO_BUFFER_SIZE 25
#define MAX_VIDEO_INDEX 500
struct RTPPacket video_buffer[VIDEO_BUFFER_SIZE][MAX_VIDEO_INDEX];
int video_buffer_packet_len[VIDEO_BUFFER_SIZE][MAX_VIDEO_INDEX];

#define AUDIO_BUFFER_SIZE 100
#define MAX_NUM_AUDIO_INDICES 3
struct RTPPacket audio_buffer[AUDIO_BUFFER_SIZE][MAX_NUM_AUDIO_INDICES];
int audio_buffer_packet_len[AUDIO_BUFFER_SIZE][MAX_NUM_AUDIO_INDICES];

SDL_mutex* packet_mutex;

struct SocketContext PacketSendContext = {0};

int ReplayPacket(struct SocketContext* context, struct RTPPacket* packet,
                 int len) {
    if (len > sizeof(struct RTPPacket)) {
        mprintf("Len too long!\n");
        return -1;
    }

    packet->is_a_nack = true;

    struct RTPPacket encrypted_packet;
    int encrypt_len = encrypt_packet(packet, len, &encrypted_packet,
                                     (unsigned char*)PRIVATE_KEY);

    SDL_LockMutex(packet_mutex);
    int sent_size = sendp(context, &encrypted_packet, encrypt_len);
    SDL_UnlockMutex(packet_mutex);

    if (sent_size < 0) {
        mprintf("Could not replay packet!\n");
        return -1;
    }

    return 0;
}

static char single_packet_buf[10000000];
static char encrypted_single_packet_buf[10000000];
int SendTCPPacket(struct SocketContext* context, FractalPacketType type,
                  uint8_t* data, int len) {
    struct RTPPacket* packet = (struct RTPPacket*)single_packet_buf;

    // Construct packet
    packet->type = type;
    memcpy(packet->data, data, len);
    packet->index = 0;
    packet->payload_size = len;
    packet->id = -1;
    packet->num_indices = 1;
    packet->is_a_nack = false;
    int packet_size = PACKET_HEADER_SIZE + packet->payload_size;

    // Encrypt the packet
    int encrypt_len = encrypt_packet(
        packet, packet_size,
        (struct RTPPacket*)(sizeof(int) + encrypted_single_packet_buf),
        (unsigned char*)PRIVATE_KEY);
    *((int*)encrypted_single_packet_buf) = encrypt_len;

    // Send it off
    mprintf("Sending %d bytes over TCP!\n", encrypt_len);
    int sent_size =
        sendp(context, encrypted_single_packet_buf, sizeof(int) + encrypt_len);

    if (sent_size < 0) {
#ifdef _WIN32
        int error = WSAGetLastError();
        mprintf("Unexpected Packet Error: %d\n", error);
#else
// TODO: Unix error handling
#endif
        return -1;
    }
    return 0;  // success
}

int SendPacket(struct SocketContext* context, FractalPacketType type,
               uint8_t* data, int len, int id) {
    if (id <= 0) {
        mprintf("IDs must be positive!\n");
        return -1;
    }

    int payload_size;
    int curr_index = 0, i = 0;

    clock packet_timer;
    StartTimer(&packet_timer);

    int num_indices =
        len / MAX_PAYLOAD_SIZE + (len % MAX_PAYLOAD_SIZE == 0 ? 0 : 1);

    double max_delay = 5.0;
    double delay_thusfar = 0.0;

    while (curr_index < len) {
        // Delay distribution of packets as needed
        if (((double)curr_index - 10000) / (len + 20000) * max_delay >
            delay_thusfar) {
            SDL_Delay(1);
            delay_thusfar += 1;
        }

        // local packet and len for when nack buffer isn't needed
        struct RTPPacket l_packet = {0};
        int l_len = 0;

        int* packet_len = &l_len;
        struct RTPPacket* packet = &l_packet;

        // Based on packet type, the packet to one of the buffers to serve later
        // nacks
        if (type == PACKET_AUDIO) {
            if (i >= MAX_NUM_AUDIO_INDICES) {
                mprintf("Audio index too long!\n");
                return -1;
            } else {
                packet = &audio_buffer[id % AUDIO_BUFFER_SIZE][i];
                packet_len =
                    &audio_buffer_packet_len[id % AUDIO_BUFFER_SIZE][i];
            }
        } else if (type == PACKET_VIDEO) {
            if (i >= MAX_VIDEO_INDEX) {
                mprintf("Video index too long!\n");
                return -1;
            } else {
                packet = &video_buffer[id % VIDEO_BUFFER_SIZE][i];
                packet_len =
                    &video_buffer_packet_len[id % VIDEO_BUFFER_SIZE][i];
            }
        }
        payload_size = min(MAX_PAYLOAD_SIZE, (len - curr_index));

        // Construct packet
        packet->type = type;
        memcpy(packet->data, data + curr_index, payload_size);
        packet->index = (short)i;
        packet->payload_size = payload_size;
        packet->id = id;
        packet->num_indices = (short)num_indices;
        packet->is_a_nack = false;
        int packet_size = PACKET_HEADER_SIZE + packet->payload_size;

        // Save the len to nack buffer lens
        *packet_len = packet_size;

        // Encrypt the packet
        struct RTPPacket encrypted_packet;
        int encrypt_len = encrypt_packet(packet, packet_size, &encrypted_packet,
                                         (unsigned char*)PRIVATE_KEY);

        // Send it off
        SDL_LockMutex(packet_mutex);
        int sent_size = sendp(context, &encrypted_packet, encrypt_len);
        SDL_UnlockMutex(packet_mutex);

        if (sent_size < 0) {
#ifdef _WIN32
            int error = WSAGetLastError();
            mprintf("Unexpected Packet Error: %d\n", error);
#else
// TODO: Linux version
#endif
            return -1;
        }

        i++;
        curr_index += payload_size;
    }

    return 0;
}

#ifdef _WIN32
static int32_t SendVideo(void* opaque) {
    struct SocketContext socketContext = *(struct SocketContext*)opaque;

    // Init DXGI Device
    struct CaptureDevice rdevice;
    struct CaptureDevice* device = NULL;

    struct FractalCursorTypes* types =
        (struct FractalCursorTypes*)malloc(sizeof(struct FractalCursorTypes));
    memset(types, 0, sizeof(struct FractalCursorTypes));
    LoadCursors(types);

    // Init FFMPEG Encoder
    int current_bitrate = STARTING_BITRATE;
    encoder_t* encoder = NULL;

    bool update_encoder = false;

    double worst_fps = 40.0;
    int ideal_bitrate = current_bitrate;
    int bitrate_tested_frames = 0;
    int bytes_tested_frames = 0;

    clock previous_frame_time;
    StartTimer(&previous_frame_time);
    int previous_frame_size = 0;

    int consecutive_capture_screen_errors = 0;

    //    int defaultCounts = 1;

    clock world_timer;
    StartTimer(&world_timer);

    int id = 1;
    int frames_since_first_iframe = 0;
    update_device = true;
    while (connected) {
        // Update device with new parameters
        if (update_device) {
            update_device = false;

            if (device) {
                DestroyCaptureDevice(device);
                device = NULL;
            }

            device = &rdevice;
            int result =
                CreateCaptureDevice(device, client_width, client_height);
            if (result < 0) {
                mprintf("Failed to create capture device\n");
                device = NULL;
                update_device = true;

                SDL_Delay(500);
                continue;
            }

            mprintf("Created Capture Device of dimensions %dx%d\n",
                    device->width, device->height);

            update_encoder = true;
        }

        // Update encoder with new parameters
        if (update_encoder) {
            if (encoder) {
                destroy_video_encoder(encoder);
            }
            encoder = create_video_encoder(
                device->width, device->height, device->width, device->height,
                current_bitrate, gop_size);
            update_encoder = false;
            frames_since_first_iframe = 0;
        }

        int accumulated_frames = CaptureScreen(device);

        // If capture screen failed, we should try again
        if (accumulated_frames < 0) {
            mprintf("Failed to capture screen\n");

            DestroyCaptureDevice(device);
            device = NULL;
            update_device = true;

            SDL_Delay(500);
            continue;
        }

        clock server_frame_timer;
        StartTimer(&server_frame_timer);

        // Only if we have a frame to render
        if (accumulated_frames > 0) {
            if (accumulated_frames > 1) {
                mprintf("Accumulated Frames: %d\n", accumulated_frames);
            }

            consecutive_capture_screen_errors = 0;

            clock t;
            StartTimer(&t);
            video_encoder_encode(encoder, device->frame_data);
            // mprintf("Encode Time: %f\n", GetTimer(t));

            bitrate_tested_frames++;
            bytes_tested_frames += encoder->packet.size;

            if (encoder->packet.size != 0) {
                double delay = -1.0;

                if (previous_frame_size > 0) {
                    double frame_time = GetTimer(previous_frame_time);
                    StartTimer(&previous_frame_time);
                    // double mbps = previous_frame_size * 8.0 / 1024.0 / 1024.0
                    // / frame_time; TODO: bitrate throttling alg
                    // previousFrameSize * 8.0 / 1024.0 / 1024.0 / IdealTime =
                    // max_mbps previousFrameSize * 8.0 / 1024.0 / 1024.0 /
                    // max_mbps = IdealTime
                    double transmit_time =
                        previous_frame_size * 8.0 / 1024.0 / 1024.0 / max_mbps;

                    // double average_frame_size = 1.0 * bytes_tested_frames /
                    // bitrate_tested_frames;
                    double current_trasmit_time =
                        previous_frame_size * 8.0 / 1024.0 / 1024.0 / max_mbps;
                    double current_fps = 1.0 / current_trasmit_time;

                    delay = transmit_time - frame_time;
                    delay = min(delay, 0.004);

                    // mprintf("Size: %d, MBPS: %f, VS MAX MBPS: %f, Time: %f,
                    // Transmit Time: %f, Delay: %f\n", previous_frame_size,
                    // mbps, max_mbps, frame_time, transmit_time, delay);

                    if ((current_fps < worst_fps ||
                         ideal_bitrate > current_bitrate) &&
                        bitrate_tested_frames > 20) {
                        // Rather than having lower than the worst acceptable
                        // fps, find the ratio for what the bitrate should be
                        double ratio_bitrate = current_fps / worst_fps;
                        int new_bitrate =
                            (int)(ratio_bitrate * current_bitrate);
                        if (abs(new_bitrate - current_bitrate) / new_bitrate >
                            0.05) {
                            mprintf("Updating bitrate from %d to %d\n",
                                    current_bitrate, new_bitrate);
                            // TODO: Analyze bitrate handling with GOP size
                            // current_bitrate = new_bitrate;
                            // update_encoder = true;

                            bitrate_tested_frames = 0;
                            bytes_tested_frames = 0;
                        }
                    }
                }

                int frame_size = sizeof(Frame) + encoder->packet.size;
                if (frame_size > LARGEST_FRAME_SIZE) {
                    mprintf("Frame too large: %d\n", frame_size);
                } else {
                    // Create frame struct with compressed frame data and
                    // metadata
                    Frame* frame = (Frame*)buf;
                    frame->width = device->width;
                    frame->height = device->height;
                    frame->size = encoder->packet.size;
                    frame->cursor = GetCurrentCursor(types);
                    frame->is_iframe =
                        frames_since_first_iframe % gop_size == 0;
                    memcpy(frame->compressed_frame, encoder->packet.data,
                           encoder->packet.size);

                    // mprintf("Sent video packet %d (Size: %d) %s\n", id,
                    // encoder->packet.size, frame->is_iframe ? "(I-frame)" :
                    // "");

                    // Send video packet to client
                    if (SendPacket(&socketContext, PACKET_VIDEO,
                                   (uint8_t*)frame, frame_size, id) < 0) {
                        mprintf("Could not send video frame ID %d\n", id);
                    }
                    frames_since_first_iframe++;
                    id++;
                    previous_frame_size = encoder->packet.size;
                    // double server_frame_time = GetTimer(server_frame_timer);
                    // mprintf("Server Frame Time for ID %d: %f\n", id,
                    // server_frame_time);
                }
            }

            ReleaseScreen(device);
        }
    }
#ifdef _WIN32
    HCURSOR new_cursor = LoadCursor(NULL, IDC_ARROW);

    SetSystemCursor(new_cursor, last_cursor);
#else
// TODO: Linux cursor instead
#endif
    DestroyCaptureDevice(device);
    device = NULL;

    return 0;
}
#else
static int32_t SendVideo(void* opaque) {
    // TODO: Linux version
    return 0;
}
#endif

#ifdef _WIN32
static int32_t SendAudio(void* opaque) {
    struct SocketContext context = *(struct SocketContext*)opaque;
    int id = 1;

    wasapi_device* audio_device =
        (wasapi_device*)malloc(sizeof(struct wasapi_device));
    audio_device = CreateAudioDevice(audio_device);
    StartAudioDevice(audio_device);

    // Tell the client what audio frequency we're using
    FractalServerMessage fmsg;
    fmsg.type = MESSAGE_AUDIO_FREQUENCY;
    fmsg.frequency = audio_device->pwfx->nSamplesPerSec;
    SendPacket(&PacketSendContext, PACKET_MESSAGE, (uint8_t*)&fmsg,
               sizeof(fmsg), 1);

    mprintf("Audio Frequency: %d\n", audio_device->pwfx->nSamplesPerSec);

    HRESULT hr = CoInitialize(NULL);
    DWORD dwWaitResult;
    UINT32 nNumFramesToRead, nNextPacketSize,
        nBlockAlign = audio_device->pwfx->nBlockAlign;
    DWORD dwFlags;

    while (connected) {
        for (hr = audio_device->pAudioCaptureClient->lpVtbl->GetNextPacketSize(
                 audio_device->pAudioCaptureClient, &nNextPacketSize);
             SUCCEEDED(hr) && nNextPacketSize > 0;
             hr = audio_device->pAudioCaptureClient->lpVtbl->GetNextPacketSize(
                 audio_device->pAudioCaptureClient, &nNextPacketSize)) {
            // Receive audio buffer
            audio_device->pAudioCaptureClient->lpVtbl->GetBuffer(
                audio_device->pAudioCaptureClient, &audio_device->pData,
                &nNumFramesToRead, &dwFlags, NULL, NULL);

            audio_device->audioBufSize = nNumFramesToRead * nBlockAlign;

            if (audio_device->audioBufSize > 10000) {
                mprintf("Audio buffer size too large!\n");
            } else if (audio_device->audioBufSize > 0) {
                // Send buffer
                if (SendPacket(&context, PACKET_AUDIO, audio_device->pData,
                               audio_device->audioBufSize, id) < 0) {
                    mprintf("Could not send audio frame\n");
                }
                id++;
            }

            // Free buffer
            audio_device->pAudioCaptureClient->lpVtbl->ReleaseBuffer(
                audio_device->pAudioCaptureClient, nNumFramesToRead);
        }
        dwWaitResult = WaitForSingleObject(audio_device->hWakeUp, INFINITE);
    }

    DestroyAudioDevice(audio_device);
    return 0;
}
#else
static int32_t SendAudio(void* opaque) {
    // TODO: The entire function must be remade, it relies heavily on windows
    // API
    return 0;
}
#endif

void update() {
    mprintf("Checking for updates...\n");
    runcmd(
#ifdef _WIN32
        "powershell -command \"iwr -outf 'C:\\Program "
        "Files\\Fractal\\update.bat' "
        "https://fractal-cloud-setup-s3bucket.s3.amazonaws.com/update.bat\""
#else
        "TODO: Linux command?"
#endif
    );
    runcmd(
#ifdef _WIN32
        "cmd.exe /C \"C:\\Program Files\\Fractal\\update.bat\""
#else
        "TODO: Linux command?"
#endif
    );
}

int main() {
    initMultiThreadedPrintf(true);
// TODO: Desktop operational for Unix as well
#ifdef _WIN32
    InitDesktop();
#endif

// initialize the windows socket library if this is a windows client
#ifdef _WIN32
    WSADATA wsa;
    if (WSAStartup(MAKEWORD(2, 2), &wsa) != 0) {
        mprintf("Failed to initialize Winsock with error code: %d.\n",
                WSAGetLastError());
        return -1;
    }
#else
// TODO: Linux initialization
#endif

    while (true) {
        struct SocketContext PacketReceiveContext = {0};
        struct SocketContext PacketTCPContext = {0};

        if (CreateUDPContext(&PacketReceiveContext, "S", "0.0.0.0",
                             PORT_CLIENT_TO_SERVER, 1, 5000) < 0) {
            mprintf("Failed to start connection\n");

            // Since we're just idling, let's try updating the server
            update();

            continue;
        }

        if (CreateUDPContext(&PacketSendContext, "S", "0.0.0.0",
                             PORT_SERVER_TO_CLIENT, 1, 500) < 0) {
            mprintf(
                "Failed to finish connection (Failed at port server to "
                "client).\n");
            closesocket(PacketReceiveContext.s);
            continue;
        }

        if (CreateTCPContext(&PacketTCPContext, "S", "0.0.0.0", PORT_SHARED_TCP,
                             1, 500) < 0) {
            mprintf("Failed to finish connection (Failed at TCP context).\n");
            closesocket(PacketReceiveContext.s);
            closesocket(PacketSendContext.s);
            continue;
        }
// TODO: Have it for Linux
#ifdef _WIN32
        InitDesktop();
#endif
        // Give client time to setup before sending it with packets
        SDL_Delay(150);

        clock startup_time;
        StartTimer(&startup_time);

        connected = true;
        max_mbps = MAXIMUM_MBPS;

        packet_mutex = SDL_CreateMutex();

        SDL_Thread* send_video =
            SDL_CreateThread(SendVideo, "SendVideo", &PacketSendContext);
        SDL_Thread* send_audio =
            SDL_CreateThread(SendAudio, "SendAudio", &PacketSendContext);
        mprintf("Sending video and audio...\n");

        struct FractalClientMessage local_fmsg;
        struct FractalClientMessage* fmsg;

        clock last_ping;
        StartTimer(&last_ping);

        clock totaltime;
        StartTimer(&totaltime);

        clock last_exit_check;
        StartTimer(&last_exit_check);

        mprintf("Receiving packets...\n");

        int last_input_id = -1;
        StartTrackingClipboardUpdates();

        ClearReadingTCP();

        while (connected) {
            // If they clipboard as updated, we should send it over to the
            // client
            if (hasClipboardUpdated()) {
                FractalServerMessage* fmsg_response = malloc(10000000);
                fmsg_response->type = SMESSAGE_CLIPBOARD;
                ClipboardData* cb = GetClipboard();
                memcpy(&fmsg_response->clipboard, cb,
                       sizeof(ClipboardData) + cb->size);
                mprintf("Received clipboard trigger! Sending to client\n");
                if (SendTCPPacket(&PacketTCPContext, PACKET_MESSAGE,
                                  (uint8_t*)fmsg_response,
                                  sizeof(FractalServerMessage) + cb->size) <
                    0) {
                    mprintf("Could not send Clipboard Message\n");
                } else {
                    mprintf("Send clipboard message!\n");
                }
                free(fmsg_response);
            }

            if (GetTimer(last_ping) > 3.0) {
                mprintf("Client connection dropped.\n");
                connected = false;
            }

            if (GetTimer(last_exit_check) > 15.0 / 1000.0) {
// Exit file seen, time to exit
#ifdef _WIN32
                if (PathFileExistsA("C:\\Program Files\\Fractal\\Exit\\exit")) {
                    mprintf("Exiting due to button press...\n");
                    FractalServerMessage fmsg_response = {0};
                    fmsg_response.type = SMESSAGE_QUIT;
                    if (SendPacket(&PacketSendContext, PACKET_MESSAGE,
                                   (uint8_t*)&fmsg_response,
                                   sizeof(FractalServerMessage), 1) < 0) {
                        mprintf("Could not send Quit Message\n");
                    }
                    // Give a bit of time to make sure no one is touching it
                    SDL_Delay(50);
                    DeleteFileA("C:\\Program Files\\Fractal\\Exit\\exit");
                    connected = false;
                }
#else
// TODO: Filesystem for Unix
#endif
                StartTimer(&last_exit_check);
            }

            // START Get Packet
            char* tcp_buf = TryReadingTCPPacket(&PacketTCPContext);
            if (tcp_buf) {
                struct RTPPacket* packet = (struct RTPPacket*)tcp_buf;
                fmsg = (FractalClientMessage*)packet->data;
                mprintf("Received TCP BUF!!!! Size %d\n", packet->payload_size);
                mprintf("Received %d byte clipboard message from client.\n",
                        packet->payload_size);
            } else {
                memset(&local_fmsg, 0, sizeof(local_fmsg));

                fmsg = &local_fmsg;

                struct RTPPacket encrypted_packet;
                int encrypted_len;
                if ((encrypted_len =
                         recvp(&PacketReceiveContext, &encrypted_packet,
                               sizeof(encrypted_packet))) > 0) {
                    // Decrypt using AES private key
                    struct RTPPacket decrypted_packet;
                    int decrypt_len = decrypt_packet(
                        &encrypted_packet, encrypted_len, &decrypted_packet,
                        (unsigned char*)PRIVATE_KEY);

                    // If decrypted successfully
                    if (decrypt_len > 0) {
                        // Copy data into an fmsg
                        memcpy(
                            fmsg, decrypted_packet.data,
                            max(sizeof(*fmsg), decrypted_packet.payload_size));

                        // Check to see if decrypted packet is of valid size
                        if (decrypted_packet.payload_size !=
                            GetFmsgSize(fmsg)) {
                            mprintf("Packet is of the wrong size!: %d\n",
                                    decrypted_packet.payload_size);
                            mprintf("Type: %d\n", fmsg->type);
                            fmsg->type = 0;
                        }

                        // Make sure that keyboard events are played in order
                        if (fmsg->type == MESSAGE_KEYBOARD ||
                            fmsg->type == MESSAGE_KEYBOARD_STATE) {
                            // Check that id is in order
                            if (decrypted_packet.id > last_input_id) {
                                decrypted_packet.id = last_input_id;
                            } else {
                                // Received keyboard input out of order, just
                                // ignore
                                fmsg->type = 0;
                            }
                        }
                    }
                }
            }
            // END Get Packet

            if (fmsg->type != 0) {
                if (fmsg->type == MESSAGE_KEYBOARD ||
                    fmsg->type == MESSAGE_MOUSE_BUTTON ||
                    fmsg->type == MESSAGE_MOUSE_WHEEL ||
                    fmsg->type == MESSAGE_MOUSE_MOTION) {
// TODO: Unix version missing
// Replay user input (keyboard or mouse presses)
#ifdef _WIN32
                    ReplayUserInput(fmsg);
#endif
                } else if (fmsg->type == MESSAGE_KEYBOARD_STATE) {
// TODO: Unix version missing
// Synchronize client and server keyboard state
#ifdef _WIN32
                    updateKeyboardState(fmsg);
#endif
                } else if (fmsg->type == MESSAGE_MBPS) {
                    // Update mbps
                    max_mbps = fmsg->mbps;
                } else if (fmsg->type == MESSAGE_PING) {
                    mprintf("Ping Received - ID %d\n", fmsg->ping_id);

                    // Response to ping with pong
                    FractalServerMessage fmsg_response = {0};
                    fmsg_response.type = MESSAGE_PONG;
                    fmsg_response.ping_id = fmsg->ping_id;
                    StartTimer(&last_ping);
                    if (SendPacket(&PacketSendContext, PACKET_MESSAGE,
                                   (uint8_t*)&fmsg_response,
                                   sizeof(fmsg_response), 1) < 0) {
                        mprintf("Could not send Pong\n");
                    }
                } else if (fmsg->type == MESSAGE_DIMENSIONS) {
                    mprintf("Request to use dimensions %dx%d received\n",
                            fmsg->dimensions.width, fmsg->dimensions.height);
                    // Update knowledge of client monitor dimensions
                    if (client_width != fmsg->dimensions.width ||
                        client_height != fmsg->dimensions.height) {
                        client_width = fmsg->dimensions.width;
                        client_height = fmsg->dimensions.height;
                        // Update device if knowledge changed
                        update_device = true;
                    }
                } else if (fmsg->type == CMESSAGE_CLIPBOARD) {
                    // Update clipboard with message
<<<<<<< HEAD
                    mprintf("Clipboard!\n");
                    SetClipboard(&fmsg->clipboard);
                } else if (fmsg->type == MESSAGE_AUDIO_NACK) {
=======
                    mprintf( "Clipboard! %d\n", fmsg->clipboard.type );
                    SetClipboard( &fmsg->clipboard );
                }
                else if (fmsg->type == MESSAGE_AUDIO_NACK) {
>>>>>>> 2c01e003
                    // Audio nack received, relay the packet

                    // mprintf("Audio NACK requested for: ID %d Index %d\n",
                    // fmsg->nack_data.id, fmsg->nack_data.index);
                    struct RTPPacket* audio_packet =
                        &audio_buffer[fmsg->nack_data.id % AUDIO_BUFFER_SIZE]
                                     [fmsg->nack_data.index];
                    int len = audio_buffer_packet_len[fmsg->nack_data.id %
                                                      AUDIO_BUFFER_SIZE]
                                                     [fmsg->nack_data.index];
                    if (audio_packet->id == fmsg->nack_data.id) {
                        mprintf(
                            "NACKed audio packet %d found of length %d. "
                            "Relaying!\n",
                            fmsg->nack_data.id, len);
                        ReplayPacket(&PacketSendContext, audio_packet, len);
                    }
                    // If we were asked for an invalid index, just ignore it
                    else if (fmsg->nack_data.index <
                             audio_packet->num_indices) {
                        mprintf(
                            "NACKed audio packet %d %d not found, ID %d %d was "
                            "located instead.\n",
                            fmsg->nack_data.id, fmsg->nack_data.index,
                            audio_packet->id, audio_packet->index);
                    }
                } else if (fmsg->type == MESSAGE_VIDEO_NACK) {
                    // Video nack received, relay the packet

                    // mprintf("Video NACK requested for: ID %d Index %d\n",
                    // fmsg->nack_data.id, fmsg->nack_data.index);
                    struct RTPPacket* video_packet =
                        &video_buffer[fmsg->nack_data.id % VIDEO_BUFFER_SIZE]
                                     [fmsg->nack_data.index];
                    int len = video_buffer_packet_len[fmsg->nack_data.id %
                                                      VIDEO_BUFFER_SIZE]
                                                     [fmsg->nack_data.index];
                    if (video_packet->id == fmsg->nack_data.id) {
                        mprintf(
                            "NACKed video packet ID %d Index %d found of "
                            "length %d. Relaying!\n",
                            fmsg->nack_data.id, fmsg->nack_data.index, len);
                        ReplayPacket(&PacketSendContext, video_packet, len);
                    }

                    // If we were asked for an invalid index, just ignore it
                    else if (fmsg->nack_data.index <
                             video_packet->num_indices) {
                        mprintf(
                            "NACKed video packet %d %d not found, ID %d %d was "
                            "located instead.\n",
                            fmsg->nack_data.id, fmsg->nack_data.index,
                            video_packet->id, video_packet->index);
                    }
                } else if (fmsg->type == CMESSAGE_QUIT) {
                    // Client requested to exit, it's time to disconnect
                    mprintf("Client Quit\n");
                    connected = false;
                }
            }
        }

        mprintf("Disconnected\n");

        SDL_WaitThread(send_video, NULL);
        SDL_WaitThread(send_audio, NULL);

        SDL_DestroyMutex(packet_mutex);

        closesocket(PacketReceiveContext.s);
        closesocket(PacketSendContext.s);
        closesocket(PacketTCPContext.s);
    }

#ifdef _WIN32
    WSACleanup();
#endif

    destroyMultiThreadedPrintf();

    return 0;
}<|MERGE_RESOLUTION|>--- conflicted
+++ resolved
@@ -766,16 +766,10 @@
                     }
                 } else if (fmsg->type == CMESSAGE_CLIPBOARD) {
                     // Update clipboard with message
-<<<<<<< HEAD
-                    mprintf("Clipboard!\n");
-                    SetClipboard(&fmsg->clipboard);
-                } else if (fmsg->type == MESSAGE_AUDIO_NACK) {
-=======
                     mprintf( "Clipboard! %d\n", fmsg->clipboard.type );
                     SetClipboard( &fmsg->clipboard );
                 }
                 else if (fmsg->type == MESSAGE_AUDIO_NACK) {
->>>>>>> 2c01e003
                     // Audio nack received, relay the packet
 
                     // mprintf("Audio NACK requested for: ID %d Index %d\n",
