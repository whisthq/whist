/*
 * Fractal Server.
 *
 * Copyright Fractal Computers, Inc. 2020
 **/
#if defined(_WIN32)
#define _CRT_SECURE_NO_WARNINGS
#endif
#include <stdint.h>
#include <stdio.h>
#include <stdlib.h>
#include <string.h>
#ifdef _WIN32
#include <process.h>
#include <shlwapi.h>
#include <windows.h>
#include <winsock2.h>
#include <ws2tcpip.h>
#else
#include <unistd.h>
#endif

#include "../fractal/audio/audiocapture.h"
#include "../fractal/audio/audioencode.h"
#include "../fractal/core/fractal.h"
#include "../fractal/cursor/cursor.h"
#include "../fractal/input/input.h"
#include "../fractal/network/network.h"
#include "../fractal/utils/aes.h"
#include "../fractal/utils/logging.h"
#include "../fractal/video/screencapture.h"
#include "../fractal/video/videoencode.h"

#ifdef _WIN32
#include "../fractal/utils/windows_utils.h"
#endif

#ifdef _WIN32
#pragma comment(lib, "ws2_32.lib")
#endif
// Linux shouldn't have this

#define USE_GPU 0
#define USE_MONITOR 0
#define DEFAULT_WIDTH 1920
#define DEFAULT_HEIGHT 1080

volatile int connection_id;
static volatile bool connected;
static volatile double max_mbps;
volatile int client_width = -1;
volatile int client_height = -1;
volatile bool update_device = true;
volatile FractalCursorID last_cursor;
// volatile

char buf[LARGEST_FRAME_SIZE];

#define VIDEO_BUFFER_SIZE 25
#define MAX_VIDEO_INDEX 500
FractalPacket video_buffer[VIDEO_BUFFER_SIZE][MAX_VIDEO_INDEX];
int video_buffer_packet_len[VIDEO_BUFFER_SIZE][MAX_VIDEO_INDEX];

#define AUDIO_BUFFER_SIZE 100
#define MAX_NUM_AUDIO_INDICES 3
FractalPacket audio_buffer[AUDIO_BUFFER_SIZE][MAX_NUM_AUDIO_INDICES];
int audio_buffer_packet_len[AUDIO_BUFFER_SIZE][MAX_NUM_AUDIO_INDICES];

SDL_mutex* packet_mutex;

SocketContext PacketSendContext = {0};

volatile bool wants_iframe;
volatile bool update_encoder;

bool pending_encoder;
bool encoder_finished;
video_encoder_t* encoder_factory_result = NULL;
int encoder_factory_server_w;
int encoder_factory_server_h;
int encoder_factory_client_w;
int encoder_factory_client_h;
int encoder_factory_current_bitrate;
int32_t MultithreadedEncoderFactory(void* opaque) {
    opaque;
    encoder_factory_result =
        create_video_encoder(encoder_factory_server_w, encoder_factory_server_h,
                             encoder_factory_client_w, encoder_factory_client_h,
                             encoder_factory_current_bitrate);
    encoder_finished = true;
    return 0;
}
int32_t MultithreadedDestroyEncoder(void* opaque) {
    video_encoder_t* encoder = (video_encoder_t*)opaque;
    destroy_video_encoder(encoder);
    return 0;
}

int32_t SendVideo(void* opaque) {
    SDL_Delay(500);

#if defined(_WIN32)
    // set Windows DPI
    SetThreadDpiAwarenessContext(DPI_AWARENESS_CONTEXT_PER_MONITOR_AWARE);
#endif

    SocketContext socketContext = *(SocketContext*)opaque;

    // Init DXGI Device
    struct CaptureDevice rdevice;
    struct CaptureDevice* device = NULL;

    InitCursors();

    // Init FFMPEG Encoder
    int current_bitrate = STARTING_BITRATE;
    video_encoder_t* encoder = NULL;

    double worst_fps = 40.0;
    int ideal_bitrate = current_bitrate;
    int bitrate_tested_frames = 0;
    int bytes_tested_frames = 0;

    clock previous_frame_time;
    StartTimer(&previous_frame_time);
    int previous_frame_size = 0;

    // int consecutive_capture_screen_errors = 0;

    //    int defaultCounts = 1;

    clock world_timer;
    StartTimer(&world_timer);

    int id = 1;
    int frames_since_first_iframe = 0;
    update_device = true;

    clock last_frame_capture;
    StartTimer(&last_frame_capture);

    pending_encoder = false;
    encoder_finished = false;

    while (connected) {
        if (client_width < 0 || client_height < 0) {
            SDL_Delay(5);
            continue;
        }

        // Update device with new parameters
        if (update_device) {
            update_device = false;

            if (device) {
                DestroyCaptureDevice(device);
                device = NULL;
            }

            device = &rdevice;
            if (CreateCaptureDevice(device, client_width, client_height) < 0) {
                LOG_WARNING("Failed to create capture device");
                device = NULL;
                update_device = true;

                SDL_Delay(100);
                continue;
            }

            LOG_INFO("Created Capture Device of dimensions %dx%d",
                     device->width, device->height);

            update_encoder = true;
        }

        // Update encoder with new parameters
        if (update_encoder) {
            // encoder = NULL;
            if (pending_encoder) {
                if (encoder_finished) {
                    if (encoder) {
                        SDL_CreateThread(MultithreadedDestroyEncoder,
                                         "MultithreadedDestroyEncoder",
                                         encoder);
                    }
                    encoder = encoder_factory_result;
                    frames_since_first_iframe = 0;
                    pending_encoder = false;
                    update_encoder = false;
                }
            } else {
                current_bitrate = (int)(STARTING_BITRATE);
                LOG_INFO("Updating Encoder using Bitrate: %d from %f\n",
                         current_bitrate, max_mbps);
                pending_encoder = true;
                encoder_finished = false;
                encoder_factory_server_w = device->width;
                encoder_factory_server_h = device->height;
                encoder_factory_client_w = (int)client_width;
                encoder_factory_client_h = (int)client_height;
                encoder_factory_current_bitrate = current_bitrate;
                if (encoder == NULL) {
                    // Run on this thread bc we have to wait for it anyway
                    MultithreadedEncoderFactory(NULL);
                    encoder = encoder_factory_result;
                    frames_since_first_iframe = 0;
                    pending_encoder = false;
                    update_encoder = false;
                } else {
                    SDL_CreateThread(MultithreadedEncoderFactory,
                                     "MultithreadedEncoderFactory", NULL);
                }
            }
        }

        // Accumulated_frames is equal to how many frames have passed since the
        // last call to CaptureScreen
        int accumulated_frames = 0;
        if (GetTimer(last_frame_capture) > 1.0 / FPS) {
            accumulated_frames = CaptureScreen(device);
            // mprintf( "CaptureScreen: %d\n", accumulated_frames );
        }

        // If capture screen failed, we should try again
        if (accumulated_frames < 0) {
            LOG_WARNING("Failed to capture screen");

            DestroyCaptureDevice(device);
            device = NULL;
            update_device = true;

            SDL_Delay(100);
            continue;
        }

        clock server_frame_timer;
        StartTimer(&server_frame_timer);

        // Only if we have a frame to render
        if (accumulated_frames > 0 || wants_iframe ||
            GetTimer(last_frame_capture) > 1.0 / MIN_FPS) {
            // LOG_INFO( "Frame Time: %f\n", GetTimer( last_frame_capture ) );

            StartTimer(&last_frame_capture);

            if (accumulated_frames > 1) {
                LOG_INFO("Accumulated Frames: %d", accumulated_frames);
            }
            if (accumulated_frames == 0) {
                LOG_INFO("Sending current frame!");
            }

            bool is_iframe = false;
            if (frames_since_first_iframe % encoder->gop_size == 0) {
                wants_iframe = false;
                is_iframe = true;
            } else if (wants_iframe) {
                video_encoder_set_iframe(encoder);
                wants_iframe = false;
                is_iframe = true;
            }

<<<<<<< HEAD
            video_encoder_filter_graph_intake(encoder, device->frame_data);

            int res;

            // while the filter graph buffer has frames to encode, handle them
            while (true) {
                clock t;
                StartTimer(&t);
=======
            clock t;
            StartTimer(&t);

            video_encoder_encode(encoder, device->frame_data, device->pitch);
            frames_since_first_iframe++;

            static int frame_stat_number = 0;
            static double total_frame_time = 0.0;
            static double max_frame_time = 0.0;
            static double total_frame_sizes = 0.0;
            static double max_frame_size = 0.0;

            frame_stat_number++;
            total_frame_time += GetTimer( t );
            max_frame_time = max( max_frame_time, GetTimer( t ) );
            total_frame_sizes += encoder->encoded_frame_size;
            max_frame_size = max( max_frame_size, encoder->encoded_frame_size );

            if( frame_stat_number % 30 == 0 )
            {
                LOG_INFO( "Longest Encode Time: %f\n", max_frame_time );
                LOG_INFO( "Average Encode Time: %f\n", total_frame_time / 30 );
                LOG_INFO( "Longest Encode Size: %f\n", max_frame_size );
                LOG_INFO( "Average Encode Size: %f\n", total_frame_sizes / 30 );
                total_frame_time = 0.0;
                max_frame_time = 0.0;
                total_frame_sizes = 0.0;
                max_frame_size = 0.0;
            }
>>>>>>> eab97dad

                res = video_encoder_encode_frame(encoder);
                if (res < 0) {
                    // bad boy error
                    LOG_ERROR("Error encoding video frame!");
                    break;
                } else if (res > 0) {
                    // filter graph is empty
                    break;
                }
                // else we have an encoded frame, so handle it!

                frames_since_first_iframe++;

                static int frame_stat_number = 0;
                static double total_frame_time = 0.0;
                static double max_frame_time = 0.0;
                static double total_frame_sizes = 0.0;
                static double max_frame_size = 0.0;

                frame_stat_number++;
                total_frame_time += GetTimer(t);
                max_frame_time = max(max_frame_time, GetTimer(t));
                total_frame_sizes += encoder->encoded_frame_size;
                max_frame_size =
                    max(max_frame_size, encoder->encoded_frame_size);

                if (frame_stat_number % 30 == 0) {
                    LOG_INFO("Longest Encode Time: %f\n", max_frame_time);
                    LOG_INFO("Average Encode Time: %f\n",
                             total_frame_time / 30);
                    LOG_INFO("Longest Encode Size: %f\n", max_frame_size);
                    LOG_INFO("Average Encode Size: %f\n",
                             total_frame_sizes / 30);
                    total_frame_time = 0.0;
                    max_frame_time = 0.0;
                    total_frame_sizes = 0.0;
                    max_frame_size = 0.0;
                }

                video_encoder_unset_iframe(encoder);

                // mprintf("Encode Time: %f (%d) (%d)\n", GetTimer(t),
                //        frames_since_first_iframe % gop_size,
                //        encoder->encoded_frame_size);

                bitrate_tested_frames++;
                bytes_tested_frames += encoder->encoded_frame_size;

                if (encoder->encoded_frame_size != 0) {
                    double delay = -1.0;

                    if (previous_frame_size > 0) {
                        double frame_time = GetTimer(previous_frame_time);
                        StartTimer(&previous_frame_time);
                        // double mbps = previous_frame_size * 8.0 / 1024.0 /
                        // 1024.0 / frame_time; TODO: bitrate throttling alg
                        // previousFrameSize * 8.0 / 1024.0 / 1024.0 / IdealTime
                        // = max_mbps previousFrameSize * 8.0 / 1024.0 / 1024.0
                        // / max_mbps = IdealTime
                        double transmit_time = previous_frame_size * 8.0 /
                                               1024.0 / 1024.0 / max_mbps;

                        // double average_frame_size = 1.0 * bytes_tested_frames
                        // / bitrate_tested_frames;
                        double current_trasmit_time = previous_frame_size *
                                                      8.0 / 1024.0 / 1024.0 /
                                                      max_mbps;
                        double current_fps = 1.0 / current_trasmit_time;

                        delay = transmit_time - frame_time;
                        delay = min(delay, 0.004);

                        // mprintf("Size: %d, MBPS: %f, VS MAX MBPS: %f, Time:
                        // %f, Transmit Time: %f, Delay: %f\n",
                        // previous_frame_size, mbps, max_mbps, frame_time,
                        // transmit_time, delay);

                        if ((current_fps < worst_fps ||
                             ideal_bitrate > current_bitrate) &&
                            bitrate_tested_frames > 20) {
                            // Rather than having lower than the worst
                            // acceptable fps, find the ratio for what the
                            // bitrate should be
                            double ratio_bitrate = current_fps / worst_fps;
                            int new_bitrate =
                                (int)(ratio_bitrate * current_bitrate);
                            if (abs(new_bitrate - current_bitrate) /
                                    new_bitrate >
                                0.05) {
                                // LOG_INFO("Updating bitrate from %d to %d",
                                //        current_bitrate, new_bitrate);
                                // TODO: Analyze bitrate handling with GOP size
                                // current_bitrate = new_bitrate;
                                // update_encoder = true;

                                bitrate_tested_frames = 0;
                                bytes_tested_frames = 0;
                            }
                        }
                    }

                    int frame_size =
                        sizeof(Frame) + encoder->encoded_frame_size;
                    if (frame_size > LARGEST_FRAME_SIZE) {
                        LOG_WARNING("Frame too large: %d", frame_size);
                    } else {
                        // Create frame struct with compressed frame data and
                        // metadata
                        Frame* frame = (Frame*)buf;
                        frame->width = encoder->pCodecCtx->width;
                        frame->height = encoder->pCodecCtx->height;

                        frame->size = encoder->encoded_frame_size;
                        frame->cursor = GetCurrentCursor();
                        // True if this frame does not require previous frames
                        // to render
                        frame->is_iframe = is_iframe;
                        memcpy(frame->compressed_frame,
                               encoder->encoded_frame_data,
                               encoder->encoded_frame_size);

                        // mprintf("Sent video packet %d (Size: %d) %s\n", id,
                        // encoder->encoded_frame_size, frame->is_iframe ?
                        // "(I-frame)" :
                        // "");

                        StartTimer(&t);

                        // Send video packet to client
                        if (SendUDPPacket(
                                &socketContext, PACKET_VIDEO, (uint8_t*)frame,
                                frame_size, id, STARTING_BURST_BITRATE,
                                video_buffer[id % VIDEO_BUFFER_SIZE],
                                video_buffer_packet_len[id %
                                                        VIDEO_BUFFER_SIZE]) <
                            0) {
                            LOG_WARNING("Could not send video frame ID %d", id);
                        } else {
                            // Only increment ID if the send succeeded
                            id++;
                        }

<<<<<<< HEAD
                        LOG_INFO("Send Frame Time: %f, Send Frame Size: %d\n",
                                 GetTimer(t), frame_size);
=======
                    //LOG_INFO( "Send Frame Time: %f, Send Frame Size: %d\n", GetTimer( t ), frame_size );
>>>>>>> eab97dad

                        previous_frame_size = encoder->encoded_frame_size;
                        // double server_frame_time =
                        // GetTimer(server_frame_timer); mprintf("Server Frame
                        // Time for ID %d: %f\n", id, server_frame_time);
                    }
                } else {
                    LOG_WARNING("Empty encoder packet");
                }
            }
        }
    }
#ifdef _WIN32
    HCURSOR new_cursor = LoadCursor(NULL, IDC_ARROW);

    SetSystemCursor(new_cursor, last_cursor);
#else
// TODO: Linux cursor instead
#endif
    DestroyCaptureDevice(device);
    device = NULL;
    MultithreadedDestroyEncoder(encoder);
    encoder = NULL;

    return 0;
}

int32_t SendAudio(void* opaque) {
    SocketContext context = *(SocketContext*)opaque;
    int id = 1;

    audio_device_t* audio_device = CreateAudioDevice();
    LOG_INFO("Created audio device!");
    if (!audio_device) {
        LOG_ERROR("Failed to create audio device...");
        return -1;
    }
    StartAudioDevice(audio_device);
    audio_encoder_t* audio_encoder =
        create_audio_encoder(AUDIO_BITRATE, audio_device->sample_rate);
    int res;

    // Tell the client what audio frequency we're using

    FractalServerMessage fmsg;
    fmsg.type = MESSAGE_AUDIO_FREQUENCY;
    fmsg.frequency = audio_device->sample_rate;
    SendUDPPacket(&PacketSendContext, PACKET_MESSAGE, (uint8_t*)&fmsg,
                  sizeof(fmsg), 1, STARTING_BURST_BITRATE, NULL, NULL);
    LOG_INFO("Audio Frequency: %d", audio_device->sample_rate);

    // setup

    while (connected) {
        // for each available packet
        for (GetNextPacket(audio_device); PacketAvailable(audio_device);
             GetNextPacket(audio_device)) {
            GetBuffer(audio_device);

            if (audio_device->buffer_size > 10000) {
                LOG_WARNING("Audio buffer size too large!");
            } else if (audio_device->buffer_size > 0) {
#if USING_AUDIO_ENCODE_DECODE

                // add samples to encoder fifo

                audio_encoder_fifo_intake(audio_encoder, audio_device->buffer,
                                          audio_device->frames_available);

                // while fifo has enough samples for an aac frame, handle it
                while (av_audio_fifo_size(audio_encoder->pFifo) >=
                       audio_encoder->pCodecCtx->frame_size) {
                    // create and encode a frame

                    res = audio_encoder_encode_frame(audio_encoder);

                    if (res < 0) {
                        // bad boy error
                        LOG_WARNING("error encoding packet");
                        continue;
                    } else if (res > 0) {
                        // no data or need more data
                        break;
                    }

                    // mprintf("we got a packet of size %d\n",
                    //         audio_encoder->encoded_frame_size);

                    // Send packet

                    if (SendUDPPacket(
                            &context, PACKET_AUDIO,
                            audio_encoder->encoded_frame_data,
                            audio_encoder->encoded_frame_size, id,
                            STARTING_BURST_BITRATE,
                            audio_buffer[id % AUDIO_BUFFER_SIZE],
                            audio_buffer_packet_len[id % AUDIO_BUFFER_SIZE]) <
                        0) {
                        LOG_WARNING("Could not send audio frame");
                    }
                    // mprintf("sent audio frame %d\n", id);
                    id++;

                    // Free encoder packet

                    av_packet_unref(&audio_encoder->packet);
                }
#else
                if (SendUDPPacket(
                        &context, PACKET_AUDIO, audio_device->buffer,
                        audio_device->buffer_size, id, STARTING_BURST_BITRATE,
                        audio_buffer[id % AUDIO_BUFFER_SIZE],
                        audio_buffer_packet_len[id % AUDIO_BUFFER_SIZE]) < 0) {
                    mprintf("Could not send audio frame\n");
                }
                id++;
#endif
            }

            ReleaseBuffer(audio_device);
        }
        WaitTimer(audio_device);
    }

    // destroy_audio_encoder(audio_encoder);
    DestroyAudioDevice(audio_device);
    return 0;
}

void update() {
    if (is_dev_vm()) {
        LOG_INFO("dev vm - not auto-updating");
    } else {
        if (!get_branch()) {
            LOG_ERROR("COULD NOT GET BRANCH");
            return;
        }

        LOG_INFO("Checking for server protocol updates...");
        char cmd[5000];

        snprintf(cmd, sizeof(cmd),
#ifdef _WIN32
            "powershell -command \"iwr -outf 'C:\\Program "
            "Files\\Fractal\\update.bat' "
            "https://fractal-cloud-setup-s3bucket.s3.amazonaws.com/%s/update.bat\""
            ,
            get_branch()
#else
            "TODO: Linux command?"
#endif
        );

        runcmd(cmd, NULL);

        snprintf(cmd, sizeof(cmd),
                 "cmd.exe /C \"C:\\Program Files\\Fractal\\update.bat\" %s", get_branch());

        runcmd(
#ifdef _WIN32
            cmd
#else
            "TODO: Linux command?"
#endif
            ,
            NULL);
    }
}

#include <time.h>

int main() {
    //    static_assert(sizeof(unsigned short) == 2,
    //                  "Error: Unsigned short is not length 2 bytes!\n");

#if defined(_WIN32)
    // set Windows DPI
    SetProcessDpiAwareness(PROCESS_SYSTEM_DPI_AWARE);
#endif

    srand((unsigned int)time(NULL));
    connection_id = rand();
#ifdef _WIN32
    initLogger("C:\\ProgramData\\FractalCache");
#else
    initLogger(".");
#endif
    LOG_INFO("Version Number: %s", get_version());

    SDL_SetHint(SDL_HINT_NO_SIGNAL_HANDLERS, "1");
    SDL_Init(SDL_INIT_VIDEO);

// initialize the windows socket library if this is a windows client
#ifdef _WIN32
    WSADATA wsa;
    if (WSAStartup(MAKEWORD(2, 2), &wsa) != 0) {
        mprintf("Failed to initialize Winsock with error code: %d.\n",
                WSAGetLastError());
        return -1;
    }
#endif

#ifdef _WIN32
    if (!InitDesktop()) {
        LOG_WARNING("Could not winlogon!\n");
        return 0;
    }
#endif

    while (true) {
        srand(rand() * (unsigned int)time(NULL) + rand());
        connection_id = rand();

        SocketContext PacketReceiveContext = {0};
        SocketContext PacketTCPContext = {0};

        updateStatus(false);

        if (CreateUDPContext(&PacketReceiveContext, NULL, PORT_CLIENT_TO_SERVER,
                             1, 5000, USING_STUN) < 0) {
            LOG_WARNING("Failed to start connection");

            // Since we're just idling, let's try updating the server
            update();

            continue;
        }

        if (CreateUDPContext(&PacketSendContext, NULL, PORT_SERVER_TO_CLIENT, 1,
                             500, USING_STUN) < 0) {
            LOG_WARNING(
                "Failed to finish connection (Failed at port server to "
                "client).");
            closesocket(PacketReceiveContext.s);
            continue;
        }

        if (CreateTCPContext(&PacketTCPContext, NULL, PORT_SHARED_TCP, 1, 500,
                             USING_STUN) <
            0) {
            LOG_WARNING("Failed to finish connection (Failed at TCP context).");
            closesocket(PacketReceiveContext.s);
            closesocket(PacketSendContext.s);
            continue;
        }

        updateStatus(true);

        // Give client time to setup before sending it with packets
        SDL_Delay(150);

        FractalServerMessage* msg_init_whole = malloc(
            sizeof(FractalServerMessage) + sizeof(FractalServerMessageInit));
        msg_init_whole->type = MESSAGE_INIT;
        FractalServerMessageInit* msg_init =
            (FractalServerMessageInit*)msg_init_whole->init_msg;
#ifdef _WIN32
        msg_init->filename[0] = '\0';
        strcat(msg_init->filename, "C:\\ProgramData\\FractalCache");
        char* username = "Fractal";
#else  // Linux
        char* cwd = getcwd(NULL, 0);
        memcpy(msg_init->filename, cwd, strlen(cwd) + 1);
        free(cwd);
        char* username = "Fractal";
#endif
        msg_init->connection_id = connection_id;
        memcpy(msg_init->username, username, strlen(username) + 1);
        LOG_INFO("SIZE: %d", sizeof(FractalServerMessage) +
                                 sizeof(FractalServerMessageInit));
        packet_mutex = SDL_CreateMutex();

        if (SendTCPPacket(&PacketTCPContext, PACKET_MESSAGE,
                          (uint8_t*)msg_init_whole,
                          sizeof(FractalServerMessage) +
                              sizeof(FractalServerMessageInit)) < 0) {
            LOG_ERROR("Could not send server init message!");
            return -1;
        }
        free(msg_init_whole);

        clock startup_time;
        StartTimer(&startup_time);

        connected = true;
        max_mbps = STARTING_BITRATE;
        wants_iframe = false;
        update_encoder = false;

        SDL_Thread* send_video =
            SDL_CreateThread(SendVideo, "SendVideo", &PacketSendContext);
        SDL_Thread* send_audio =
            SDL_CreateThread(SendAudio, "SendAudio", &PacketSendContext);
        LOG_INFO("Sending video and audio...");

        input_device_t* input_device = CreateInputDevice();
        if (!input_device) {
            LOG_WARNING("Failed to create input device for playback.");
        }

        struct FractalClientMessage local_fmsg;
        struct FractalClientMessage* fmsg;

        clock last_ping;
        StartTimer(&last_ping);

        clock totaltime;
        StartTimer(&totaltime);

        clock last_exit_check;
        StartTimer(&last_exit_check);

        LOG_INFO("Receiving packets...");

        int last_input_id = -1;
        initClipboard();

        clock ack_timer;
        StartTimer(&ack_timer);

        while (connected) {
            if (GetTimer(ack_timer) > 5) {
#if USING_STUN
                Ack(&PacketTCPContext);
                Ack(&PacketSendContext);
                Ack(&PacketReceiveContext);
#endif
                updateStatus(true);
                StartTimer(&ack_timer);
            }

            // If they clipboard as updated, we should send it over to the
            // client
            if (hasClipboardUpdated()) {
                FractalServerMessage* fmsg_response = malloc(10000000);
                fmsg_response->type = SMESSAGE_CLIPBOARD;
                ClipboardData* cb = GetClipboard();
                memcpy(&fmsg_response->clipboard, cb,
                       sizeof(ClipboardData) + cb->size);
                LOG_INFO("Received clipboard trigger! Sending to client");
                if (SendTCPPacket(&PacketTCPContext, PACKET_MESSAGE,
                                  (uint8_t*)fmsg_response,
                                  sizeof(FractalServerMessage) + cb->size) <
                    0) {
                    LOG_WARNING("Could not send Clipboard Message");
                } else {
                    LOG_INFO("Send clipboard message!");
                }
                free(fmsg_response);
            }

            if (GetTimer(last_ping) > 3.0) {
                LOG_WARNING("Client connection dropped.");
                connected = false;
            }

            if (GetTimer(last_exit_check) > 15.0 / 1000.0) {
// Exit file seen, time to exit
#ifdef _WIN32
                if (PathFileExistsA("C:\\Program Files\\Fractal\\Exit\\exit")) {
                    LOG_INFO("Exiting due to button press...");
                    FractalServerMessage fmsg_response = {0};
                    fmsg_response.type = SMESSAGE_QUIT;
                    if (SendUDPPacket(&PacketSendContext, PACKET_MESSAGE,
                                      (uint8_t*)&fmsg_response,
                                      sizeof(FractalServerMessage), 1,
                                      STARTING_BURST_BITRATE, NULL, NULL) < 0) {
                        LOG_WARNING("Could not send Quit Message");
                    }
                    // Give a bit of time to make sure no one is touching it
                    SDL_Delay(50);
                    DeleteFileA("C:\\Program Files\\Fractal\\Exit\\exit");
                    connected = false;
                }
#else
// TODO: Filesystem for Unix
#endif
                StartTimer(&last_exit_check);
            }

            // START Get Packet
            FractalPacket* tcp_packet = ReadTCPPacket(&PacketTCPContext);
            if (tcp_packet) {
                fmsg = (FractalClientMessage*)tcp_packet->data;
                LOG_INFO("Received TCP BUF!!!! Size %d",
                         tcp_packet->payload_size);
                LOG_INFO("Received %d byte clipboard message from client.",
                         tcp_packet->payload_size);
            } else {
                memset(&local_fmsg, 0, sizeof(local_fmsg));

                fmsg = &local_fmsg;

                FractalPacket* decrypted_packet =
                    ReadUDPPacket(&PacketReceiveContext);

                if (decrypted_packet) {
                    // Copy data into an fmsg
                    memcpy(fmsg, decrypted_packet->data,
                           max(sizeof(*fmsg),
                               (size_t)decrypted_packet->payload_size));

                    // Check to see if decrypted packet is of valid size
                    if (decrypted_packet->payload_size != GetFmsgSize(fmsg)) {
                        LOG_WARNING("Packet is of the wrong size!: %d",
                                    decrypted_packet->payload_size);
                        LOG_WARNING("Type: %d", fmsg->type);
                        fmsg->type = 0;
                    }

                    // Make sure that keyboard events are played in order
                    if (fmsg->type == MESSAGE_KEYBOARD ||
                        fmsg->type == MESSAGE_KEYBOARD_STATE) {
                        // Check that id is in order
                        if (decrypted_packet->id > last_input_id) {
                            decrypted_packet->id = last_input_id;
                        } else {
                            // Received keyboard input out of order, just
                            // ignore
                            fmsg->type = 0;
                        }
                    }
                } else {
                    fmsg->type = 0;
                }
            }
            // END Get Packet

            if (fmsg->type != 0) {
                if (fmsg->type == MESSAGE_KEYBOARD ||
                    fmsg->type == MESSAGE_MOUSE_BUTTON ||
                    fmsg->type == MESSAGE_MOUSE_WHEEL ||
                    fmsg->type == MESSAGE_MOUSE_MOTION) {
                    // Replay user input (keyboard or mouse presses)
                    if (input_device) {
                        if (!ReplayUserInput(input_device, fmsg)) {
                            LOG_WARNING("Failed to replay input!");
#ifdef _WIN32
                            InitDesktop();
#endif
                        }
                    }

                } else if (fmsg->type == MESSAGE_KEYBOARD_STATE) {
// TODO: Unix version missing
// Synchronize client and server keyboard state
#ifdef _WIN32
                    UpdateKeyboardState(input_device, fmsg);
#endif
                } else if (fmsg->type == MESSAGE_MBPS) {
                    // Update mbps
                    LOG_INFO("MSG RECEIVED FOR MBPS: %f\n", fmsg->mbps);
                    max_mbps =
                        max(fmsg->mbps, MINIMUM_BITRATE / 1024.0 / 1024.0);
                    // update_encoder = true;
                } else if (fmsg->type == MESSAGE_PING) {
                    LOG_INFO("Ping Received - ID %d", fmsg->ping_id);

                    // Response to ping with pong
                    FractalServerMessage fmsg_response = {0};
                    fmsg_response.type = MESSAGE_PONG;
                    fmsg_response.ping_id = fmsg->ping_id;
                    StartTimer(&last_ping);
                    if (SendUDPPacket(&PacketSendContext, PACKET_MESSAGE,
                                      (uint8_t*)&fmsg_response,
                                      sizeof(fmsg_response), 1,
                                      STARTING_BURST_BITRATE, NULL, NULL) < 0) {
                        LOG_WARNING("Could not send Ping");
                    }
                } else if (fmsg->type == MESSAGE_DIMENSIONS) {
                    LOG_INFO("Request to use dimensions %dx%d received",
                             fmsg->dimensions.width, fmsg->dimensions.height);
                    // Update knowledge of client monitor dimensions
                    if (client_width != fmsg->dimensions.width ||
                        client_height != fmsg->dimensions.height) {
                        client_width = fmsg->dimensions.width;
                        client_height = fmsg->dimensions.height;
                        // Update device if knowledge changed
                        update_device = true;
                    }
                } else if (fmsg->type == CMESSAGE_CLIPBOARD) {
                    // Update clipboard with message
                    LOG_INFO("Received Clipboard Data! %d",
                             fmsg->clipboard.type);
                    SetClipboard(&fmsg->clipboard);
                } else if (fmsg->type == MESSAGE_AUDIO_NACK) {
                    // Audio nack received, relay the packet

                    // mprintf("Audio NACK requested for: ID %d Index %d\n",
                    // fmsg->nack_data.id, fmsg->nack_data.index);
                    FractalPacket* audio_packet =
                        &audio_buffer[fmsg->nack_data.id % AUDIO_BUFFER_SIZE]
                                     [fmsg->nack_data.index];
                    int len = audio_buffer_packet_len[fmsg->nack_data.id %
                                                      AUDIO_BUFFER_SIZE]
                                                     [fmsg->nack_data.index];
                    if (audio_packet->id == fmsg->nack_data.id) {
                        LOG_INFO(
                            "NACKed audio packet %d found of length %d. "
                            "Relaying!",
                            fmsg->nack_data.id, len);
                        ReplayPacket(&PacketSendContext, audio_packet, len);
                    }
                    // If we were asked for an invalid index, just ignore it
                    else if (fmsg->nack_data.index <
                             audio_packet->num_indices) {
                        LOG_WARNING(
                            "NACKed audio packet %d %d not found, ID %d %d was "
                            "located instead.",
                            fmsg->nack_data.id, fmsg->nack_data.index,
                            audio_packet->id, audio_packet->index);
                    }
                } else if (fmsg->type == MESSAGE_VIDEO_NACK) {
                    // Video nack received, relay the packet

                    // mprintf("Video NACK requested for: ID %d Index %d\n",
                    // fmsg->nack_data.id, fmsg->nack_data.index);
                    FractalPacket* video_packet =
                        &video_buffer[fmsg->nack_data.id % VIDEO_BUFFER_SIZE]
                                     [fmsg->nack_data.index];
                    int len = video_buffer_packet_len[fmsg->nack_data.id %
                                                      VIDEO_BUFFER_SIZE]
                                                     [fmsg->nack_data.index];
                    if (video_packet->id == fmsg->nack_data.id) {
                        LOG_INFO(
                            "NACKed video packet ID %d Index %d found of "
                            "length %d. Relaying!",
                            fmsg->nack_data.id, fmsg->nack_data.index, len);
                        ReplayPacket(&PacketSendContext, video_packet, len);
                    }

                    // If we were asked for an invalid index, just ignore it
                    else if (fmsg->nack_data.index <
                             video_packet->num_indices) {
                        LOG_WARNING(
                            "NACKed video packet %d %d not found, ID %d %d was "
                            "located instead.",
                            fmsg->nack_data.id, fmsg->nack_data.index,
                            video_packet->id, video_packet->index);
                    }
                } else if (fmsg->type == MESSAGE_IFRAME_REQUEST) {
                    LOG_INFO("Request for i-frame found: Creating iframe");
                    if (fmsg->reinitialize_encoder) {
                        update_encoder = true;
                    } else {
                        wants_iframe = true;
                    }
                } else if (fmsg->type == CMESSAGE_QUIT) {
                    // Client requested to exit, it's time to disconnect
                    LOG_INFO("Client Quit");
                    connected = false;
                }
            }
        }

        sendLogHistory();

        LOG_INFO("Disconnected");

        DestroyInputDevice(input_device);

        SDL_WaitThread(send_video, NULL);
        SDL_WaitThread(send_audio, NULL);
        SDL_DestroyMutex(packet_mutex);

        closesocket(PacketReceiveContext.s);
        closesocket(PacketSendContext.s);
        closesocket(PacketTCPContext.s);
    }

#ifdef _WIN32
    WSACleanup();
#endif

    destroyLogger();

    return 0;
}<|MERGE_RESOLUTION|>--- conflicted
+++ resolved
@@ -260,7 +260,6 @@
                 is_iframe = true;
             }
 
-<<<<<<< HEAD
             video_encoder_filter_graph_intake(encoder, device->frame_data);
 
             int res;
@@ -269,37 +268,6 @@
             while (true) {
                 clock t;
                 StartTimer(&t);
-=======
-            clock t;
-            StartTimer(&t);
-
-            video_encoder_encode(encoder, device->frame_data, device->pitch);
-            frames_since_first_iframe++;
-
-            static int frame_stat_number = 0;
-            static double total_frame_time = 0.0;
-            static double max_frame_time = 0.0;
-            static double total_frame_sizes = 0.0;
-            static double max_frame_size = 0.0;
-
-            frame_stat_number++;
-            total_frame_time += GetTimer( t );
-            max_frame_time = max( max_frame_time, GetTimer( t ) );
-            total_frame_sizes += encoder->encoded_frame_size;
-            max_frame_size = max( max_frame_size, encoder->encoded_frame_size );
-
-            if( frame_stat_number % 30 == 0 )
-            {
-                LOG_INFO( "Longest Encode Time: %f\n", max_frame_time );
-                LOG_INFO( "Average Encode Time: %f\n", total_frame_time / 30 );
-                LOG_INFO( "Longest Encode Size: %f\n", max_frame_size );
-                LOG_INFO( "Average Encode Size: %f\n", total_frame_sizes / 30 );
-                total_frame_time = 0.0;
-                max_frame_time = 0.0;
-                total_frame_sizes = 0.0;
-                max_frame_size = 0.0;
-            }
->>>>>>> eab97dad
 
                 res = video_encoder_encode_frame(encoder);
                 if (res < 0) {
@@ -443,12 +411,8 @@
                             id++;
                         }
 
-<<<<<<< HEAD
-                        LOG_INFO("Send Frame Time: %f, Send Frame Size: %d\n",
-                                 GetTimer(t), frame_size);
-=======
-                    //LOG_INFO( "Send Frame Time: %f, Send Frame Size: %d\n", GetTimer( t ), frame_size );
->>>>>>> eab97dad
+                        // LOG_INFO( "Send Frame Time: %f, Send Frame Size:
+                        // %d\n", GetTimer( t ), frame_size );
 
                         previous_frame_size = encoder->encoded_frame_size;
                         // double server_frame_time =
@@ -592,20 +556,21 @@
 
         snprintf(cmd, sizeof(cmd),
 #ifdef _WIN32
-            "powershell -command \"iwr -outf 'C:\\Program "
-            "Files\\Fractal\\update.bat' "
-            "https://fractal-cloud-setup-s3bucket.s3.amazonaws.com/%s/update.bat\""
-            ,
-            get_branch()
+                 "powershell -command \"iwr -outf 'C:\\Program "
+                 "Files\\Fractal\\update.bat' "
+                 "https://fractal-cloud-setup-s3bucket.s3.amazonaws.com/%s/"
+                 "update.bat\"",
+                 get_branch()
 #else
-            "TODO: Linux command?"
+                 "TODO: Linux command?"
 #endif
         );
 
         runcmd(cmd, NULL);
 
         snprintf(cmd, sizeof(cmd),
-                 "cmd.exe /C \"C:\\Program Files\\Fractal\\update.bat\" %s", get_branch());
+                 "cmd.exe /C \"C:\\Program Files\\Fractal\\update.bat\" %s",
+                 get_branch());
 
         runcmd(
 #ifdef _WIN32
@@ -687,8 +652,7 @@
         }
 
         if (CreateTCPContext(&PacketTCPContext, NULL, PORT_SHARED_TCP, 1, 500,
-                             USING_STUN) <
-            0) {
+                             USING_STUN) < 0) {
             LOG_WARNING("Failed to finish connection (Failed at TCP context).");
             closesocket(PacketReceiveContext.s);
             closesocket(PacketSendContext.s);
