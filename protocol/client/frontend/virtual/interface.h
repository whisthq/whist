#ifndef INTERFACE_H
#define INTERFACE_H

#include "../frontend_structs.h"
#include "../../whist_client.h"

typedef const char* (*OnFileUploadCallback)(void* data);
typedef void (*OnCursorChangeCallback)(void* data, const char* cursor_type,
                                       bool relative_mouse_mode);
<<<<<<< HEAD
typedef void (*VideoFrameCallback)(void* frame_ref);
=======
typedef void* (*OnFileDownloadStart)(const char* file_path, int64_t file_size);
typedef void (*OnFileDownloadUpdate)(void* opaque, int64_t bytes_so_far, int64_t bytes_per_sec);
typedef void (*OnFileDownloadComplete)(void* opaque);
>>>>>>> df751e31

typedef struct VirtualInterface {
    struct {
        void (*connect)(void);
        void (*set_callback_context)(void* context);
        int (*start)(int argc, const char* argv[]);
        void (*disconnect)(void);
    } lifecycle;
    struct {
        void* (*get_frame_ref)(void);
        void* (*get_handle_from_frame_ref)(void* frame_ref);
        void (*get_frame_ref_yuv_data)(void* frame_ref, uint8_t*** data, int** linesize, int* width,
                                       int* height, int* visible_width, int* visible_height);
        void (*free_frame_ref)(void* frame_ref);
        void (*set_on_cursor_change_callback)(OnCursorChangeCallback cb);
        void (*set_video_frame_callback)(VideoFrameCallback cb);
    } video;
    struct {
        void (*send)(const WhistFrontendEvent* event);
    } events;
    struct {
        void (*set_on_file_upload_callback)(OnFileUploadCallback cb);
        void (*set_on_file_download_start_callback)(OnFileDownloadStart cb);
        void (*set_on_file_download_update_callback)(OnFileDownloadUpdate cb);
        void (*set_on_file_download_complete_callback)(OnFileDownloadComplete cb);
    } file;
} VirtualInterface;

const VirtualInterface* get_virtual_interface(void);

// This is a crutch. Once video is callback-ized we won't need it anymore.
#if FROM_WHIST_PROTOCOL
void virtual_interface_send_frame(AVFrame* frame);
#endif  // FROM_WHIST_PROTOCOL

#endif  // INTERFACE_H<|MERGE_RESOLUTION|>--- conflicted
+++ resolved
@@ -7,13 +7,10 @@
 typedef const char* (*OnFileUploadCallback)(void* data);
 typedef void (*OnCursorChangeCallback)(void* data, const char* cursor_type,
                                        bool relative_mouse_mode);
-<<<<<<< HEAD
-typedef void (*VideoFrameCallback)(void* frame_ref);
-=======
 typedef void* (*OnFileDownloadStart)(const char* file_path, int64_t file_size);
 typedef void (*OnFileDownloadUpdate)(void* opaque, int64_t bytes_so_far, int64_t bytes_per_sec);
 typedef void (*OnFileDownloadComplete)(void* opaque);
->>>>>>> df751e31
+typedef void (*VideoFrameCallback)(void* frame_ref);
 
 typedef struct VirtualInterface {
     struct {
