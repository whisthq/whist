/*
 * General Fractal helper functions and headers.
 *
 * Copyright Fractal Computers, Inc. 2020
 **/
#ifndef FRACTAL_H
#define FRACTAL_H

#include <stdbool.h>
#include <stdint.h>

#if defined(_WIN32)
#define _WINSOCKAPI_
#include <Audioclient.h>
#include <D3D11.h>
#include <D3d11_1.h>
#include <DXGITYPE.h>
#include <avrt.h>
#include <dxgi1_2.h>
#include <initguid.h>
#include <mmdeviceapi.h>
#include <process.h>
#include <synchapi.h>
#include <windows.h>
//#include <winsock2.h>
#include <winuser.h>

#include "shellscalingapi.h"

#else
#include <dirent.h>
#include <errno.h>
#include <sys/ioctl.h>
#include <sys/stat.h>
#include <sys/time.h>
#include <sys/types.h>
#include <unistd.h>
#define max(a, b) (((a) > (b)) ? (a) : (b))
#define min(a, b) (((a) < (b)) ? (a) : (b))
#endif

#include <libavcodec/avcodec.h>
#include <libavdevice/avdevice.h>
#include <libavfilter/avfilter.h>
#include <libavfilter/buffersink.h>
#include <libavfilter/buffersrc.h>
#include <libavutil/avutil.h>
#include <libavutil/hwcontext.h>
#include <libavutil/hwcontext_qsv.h>
#include <libavutil/imgutils.h>
#include <libswscale/swscale.h>

#define SDL_MAIN_HANDLED
#include "../../include/SDL2/SDL.h"
#include "../../include/SDL2/SDL_thread.h"
#include "../clipboard/clipboard_synchronizer.h"
#include "../cursor/cursor.h"
#include "../network/network.h"
#include "../utils/logging.h"

#define NUM_KEYCODES 265

/*** DEFINITIONS START ***/

#define PORT_CLIENT_TO_SERVER 32262
#define PORT_SERVER_TO_CLIENT 32263
#define PORT_SHARED_TCP 32264

#define USING_STUN true
#define USING_AUDIO_ENCODE_DECODE true

#if defined(_WIN32)
// possible on windows, so let's do it
#define USING_SERVERSIDE_SCALE true
#else
// not possible yet on linux
#define USING_SERVERSIDE_SCALE false
#endif

#define MAXIMUM_BITRATE 30000000
#define MINIMUM_BITRATE 2000000
#define ACK_REFRESH_MS 50

#define LARGEST_FRAME_SIZE 1000000
#define STARTING_BITRATE 10400000
#define STARTING_BURST_BITRATE 31800000

#define AUDIO_BITRATE 128000
#define FPS 50
#define MIN_FPS 10
#define OUTPUT_WIDTH 1280
#define OUTPUT_HEIGHT 720

#define PRIVATE_KEY \
    "\xED\x5E\xF3\x3C\xD7\x28\xD1\x7D\xB8\x06\x45\x81\x42\x8D\x19\xEF"

#define MOUSE_SCALING_FACTOR 100000

#define WRITE_MPRINTF_TO_LOG true

#if defined(_WIN32)
#pragma warning(disable : 4200)
#endif

/*** ENUMERATIONS START ***/

typedef enum EncodeType {
    SOFTWARE_ENCODE = 0,
    NVENC_ENCODE = 1,
    QSV_ENCODE = 2
} EncodeType;

<<<<<<< HEAD
typedef enum DecodeType {
    DECODE_TYPE_NONE = 0,
    DECODE_TYPE_SOFTWARE = 1,
    DECODE_TYPE_HARDWARE = 2,
    DECODE_TYPE_QSV = 3
} DecodeType;

=======
>>>>>>> eab97dad
typedef enum FractalCursorID {
    CURSOR_ID_APPSTARTING = 32650,
    CURSOR_ID_NORMAL = 32512,
    CURSOR_ID_CROSS = 32515,
    CURSOR_ID_HAND = 32649,
    CURSOR_ID_HELP = 32651,
    CURSOR_ID_IBEAM = 32513,
    CURSOR_ID_NO = 32648,
    CURSOR_ID_SIZEALL = 32646,
    CURSOR_ID_SIZENESW = 32643,
    CURSOR_ID_SIZENS = 32645,
    CURSOR_ID_SIZENWSE = 32642,
    CURSOR_ID_SIZEWE = 32644,
    CURSOR_ID_UP = 32516,
    CURSOR_ID_WAIT = 32514
} FractalCursorID;

/// @brief Keyboard input.
/// @details Integer code for each of the user keyboard inputs.
typedef enum FractalKeycode {
    FK_A = 4,              ///< 4
    FK_B = 5,              ///< 5
    FK_C = 6,              ///< 6
    FK_D = 7,              ///< 7
    FK_E = 8,              ///< 8
    FK_F = 9,              ///< 9
    FK_G = 10,             ///< 10
    FK_H = 11,             ///< 11
    FK_I = 12,             ///< 12
    FK_J = 13,             ///< 13
    FK_K = 14,             ///< 14
    FK_L = 15,             ///< 15
    FK_M = 16,             ///< 16
    FK_N = 17,             ///< 17
    FK_O = 18,             ///< 18
    FK_P = 19,             ///< 19
    FK_Q = 20,             ///< 20
    FK_R = 21,             ///< 21
    FK_S = 22,             ///< 22
    FK_T = 23,             ///< 23
    FK_U = 24,             ///< 24
    FK_V = 25,             ///< 25
    FK_W = 26,             ///< 26
    FK_X = 27,             ///< 27
    FK_Y = 28,             ///< 28
    FK_Z = 29,             ///< 29
    FK_1 = 30,             ///< 30
    FK_2 = 31,             ///< 31
    FK_3 = 32,             ///< 32
    FK_4 = 33,             ///< 33
    FK_5 = 34,             ///< 34
    FK_6 = 35,             ///< 35
    FK_7 = 36,             ///< 36
    FK_8 = 37,             ///< 37
    FK_9 = 38,             ///< 38
    FK_0 = 39,             ///< 39
    FK_ENTER = 40,         ///< 40
    FK_ESCAPE = 41,        ///< 41
    FK_BACKSPACE = 42,     ///< 42
    FK_TAB = 43,           ///< 43
    FK_SPACE = 44,         ///< 44
    FK_MINUS = 45,         ///< 45
    FK_EQUALS = 46,        ///< 46
    FK_LBRACKET = 47,      ///< 47
    FK_RBRACKET = 48,      ///< 48
    FK_BACKSLASH = 49,     ///< 49
    FK_SEMICOLON = 51,     ///< 51
    FK_APOSTROPHE = 52,    ///< 52
    FK_BACKTICK = 53,      ///< 53
    FK_COMMA = 54,         ///< 54
    FK_PERIOD = 55,        ///< 55
    FK_SLASH = 56,         ///< 56
    FK_CAPSLOCK = 57,      ///< 57
    FK_F1 = 58,            ///< 58
    FK_F2 = 59,            ///< 59
    FK_F3 = 60,            ///< 60
    FK_F4 = 61,            ///< 61
    FK_F5 = 62,            ///< 62
    FK_F6 = 63,            ///< 63
    FK_F7 = 64,            ///< 64
    FK_F8 = 65,            ///< 65
    FK_F9 = 66,            ///< 66
    FK_F10 = 67,           ///< 67
    FK_F11 = 68,           ///< 68
    FK_F12 = 69,           ///< 69
    FK_PRINTSCREEN = 70,   ///< 70
    FK_SCROLLLOCK = 71,    ///< 71
    FK_PAUSE = 72,         ///< 72
    FK_INSERT = 73,        ///< 73
    FK_HOME = 74,          ///< 74
    FK_PAGEUP = 75,        ///< 75
    FK_DELETE = 76,        ///< 76
    FK_END = 77,           ///< 77
    FK_PAGEDOWN = 78,      ///< 78
    FK_RIGHT = 79,         ///< 79
    FK_LEFT = 80,          ///< 80
    FK_DOWN = 81,          ///< 81
    FK_UP = 82,            ///< 82
    FK_NUMLOCK = 83,       ///< 83
    FK_KP_DIVIDE = 84,     ///< 84
    FK_KP_MULTIPLY = 85,   ///< 85
    FK_KP_MINUS = 86,      ///< 86
    FK_KP_PLUS = 87,       ///< 87
    FK_KP_ENTER = 88,      ///< 88
    FK_KP_1 = 89,          ///< 89
    FK_KP_2 = 90,          ///< 90
    FK_KP_3 = 91,          ///< 91
    FK_KP_4 = 92,          ///< 92
    FK_KP_5 = 93,          ///< 93
    FK_KP_6 = 94,          ///< 94
    FK_KP_7 = 95,          ///< 95
    FK_KP_8 = 96,          ///< 96
    FK_KP_9 = 97,          ///< 97
    FK_KP_0 = 98,          ///< 98
    FK_KP_PERIOD = 99,     ///< 99
    FK_APPLICATION = 101,  ///< 101
    FK_F13 = 104,          ///< 104
    FK_F14 = 105,          ///< 105
    FK_F15 = 106,          ///< 106
    FK_F16 = 107,          ///< 107
    FK_F17 = 108,          ///< 108
    FK_F18 = 109,          ///< 109
    FK_F19 = 110,          ///< 110
    FK_MENU = 118,         ///< 118
    FK_MUTE = 127,         ///< 127
    FK_VOLUMEUP = 128,     ///< 128
    FK_VOLUMEDOWN = 129,   ///< 129
    FK_LCTRL = 224,        ///< 224
    FK_LSHIFT = 225,       ///< 225
    FK_LALT = 226,         ///< 226
    FK_LGUI = 227,         ///< 227
    FK_RCTRL = 228,        ///< 228
    FK_RSHIFT = 229,       ///< 229
    FK_RALT = 230,         ///< 230
    FK_RGUI = 231,         ///< 231
    FK_AUDIONEXT = 258,    ///< 258
    FK_AUDIOPREV = 259,    ///< 259
    FK_AUDIOSTOP = 260,    ///< 260
    FK_AUDIOPLAY = 261,    ///< 261
    FK_AUDIOMUTE = 262,    ///< 262
    FK_MEDIASELECT = 263,  ///< 263
} FractalKeycode;

/// @brief Modifier keys applied to keyboard input.
/// @details Codes for when keyboard input is modified. These values may be
/// bitwise OR'd together.
typedef enum FractalKeymod {
    MOD_NONE = 0x0000,    ///< No modifier key active.
    MOD_LSHIFT = 0x0001,  ///< `LEFT SHIFT` is currently active.
    MOD_RSHIFT = 0x0002,  ///< `RIGHT SHIFT` is currently active.
    MOD_LCTRL = 0x0040,   ///< `LEFT CONTROL` is currently active.
    MOD_RCTRL = 0x0080,   ///< `RIGHT CONTROL` is currently active.
    MOD_LALT = 0x0100,    ///< `LEFT ALT` is currently active.
    MOD_RALT = 0x0200,    ///< `RIGHT ALT` is currently active.
    MOD_NUM = 0x1000,     ///< `NUMLOCK` is currently active.
    MOD_CAPS = 0x2000,    ///< `CAPSLOCK` is currently active.
} FractalKeymod;

/// @brief Mouse button.
/// @details Codes for encoding mouse actions.
typedef enum FractalMouseButton {
    MOUSE_L = 1,       ///< Left mouse button.
    MOUSE_MIDDLE = 2,  ///< Middle mouse button.
    MOUSE_R = 3,       ///< Right mouse button.
    MOUSE_X1 = 4,      ///< Extra mouse button 1.
    MOUSE_X2 = 5,      ///< Extra mouse button 2.
    __MOUSE_MAKE_32 = 0x7FFFFFFF,
} FractalMouseButton;

/// @brief Color formats for raw image data.
/// @details Used to encode/decode images.
typedef enum FractalColorFormat {
    FORMAT_UNKNOWN = 0,
    FORMAT_NV12 = 1,  ///< 4:2:0 full width/height Y plane followed by an
                      ///< interleaved half width/height UV plane.
    FORMAT_I420 =
        2,  ///< 4:2:0 full width/height Y plane followed by a half width/height
            ///< U plane followed by a half width/height V plane.
    FORMAT_NV16 = 3,  ///< 4:2:2 full width/height Y plane followed by an
                      ///< interleaved half width full height UV plane.
    FORMAT_I422 =
        4,  ///< 4:2:2 full width/height Y plane followed by a half width full
            ///< height U plane followed by a half width full height V plane.
    FORMAT_BGRA = 5,  ///< 32-bits per pixel, 8-bits per channel BGRA.
    FORMAT_RGBA = 6,  ///< 32-bits per pixel, 8-bits per channel RGBA.
    __FORMAT_MAKE_32 = 0x7FFFFFFF,
} FractalColorFormat;

/// @brief Network protocol used for peer-to-peer connections.
/// @details Two modes depending on whther this is web or native
typedef enum FractalProtocol {
    PROTO_MODE_UDP = 1,  ///< Fractal's low-latency optimized UDP protocol.
    PROTO_MODE_SCTP =
        2,  ///< SCTP protocol compatible with WebRTC data channels.
    __PROTO_MODE_MAKE_32 = 0x7FFFFFFF,
} FractalProtocol;

/// @brief Video stream container.
/// @details Used for the client configuration
typedef enum FractalContainer {
    CONTAINER_FRACTAL =
        0,  ///< Fractal's custom container compatible with native decoding.
    CONTAINER_MP4 = 2,  ///< MP4 box container compatible with web browser Media
                        ///< Source Extensions.
    __CONTAINER_MAKE_32 = 0x7FFFFFFF,
} FractalContainer;

/// @brief PCM audio format.
/// @details Passed to audio submission on host.
typedef enum FractalPCMFormat {
    PCM_FORMAT_FLOAT = 1,  ///< 32-bit floating point samples.
    PCM_FORMAT_INT16 = 2,  ///< 16-bit signed integer samples.
    __PCM_FORMAT_MAKE_32 = 0x7FFFFFFF,
} FractalPCMFormat;

/*** ENUMERATIONS END ***/

/*** STRUCTS START ***/

/// @brief Fractal instance configuration.
/// @details Passed to FractalInit to generate config
/// serve as the first port used when the `bind` call is made internally. If the
/// port is already in use, the next port will be tried until an open port has
/// been found or 50 attempts have been made.
typedef struct FractalDimension {
    int width;
    int height;
} FractalDimension;

typedef struct FractalConfig {
    int32_t upnp;  ///< `1` enables and maintains UPnP to assist NAT traversal,
                   ///< `0` disables it.
    int32_t clientPortRECV;  ///< First port tried for client connections. A
                             ///< value of `0` uses a pseudo random default.
    int32_t clientPortSEND;  ///< First port tried for client connections. A
                             ///< value of `0` uses a pseudo random default.
    int32_t serverPortRECV;  ///< First port used to accept host connections. A
                             ///< value of `0` uses a pseudo random default.
    int32_t serverPortSEND;  ///< First port used to accept host connections. A
                             ///< value of `0` uses a pseudo random default.
} FractalConfig;

/// @brief Video frame properties.
/// @details Used for rendering frames
typedef struct FractalFrame {
    FractalColorFormat format;  ///< Color format.
    uint32_t size;       ///< Size in bytes of the `image` buffer parameter of
                         ///< FrameCallback
    uint32_t width;      ///< Width in pixels of the visible area of the frame.
    uint32_t height;     ///< Height in pixels of the visible area of the frame.
    uint32_t fullWidth;  ///< Actual width of the frame including padding.
    uint32_t fullHeight;  ///< Actual height of the frame including padding.
} FractalFrame;

/// @brief Cursor properties.
/// @details Track important information on cursor.
typedef struct FractalCursor {
    uint32_t size;  ///< Size in bytes of the cursor image buffer.
    uint32_t
        positionX;  ///< When leaving relative mode, the horizontal position
                    ///< in screen coordinates where the cursor reappears.
    uint32_t positionY;  ///< When leaving relative mode, the vertical position
                         ///< in screen coordinates where the cursor reappears.
    uint16_t width;      ///< Width of the cursor image in pixels.
    uint16_t height;     ///< Height of the cursor position in pixels.
    uint16_t hotX;  ///< Horizontal pixel position of the cursor hotspot within
                    ///< the image.
    uint16_t hotY;  ///< Vertical pixel position of the cursor hotspot within
                    ///< the image.
    bool modeUpdate;   ///< `true` if the cursor mode should be updated. The
                       ///< `relative`, `positionX`, and `positionY` members are
                       ///< valid.
    bool imageUpdate;  ///< `true` if the cursor image should be updated. The
                       ///< `width`, `height`, `hotX`, `hotY`, and `size`
                       ///< members are valid.
    bool relative;  ///< `true` if in relative mode, meaning the client should
                    ///< submit mouse motion in relative distances rather than
                    ///< absolute screen coordinates.
    uint8_t __pad[1];
} FractalCursor;

/// @brief Latency performance metrics.
/// @details Latency metrics for the client
typedef struct FractalMetrics {
    float encodeLatency;   ///< Average time in milliseconds for the host to
                           ///< encode a frame.
    float decodeLatency;   ///< Average time in milliseconds for the client to
                           ///< decode a frame.
    float networkLatency;  ///< Average round trip time between the client and
                           ///< host.
} FractalMetrics;

/// @brief Keyboard message.
/// @details Messages related to keyboard usage.
typedef struct FractalKeyboardMessage {
    FractalKeycode code;  ///< Keyboard input.
    FractalKeymod mod;    ///< Stateful modifier keys applied to keyboard input.
    bool pressed;         ///< `true` if pressed, `false` if released.
    uint8_t __pad[3];
} FractalKeyboardMessage;

/// @brief Mouse button message.
/// @details Message from mouse button.
typedef struct FractalMouseButtonMessage {
    FractalMouseButton button;  ///< Mouse button.
    bool pressed;               ///< `true` if clicked, `false` if released.
    uint8_t __pad[3];
} FractalMouseButtonMessage;

/// @brief Mouse wheel message.
/// @details Message from mouse wheel.
typedef struct FractalMouseWheelMessage {
    int32_t x;  ///< Horizontal delta of mouse wheel rotation. Negative values
                ///< scroll left.
    int32_t y;  ///< Vertical delta of mouse wheel rotation. Negative values
                ///< scroll up.
} FractalMouseWheelMessage;

/// @brief Mouse motion message.
/// @details Member of FractalMessage. Mouse motion can be sent in either
/// relative or absolute mode via the `relative` member. Absolute mode treats
/// the `x` and `y` values as the exact destination for where the cursor will
/// appear. These values are sent from the client in device screen coordinates
/// and are translated in accordance with the values set via
/// FractalClientSetDimensions. Relative mode `x` and `y` values are not
/// affected by FractalClientSetDimensions and move the cursor with a signed
/// delta value from its previous location.
typedef struct FractalMouseMotionMessage {
    int32_t x;  ///< The absolute horizontal screen coordinate of the cursor  if
                ///< `relative` is `false`, or the delta (can be negative) if
                ///< `relative` is `true`.
    int32_t y;  ///< The absolute vertical screen coordinate of the cursor if
                ///< `relative` is `false`, or the delta (can be negative) if
                ///< `relative` is `true`.
    bool relative;  ///< `true` for relative mode, `false` for absolute mode.
                    ///< See details.
    uint8_t __pad[3];
} FractalMouseMotionMessage;

/// @brief Client configuration.
/// @details Passed to FractalClientConnect. Regarding `resolutionX`,
/// `resolutionY`, and `refreshRate`: These settings apply only in HOST_DESKTOP
/// if the client is the first client to connect, and that client is the owner
/// of the computer. Setting `resolutionX` or `resolutionY` to `0` will leave
/// the host resolution unaffected, otherwise the host will attempt to find the
/// closest matching resolution / refresh rate.
typedef struct FractalClientConfig {
    int32_t decoderSoftware;  ///< `true` to force decoding of video frames via
                              ///< a software implementation.
    int32_t mediaContainer;   ///< ::FractalContainer value.
    int32_t protocol;         ///< ::FractalProtocol value.
    int32_t resolutionX;      ///< See details.
    int32_t resolutionY;      ///< See details.
    int32_t refreshRate;      ///< See details.
    uint32_t
        audioBuffer;  ///< Audio buffer in 20ms packets, i.e. a setting of `6`
                      ///< would be a 120ms buffer. When audio received exceeds
                      ///< this buffer, the client will fast forward the audio
                      ///< to the size of the buffer divided by `2`.
    bool pngCursor;   ///< `true` to return compressed PNG cursor images during
                      ///< FractalClientPollEvents, `false` to return a 32-bit
                      ///< RGBA image.
    uint8_t __pad[3];
} FractalClientConfig;

/// @brief Cursor mode/image update event.
/// @details Member of FractalClientEvent.
typedef struct FractalClientCursorEvent {
    FractalCursor cursor;  ///< Cursor properties.
    uint32_t key;  ///< Buffer lookup key passed to FractalGetBuffer to retrieve
                   ///< the cursor image, if available.
} FractalClientCursorEvent;

typedef enum FractalClientMessageType {
    CMESSAGE_NONE = 0,     ///< No Message
    MESSAGE_KEYBOARD = 1,  ///< `keyboard` FractalKeyboardMessage is valid in
                           ///< FractClientMessage.
    MESSAGE_MOUSE_BUTTON = 2,  ///< `mouseButton` FractalMouseButtonMessage is
                               ///< valid in FractClientMessage.
    MESSAGE_MOUSE_WHEEL = 3,   ///< `mouseWheel` FractalMouseWheelMessage is
                               ///< valid in FractClientMessage.
    MESSAGE_MOUSE_MOTION = 4,  ///< `mouseMotion` FractalMouseMotionMessage is
                               ///< valid in FractClientMessage.
    MESSAGE_RELEASE = 5,  ///< Message instructing the host to release all input
                          ///< that is currently pressed.
    MESSAGE_MBPS = 6,     ///< `mbps` double is valid in FractClientMessage.
    MESSAGE_PING = 7,
    MESSAGE_DIMENSIONS = 8,  ///< `dimensions.width` int and `dimensions.height`
                             ///< int is valid in FractClientMessage
    MESSAGE_VIDEO_NACK = 9,
    MESSAGE_AUDIO_NACK = 10,
    MESSAGE_KEYBOARD_STATE = 11,
    CMESSAGE_CLIPBOARD = 12,
    MESSAGE_IFRAME_REQUEST = 13,
    CMESSAGE_QUIT = 100,
} FractalClientMessageType;

typedef struct FractalClientMessage {
    FractalClientMessageType type;  ///< Input message type.
    union {
        FractalKeyboardMessage keyboard;        ///< Keyboard message.
        FractalMouseButtonMessage mouseButton;  ///< Mouse button message.
        FractalMouseWheelMessage mouseWheel;    ///< Mouse wheel message.
        FractalMouseMotionMessage mouseMotion;  ///< Mouse motion message.

        // MESSAGE_MBPS
        double mbps;

        // MESSAGE_PING
        int ping_id;

        // MESSAGE_DIMENSIONS
        struct dimensions {
            int width;
            int height;
            int dpi;
        } dimensions;

        // MESSAGE_VIDEO_NACK or MESSAGE_AUDIO_NACK
        struct nack_data {
            int id;
            int index;
        } nack_data;

        // MESSAGE_KEYBOARD_STATE
        struct {
            short num_keycodes;
            bool caps_lock;
            bool num_lock;
            char keyboard_state[NUM_KEYCODES];
        };

        // MESSAGE_IFRAME_REQUEST
        bool reinitialize_encoder;
    };

    // CMESSAGE_CLIPBOARD
    ClipboardData clipboard;
} FractalClientMessage;

typedef enum FractalServerMessageType {
    SMESSAGE_NONE = 0,  ///< No Message
    MESSAGE_PONG = 1,
    MESSAGE_AUDIO_FREQUENCY = 2,
    SMESSAGE_CLIPBOARD = 3,
    MESSAGE_INIT = 4,
    SMESSAGE_QUIT = 100,
} FractalServerMessageType;

typedef struct FractalServerMessageInit {
    char filename[300];
    char username[50];
    int connection_id;
} FractalServerMessageInit;

typedef struct FractalServerMessage {
    FractalServerMessageType type;  ///< Input message type.
    union {
        int ping_id;
        int frequency;
    };
    union {
        ClipboardData clipboard;
        char init_msg[0];
    };
} FractalServerMessage;

typedef struct FractalDestination {
    int host;
    int port;
} FractalDestination;

typedef struct Frame {
    FractalCursorImage cursor;
    int width;
    int height;
    int size;
    bool is_iframe;
    unsigned char compressed_frame[];
} Frame;

/*** STRUCTS END ***/

/*** FRACTAL FUNCTIONS START ***/

void PrintMemoryInfo();

int runcmd(const char* cmdline, char** response);

char* get_ip();

bool is_dev_vm();

int GetFmsgSize(struct FractalClientMessage* fmsg);

char* get_branch();

/** FRACTAL FUNCTIONS END ***/

#endif  // FRACTAL_H<|MERGE_RESOLUTION|>--- conflicted
+++ resolved
@@ -110,16 +110,6 @@
     QSV_ENCODE = 2
 } EncodeType;
 
-<<<<<<< HEAD
-typedef enum DecodeType {
-    DECODE_TYPE_NONE = 0,
-    DECODE_TYPE_SOFTWARE = 1,
-    DECODE_TYPE_HARDWARE = 2,
-    DECODE_TYPE_QSV = 3
-} DecodeType;
-
-=======
->>>>>>> eab97dad
 typedef enum FractalCursorID {
     CURSOR_ID_APPSTARTING = 32650,
     CURSOR_ID_NORMAL = 32512,
