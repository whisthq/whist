/*
 * General Fractal helper functions and headers.
 *
 * Copyright Fractal Computers, Inc. 2020
 **/

#include "fractal.h"  // header file for this protocol, includes winsock

#include <ctype.h>
#include <stdio.h>

#include "../utils/json.h"
#include "../utils/sysinfo.h"

#define UNUSED(x) (void)(x)

// Print Memory Info

int MultithreadedPrintSystemInfo(void* opaque) {
    UNUSED(opaque);

    LOG_INFO("Hardware information:");

    PrintOSInfo();
    PrintModelInfo();
    PrintCPUInfo();
    PrintRAMInfo();
    PrintMonitors();
    PrintHardDriveInfo();

    return 0;
}

void PrintSystemInfo() {
    SDL_Thread* sysinfo_thread =
        SDL_CreateThread(MultithreadedPrintSystemInfo, "PrintSystemInfo", NULL);
    SDL_DetachThread(sysinfo_thread);
}

struct dynamic_buffer_struct {
    int size;
    int capacity;
    char* buf;
};

typedef struct dynamic_buffer_struct* dynamic_buffer;

dynamic_buffer init_dynamic_buffer() {
    dynamic_buffer db = malloc(sizeof(struct dynamic_buffer_struct));
    db->size = 0;
    db->capacity = 128;
    db->buf = malloc(db->capacity);
    if (!db->buf) {
        LOG_ERROR("Could not malloc size %d!", db->capacity);
        SDL_Delay(50);
        exit(-1);
    }
    return db;
}

void resize_dynamic_buffer(dynamic_buffer db, int new_size) {
    if (new_size > db->capacity) {
        int new_capacity = new_size * 2;
        char* new_buffer = realloc(db->buf, new_capacity);
        if (!new_buffer) {
            LOG_ERROR("Could not realloc from %d to %d!", db->capacity, new_capacity);
            SDL_Delay(50);
            exit(-1);
        } else {
            db->capacity = new_capacity;
            db->size = new_size;
            db->buf = new_buffer;
        }
    } else {
        db->size = new_size;
    }
}

void free_dynamic_buffer(dynamic_buffer db) {
    free(db->buf);
    free(db);
}

int runcmd(const char* cmdline, char** response) {
#ifdef _WIN32
    HANDLE hChildStd_IN_Rd = NULL;
    HANDLE hChildStd_IN_Wr = NULL;
    HANDLE hChildStd_OUT_Rd = NULL;
    HANDLE hChildStd_OUT_Wr = NULL;

    SECURITY_ATTRIBUTES saAttr;

    // Set the bInheritHandle flag so pipe handles are inherited.

    saAttr.nLength = sizeof(SECURITY_ATTRIBUTES);
    saAttr.bInheritHandle = TRUE;
    saAttr.lpSecurityDescriptor = NULL;

    // Create a pipe for the child process's STDOUT.

    if (response) {
        if (!CreatePipe(&hChildStd_OUT_Rd, &hChildStd_OUT_Wr, &saAttr, 0)) {
            LOG_ERROR("StdoutRd CreatePipe failed");
            *response = NULL;
            return -1;
        }
        if (!SetHandleInformation(hChildStd_OUT_Rd, HANDLE_FLAG_INHERIT, 0)) {
            LOG_ERROR("Stdout SetHandleInformation failed");
            *response = NULL;
            return -1;
        }
        if (!CreatePipe(&hChildStd_IN_Rd, &hChildStd_IN_Wr, &saAttr, 0)) {
            LOG_ERROR("Stdin CreatePipe failed");
            *response = NULL;
            return -1;
        }
        if (!SetHandleInformation(hChildStd_IN_Wr, HANDLE_FLAG_INHERIT, 0)) {
            LOG_ERROR("Stdin SetHandleInformation failed");
            *response = NULL;
            return -1;
        }
    }

    STARTUPINFOA si;
    PROCESS_INFORMATION pi;

    ZeroMemory(&si, sizeof(si));
    si.cb = sizeof(si);
    if (response) {
        si.hStdError = hChildStd_OUT_Wr;
        si.hStdOutput = hChildStd_OUT_Wr;
        si.hStdInput = hChildStd_IN_Rd;
        si.dwFlags |= STARTF_USESTDHANDLES;
    }
    ZeroMemory(&pi, sizeof(pi));

    char cmd_buf[1000];

    while (cmdline[0] == ' ') {
        cmdline++;
    }

    if (strlen((const char*)cmdline) + 1 > sizeof(cmd_buf)) {
<<<<<<< HEAD
        LOG_WARNING("runcmd cmdline too long!");
=======
        mprintf("runcmd cmdline too long!\n");
        if (response) {
            *response = NULL;
        }
>>>>>>> 87ae4266
        return -1;
    }

    memcpy(cmd_buf, cmdline, strlen((const char*)cmdline) + 1);

    SetEnvironmentVariableW((LPCWSTR)L"UNISON", (LPCWSTR)L"./.unison");

    if (CreateProcessA(NULL, (LPSTR)cmd_buf, NULL, NULL, TRUE, CREATE_NO_WINDOW, NULL, NULL, &si,
                       &pi)) {
    } else {
        LOG_ERROR("CreateProcessA failed!");
        if (response) {
            *response = NULL;
        }
        return -1;
    }

    if (response) {
        CloseHandle(hChildStd_OUT_Wr);
        CloseHandle(hChildStd_IN_Rd);

        CloseHandle(hChildStd_IN_Wr);

        DWORD dwRead;
        CHAR chBuf[2048];
        BOOL bSuccess = FALSE;

        dynamic_buffer db = init_dynamic_buffer();
        for (;;) {
            bSuccess = ReadFile(hChildStd_OUT_Rd, chBuf, sizeof(chBuf), &dwRead, NULL);
            if (!bSuccess || dwRead == 0) break;

            int original_size = db->size;
            resize_dynamic_buffer(db, original_size + dwRead);
            memcpy(db->buf + original_size, chBuf, dwRead);
            if (!bSuccess) break;
        }

        WaitForSingleObject(pi.hProcess, INFINITE);
        CloseHandle(pi.hProcess);
        CloseHandle(pi.hThread);

        resize_dynamic_buffer(db, db->size + 1);
        db->buf[db->size] = '\0';
        resize_dynamic_buffer(db, db->size - 1);
        int size = db->size;
        *response = db->buf;
        free(db);
        return size;
    } else {
        CloseHandle(hChildStd_OUT_Wr);
        CloseHandle(hChildStd_IN_Rd);
        CloseHandle(hChildStd_IN_Wr);

        WaitForSingleObject(pi.hProcess, INFINITE);
        CloseHandle(pi.hProcess);
        CloseHandle(pi.hThread);
        return 0;
    }
#else
    if (response == NULL) {
        system(cmdline);
        return 0;
    } else {
        FILE* pPipe;

        /* Run DIR so that it writes its output to a pipe. Open this
         * pipe with read text attribute so that we can read it
         * like a text file.
         */

        char* cmd = malloc(strlen(cmdline) + 128);
        snprintf(cmd, strlen(cmdline) + 128, "%s 2>/dev/null", cmdline);

        if ((pPipe = popen(cmd, "r")) == NULL) {
            LOG_WARNING("Failed to popen %s", cmd);
            free(cmd);
            return -1;
        }
        free(cmd);

        /* Read pipe until end of file, or an error occurs. */

        int current_len = 0;
        dynamic_buffer db = init_dynamic_buffer();

        while (true) {
            char c = (char)fgetc(pPipe);

            resize_dynamic_buffer(db, current_len + 1);

            if (c == EOF) {
                db->buf[current_len] = '\0';
                break;
            } else {
                db->buf[current_len] = c;
                current_len++;
            }
        }

        *response = db->buf;
        free(db);

        /* Close pipe and print return value of pPipe. */
        if (feof(pPipe)) {
            return current_len;
        } else {
            LOG_WARNING("Error: Failed to read the pipe to the end.\n");
            *response = NULL;
            return -1;
        }
    }
#endif
}

char* get_ip() {
    static char ip[128];
    static bool already_obtained_ip = false;
    if (already_obtained_ip) {
        return ip;
    }

    char* buf;
    runcmd("curl ipinfo.io", &buf);

    json_t json;
    if (!parse_json(buf, &json)) {
        LOG_WARNING("curl ipinfo.io did not return an IP: %s", buf);
        return NULL;
    }
    kv_pair_t* kv = get_kv(&json, "ip");

    memcpy(ip, kv->str_value, sizeof(ip));

    free_json(json);

    already_obtained_ip = true;
    return ip;
}

bool read_hexadecimal_private_key(char* hex_string, char* private_key) {
    for (int i = 0; i < 16; i++) {
        if (!isxdigit(hex_string[2 * i]) || !isxdigit(hex_string[2 * i + 1]) ||
            hex_string[32] != '\0') {
            return false;
        }
        sscanf(&hex_string[2 * i], "%2hhx", &(private_key[i]));
    }
    return true;
}

static char aes_private_key[16];
static char* branch;
static bool is_dev;
static bool already_obtained_vm_type = false;
static clock last_vm_info_check_time;
static bool is_using_stun;
static char* access_token = NULL;
bool is_trying_staging_protocol_info = false;

void update_webserver_parameters() {
    if (already_obtained_vm_type && GetTimer(last_vm_info_check_time) < 30.0) {
        return;
    }

    bool will_try_staging = false;
    if (is_trying_staging_protocol_info) {
        will_try_staging = true;
    }
    is_trying_staging_protocol_info = false;

    if (!already_obtained_vm_type) {
        // Set Default Values
        is_dev = true;
        memcpy(aes_private_key, DEFAULT_PRIVATE_KEY, sizeof(aes_private_key));
        is_using_stun = false;
    }

    char buf[4800];
    size_t len = sizeof(buf);

    LOG_INFO("GETTING JSON");

    if (!SendJSONGet(will_try_staging ? STAGING_HOST : PRODUCTION_HOST, "/vm/protocol_info", buf,
                     len)) {
        already_obtained_vm_type = true;
        StartTimer(&last_vm_info_check_time);
        return;
    }

    // Find JSON as the data after all HTTP headers, ie after the string
    // "\r\n\r\n"
    char* json_str = NULL;
    for (size_t i = 0; i < len - 4; i++) {
        if (memcmp(buf + i, "\r\n\r\n", 4) == 0) {
            json_str = buf + i + 4;
        }
    }

    if (!json_str) {
        already_obtained_vm_type = true;
        StartTimer(&last_vm_info_check_time);
        return;
    }

    // Set Default Values
    is_dev = true;
    memcpy(aes_private_key, DEFAULT_PRIVATE_KEY, sizeof(aes_private_key));
    is_using_stun = false;

    json_t json;
    if (!parse_json(json_str, &json)) {
        LOG_ERROR("Failed to parse JSON from /vm/protocol_info");
        already_obtained_vm_type = true;
        StartTimer(&last_vm_info_check_time);
        return;
    }

    kv_pair_t* dev_value = get_kv(&json, "dev");
    kv_pair_t* branch_value = get_kv(&json, "branch");
    kv_pair_t* private_key = get_kv(&json, "private_key");
    kv_pair_t* using_stun = get_kv(&json, "using_stun");
    kv_pair_t* access_token_value = get_kv(&json, "access_token");

    if (dev_value && branch_value) {
        if (dev_value->type != JSON_BOOL) {
            free_json(json);
            already_obtained_vm_type = true;
            StartTimer(&last_vm_info_check_time);
            return;
        }

        is_dev = dev_value->bool_value;
        if (branch_value->type == JSON_STRING) {
            branch = clone(branch_value->str_value);
        } else if (branch_value->type == JSON_NULL) {
            branch = "[NULL]";
        } else {
            branch = "";
        }

        LOG_INFO("Is Dev? %s", dev_value->bool_value ? "true" : "false");
        LOG_INFO("Branch: %s", branch);

        if (private_key && private_key->type == JSON_BOOL) {
            LOG_INFO("Private Key: %s", private_key->str_value);
            read_hexadecimal_private_key(private_key->str_value, aes_private_key);
        }

        if (using_stun && using_stun->type == JSON_BOOL) {
            LOG_INFO("Using Stun: %s", using_stun->bool_value ? "Yes" : "No");
            is_using_stun = using_stun->bool_value;
        }

        if (access_token_value && access_token_value->type == JSON_STRING) {
            if (!access_token) {
                free(access_token);
            }
            access_token = clone(access_token_value->str_value);
        }
    } else {
        LOG_WARNING("COULD NOT GET JSON PARAMETERS FROM: %s", json_str);
    }

    free_json(json);
    if (is_dev_vm() && !will_try_staging) {
        is_trying_staging_protocol_info = true;
        // This time trying the staging protocol info, if we haven't already
        update_webserver_parameters();
        return;
    } else {
        already_obtained_vm_type = true;
        StartTimer(&last_vm_info_check_time);
    }
}

char* get_branch() {
    if (!already_obtained_vm_type) {
        LOG_ERROR("Webserver parameters not updated!");
    }
    return branch;
}

char* get_private_key() {
    if (!already_obtained_vm_type) {
        LOG_ERROR("Webserver parameters not updated!");
    }
    return aes_private_key;
}

bool get_using_stun() {
    if (!already_obtained_vm_type) {
        LOG_ERROR("Webserver parameters not updated!");
    }
    return is_using_stun;
}

bool is_dev_vm() {
    if (!already_obtained_vm_type) {
        LOG_ERROR("Webserver parameters not updated!");
    }
    return is_dev;
}

char* get_access_token() {
    if (!already_obtained_vm_type) {
        LOG_ERROR("Webserver parameters not updated!");
    }
    return access_token;
}

int GetFmsgSize(FractalClientMessage* fmsg) {
    if (fmsg->type == MESSAGE_KEYBOARD_STATE || fmsg->type == MESSAGE_TIME) {
        return sizeof(*fmsg);
    } else if (fmsg->type == CMESSAGE_CLIPBOARD) {
        return sizeof(*fmsg) + fmsg->clipboard.size;
    } else {
        return sizeof(fmsg->type) + 40;
    }
}<|MERGE_RESOLUTION|>--- conflicted
+++ resolved
@@ -141,14 +141,10 @@
     }
 
     if (strlen((const char*)cmdline) + 1 > sizeof(cmd_buf)) {
-<<<<<<< HEAD
         LOG_WARNING("runcmd cmdline too long!");
-=======
-        mprintf("runcmd cmdline too long!\n");
         if (response) {
             *response = NULL;
         }
->>>>>>> 87ae4266
         return -1;
     }
 
