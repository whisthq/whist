/*
 * Video decoding via FFmpeg library.
 *
 * Copyright Fractal Computers, Inc. 2020
 **/
#if defined(_WIN32)
#pragma warning(disable : 4706)  // assignment within conditional warning
#endif

#include "videodecode.h"

#include <stdio.h>
#include <stdlib.h>

void destroy_video_decoder_members(video_decoder_t* decoder);

#define SHOW_DECODER_LOGS false

#if SHOW_DECODER_LOGS
void swap_decoder(void* t, int t2, const char* fmt, va_list vargs) {
    t;
    t2;
    mprintf("Error found\n");
    vprintf(fmt, vargs);
}
#endif

static void set_opt(video_decoder_t* decoder, char* option, char* value) {
    int ret = av_opt_set(decoder->context->priv_data, option, value, 0);
    if (ret < 0) {
        LOG_WARNING("Could not av_opt_set %s to %s!", option, value);
    }
}

void set_decoder_opts(video_decoder_t* decoder) {
    // decoder->context->flags |= AV_CODEC_FLAG_LOW_DELAY;
    // decoder->context->flags2 |= AV_CODEC_FLAG2_FAST;
    set_opt(decoder, "async_depth", "1");
}

int hw_decoder_init(AVCodecContext* ctx, const enum AVHWDeviceType type) {
    int err = 0;

    if ((err = av_hwdevice_ctx_create(&ctx->hw_device_ctx, type, NULL, NULL,
                                      0)) < 0) {
        LOG_WARNING("Failed to create specified HW device. Error %d: %s\n", err,
                    av_err2str(err));
        return err;
    }

    return err;
}

enum AVPixelFormat match_format(AVCodecContext* ctx,
                                const enum AVPixelFormat* pix_fmts,
                                enum AVPixelFormat match_pix_fmt) {
    ctx;

    char supported_formats[2000] = "";
    int len = 2000;
    int i = 0;

    i += snprintf(supported_formats, len, "Supported formats:");

    for (const enum AVPixelFormat* p = pix_fmts; *p != -1; p++) {
        i += snprintf(supported_formats + i, len - i, " %s",
                      av_get_pix_fmt_name(*p));
    }

    LOG_INFO("%s", supported_formats);

    for (const enum AVPixelFormat* p = pix_fmts; *p != -1; p++) {
        if (*p == match_pix_fmt) {
            LOG_WARNING("Hardware format found: %s\n", av_get_pix_fmt_name(*p));
            return *p;
        }
    }

    if (*pix_fmts != -1) {
        LOG_WARNING("Hardware format not found, using format %s\n",
                    av_get_pix_fmt_name(*pix_fmts));
        return *pix_fmts;
    }

    LOG_WARNING("Failed to get HW surface format.");
    return AV_PIX_FMT_NONE;
}

enum AVPixelFormat get_format(AVCodecContext* ctx,
                              const enum AVPixelFormat* pix_fmts) {
    video_decoder_t* decoder = ctx->opaque;

    enum AVPixelFormat match = match_format(ctx, pix_fmts, decoder->match_fmt);

    // Create an AV_HWDEVICE_TYPE_QSV so that QSV occurs over a hardware frame
    // False, because this seems to slow down QSV for me
    if (decoder->match_fmt == AV_PIX_FMT_QSV) {
        int ret;

        ret = av_hwdevice_ctx_create(&decoder->ref, AV_HWDEVICE_TYPE_QSV,
                                     "auto", NULL, 0);
        if (ret < 0) {
            LOG_WARNING("Could not av_hwdevice_ctx_create for QSV");
            return AV_PIX_FMT_NONE;
        }

        AVHWFramesContext* frames_ctx;
        AVQSVFramesContext* frames_hwctx;

        /* create a pool of surfaces to be used by the decoder */
        ctx->hw_frames_ctx = av_hwframe_ctx_alloc(decoder->ref);
        if (!ctx->hw_frames_ctx) return AV_PIX_FMT_NONE;
        frames_ctx = (AVHWFramesContext*)ctx->hw_frames_ctx->data;
        frames_hwctx = frames_ctx->hwctx;

        frames_ctx->format = AV_PIX_FMT_QSV;
        frames_ctx->sw_format = ctx->sw_pix_fmt;
        frames_ctx->width = FFALIGN(ctx->coded_width, 32);
        frames_ctx->height = FFALIGN(ctx->coded_height, 32);
        frames_ctx->initial_pool_size = 32;

        frames_hwctx->frame_type = MFX_MEMTYPE_VIDEO_MEMORY_DECODER_TARGET;

        ret = av_hwframe_ctx_init(ctx->hw_frames_ctx);
        if (ret < 0) {
            LOG_WARNING("Could not av_hwframe_ctx_init for QSV");
            return AV_PIX_FMT_NONE;
        }
    }

    return match;
}

int try_setup_video_decoder(video_decoder_t* decoder) {
    // setup the AVCodec and AVFormatContext
    // avcodec_register_all is deprecated on FFmpeg 4+
    // only Linux uses FFmpeg 3.4.x because of canonical system packages
#if LIBAVCODEC_VERSION_MAJOR < 58
    LOG_INFO("OLD VERSON FFMPEG: %d.%d.%d", LIBAVCODEC_VERSION_MAJOR,
             LIBAVCODEC_VERSION_MINOR, LIBAVCODEC_VERSION_MICRO);
    avcodec_register_all();
#endif

    destroy_video_decoder_members(decoder);

    int width = decoder->width;
    int height = decoder->height;

    if (decoder->type == DECODE_TYPE_SOFTWARE) {
        // BEGIN SOFTWARE DECODER
        LOG_INFO("Trying software decoder");

        if (decoder->codec_type == CODEC_TYPE_H264) {
            decoder->codec = avcodec_find_decoder_by_name("h264");
        } else if (decoder->codec_type == CODEC_TYPE_H265) {
            decoder->codec = avcodec_find_decoder_by_name("hevc");
        }

        if (!decoder->codec) {
            LOG_WARNING("Could not find video codec");
            return -1;
        }
        decoder->context = avcodec_alloc_context3(decoder->codec);
        decoder->context->opaque = decoder;

        decoder->sw_frame = (AVFrame*)av_frame_alloc();
        decoder->sw_frame->format = AV_PIX_FMT_YUV420P;
        decoder->sw_frame->width = width;
        decoder->sw_frame->height = height;
        decoder->sw_frame->pts = 0;

        if (avcodec_open2(decoder->context, decoder->codec, NULL) < 0) {
            LOG_WARNING("Failed to open codec for stream");
            return -1;
        }

        set_decoder_opts(decoder);
        // END SOFTWARE DECODER

    } else if (decoder->type == DECODE_TYPE_QSV) {
        // BEGIN QSV DECODER
        LOG_INFO("Trying QSV decoder");
        if (decoder->codec_type == CODEC_TYPE_H264) {
            decoder->codec = avcodec_find_decoder_by_name("h264_qsv");
        } else if (decoder->codec_type == CODEC_TYPE_H265) {
            decoder->codec = avcodec_find_decoder_by_name("hevc_qsv");
        }

        decoder->context = avcodec_alloc_context3(decoder->codec);
        decoder->context->opaque = decoder;
        set_decoder_opts(decoder);

        LOG_INFO("HWDECODER: %p", decoder->context->hw_frames_ctx);

        decoder->match_fmt = AV_PIX_FMT_QSV;
        decoder->context->get_format = get_format;

        if (avcodec_open2(decoder->context, decoder->codec, NULL) < 0) {
            LOG_WARNING("Failed to open context for stream");
            return -1;
        }

        decoder->sw_frame = av_frame_alloc();
        decoder->hw_frame = av_frame_alloc();

        // END QSV DECODER

    } else if (decoder->type == DECODE_TYPE_HARDWARE ||
               decoder->type == DECODE_TYPE_HARDWARE_OLDER) {
        // BEGIN HARDWARE DECODER
        LOG_INFO("Trying hardware decoder");
        // set the appropriate video decoder format based on PS
#if defined(_WIN32)
        if (decoder->type == DECODE_TYPE_HARDWARE_OLDER) {
            LOG_INFO("Will be trying older version of hardware encode");
            decoder->device_type = AV_HWDEVICE_TYPE_DXVA2;
            decoder->match_fmt = AV_PIX_FMT_DXVA2_VLD;
        } else {
            decoder->device_type = AV_HWDEVICE_TYPE_D3D11VA;
            decoder->match_fmt = AV_PIX_FMT_D3D11;
        }
#elif __APPLE__
        decoder->device_type = AV_HWDEVICE_TYPE_VIDEOTOOLBOX;
        decoder->match_fmt = AV_PIX_FMT_VIDEOTOOLBOX;
#else  // linux
        decoder->device_type = AV_HWDEVICE_TYPE_VAAPI;
        decoder->match_fmt = AV_PIX_FMT_VAAPI;
#endif

        // get the appropriate hardware device
        if (decoder->device_type == AV_HWDEVICE_TYPE_NONE) {
            LOG_WARNING("Device type %s is not supported.\n",
                        av_hwdevice_get_type_name(decoder->device_type));
            LOG_WARNING("Available device types:");
            while ((decoder->device_type = av_hwdevice_iterate_types(
                        decoder->device_type)) != AV_HWDEVICE_TYPE_NONE) {
                LOG_WARNING(" %s",
                            av_hwdevice_get_type_name(decoder->device_type));
            }
            LOG_WARNING(" ");
            return -1;
        }

        if (decoder->codec_type == CODEC_TYPE_H264) {
            decoder->codec = avcodec_find_decoder_by_name("h264");
        } else if (decoder->codec_type == CODEC_TYPE_H265) {
            decoder->codec = avcodec_find_decoder_by_name("hevc");
        }

        if (!(decoder->context = avcodec_alloc_context3(decoder->codec))) {
            LOG_WARNING("alloccontext3 failed w/ error code: %d\n",
                        AVERROR(ENOMEM));
            return -1;
        }
        decoder->context->opaque = decoder;

        decoder->context->get_format = get_format;

        if (hw_decoder_init(decoder->context, decoder->device_type) < 0) {
            LOG_WARNING("Failed to init hardware decoder");
            return -1;
        }

        if (avcodec_open2(decoder->context, decoder->codec, NULL) < 0) {
            LOG_WARNING("Failed to open codec for stream");
            return -1;
        }

        set_decoder_opts(decoder);

        if (!(decoder->hw_frame = av_frame_alloc()) ||
            !(decoder->sw_frame = av_frame_alloc())) {
            LOG_WARNING("Can not alloc frame");

            av_frame_free(&decoder->hw_frame);
            av_frame_free(&decoder->sw_frame);
            return -1;
        }

        // END HARDWARE DECODER
    } else {
        LOG_ERROR("Unsupported hardware type!");
        return -1;
    }

    return 0;
}

#if defined(_WIN32)
DecodeType decoder_precedence[] = {DECODE_TYPE_HARDWARE,
                                   DECODE_TYPE_HARDWARE_OLDER, DECODE_TYPE_QSV,
                                   DECODE_TYPE_SOFTWARE};
#elif __APPLE__
DecodeType decoder_precedence[] = {DECODE_TYPE_HARDWARE, DECODE_TYPE_SOFTWARE};
#else  // linux
DecodeType decoder_precedence[] = {DECODE_TYPE_QSV, DECODE_TYPE_SOFTWARE};
#endif

#define NUM_DECODER_TYPES \
    (sizeof(decoder_precedence) / sizeof(decoder_precedence[0]))

bool try_next_decoder(video_decoder_t* decoder) {
    if (decoder->can_use_hardware) {
        unsigned int i = 0;
        if (decoder->type != DECODE_TYPE_NONE) {
            for (; i < NUM_DECODER_TYPES; i++) {
                if (decoder->type == (DecodeType)decoder_precedence[i]) {
                    // Let's begin by trying the next one
                    i++;
                    break;
                }
            }
        }

        LOG_INFO("Trying decoder #%d", i);

        for (; i < NUM_DECODER_TYPES; i++) {
            decoder->type = decoder_precedence[i];
            if (try_setup_video_decoder(decoder) < 0) {
                LOG_INFO("Video decoder: Failed, trying next decoder");
            } else {
                LOG_INFO("Video decoder: Success!");
                return true;
            }
        }

        LOG_WARNING(
            "Video decoder: Failed, No more decoders, All decoders failed!");
        return false;
    } else {
        LOG_WARNING("Video Decoder: NO HARDWARE");
        decoder->type = DECODE_TYPE_SOFTWARE;
        if (try_setup_video_decoder(decoder) < 0) {
            LOG_WARNING("Video decoder: Software decoder failed!");
            return false;
        } else {
            LOG_INFO("Video decoder: Success!");
            return true;
        }
    }
}

video_decoder_t* create_video_decoder(int width, int height, bool use_hardware,
                                      CodecType codec_type) {
#if SHOW_DECODER_LOGS
    // av_log_set_level( AV_LOG_ERROR );
    av_log_set_callback(swap_decoder);
#endif

    video_decoder_t* decoder =
        (video_decoder_t*)malloc(sizeof(video_decoder_t));
    memset(decoder, 0, sizeof(video_decoder_t));

    decoder->width = width;
    decoder->height = height;
    decoder->can_use_hardware = use_hardware;
    decoder->type = DECODE_TYPE_NONE;
    decoder->codec_type = codec_type;

    if (!try_next_decoder(decoder)) {
        destroy_video_decoder(decoder);
        return NULL;
    }

    return decoder;
}

/// @brief destroy decoder decoder
/// @details frees FFmpeg decoder memory

void destroy_video_decoder(video_decoder_t* decoder) {
    destroy_video_decoder_members(decoder);

    // free the buffer and decoder
    free(decoder);
    return;
}

void destroy_video_decoder_members(video_decoder_t* decoder) {
    // check if decoder decoder exists
    if (decoder == NULL) {
        LOG_WARNING("Cannot destroy decoder decoder.");
        return;
    }

    /* flush the decoder */
<<<<<<< HEAD
    decoder->packet.data = NULL;
    decoder->packet.size = 0;
    av_packet_unref(&decoder->packet);
=======
>>>>>>> 36200a1a
    avcodec_free_context(&decoder->context);

    // free the ffmpeg contextes
    avcodec_close(decoder->context);

    // free the decoder context and frame
    av_free(decoder->context);
    av_frame_free(&decoder->sw_frame);
    av_frame_free(&decoder->hw_frame);
    av_buffer_unref(&decoder->ref);
}

/// @brief decode a frame using the decoder decoder
/// @details decode an encoded frame under YUV color format into RGB frame
bool video_decoder_decode(video_decoder_t* decoder, void* buffer,
                          int buffer_size) {
    clock t;
    StartTimer(&t);

    // copy the received packet back into the decoder AVPacket
    // memcpy(&decoder->packet.data, &buffer, buffer_size);
    int* int_buffer = buffer;
    int num_packets = *int_buffer;
    int_buffer++;

    int computed_size = 4;

    AVPacket* packets = malloc(num_packets * sizeof(AVPacket));

    for (int i = 0; i < num_packets; i++) {
        av_init_packet(&packets[i]);
        packets[i].size = *int_buffer;
        computed_size += 4 + packets[i].size;
        int_buffer++;
    }

    if (buffer_size != computed_size) {
        LOG_ERROR(
            "Given Buffer Size did not match computed buffer size: given %d vs "
            "computed %d",
            buffer_size, computed_size);
    }

    char* char_buffer = (void*)int_buffer;
    for (int i = 0; i < num_packets; i++) {
        packets[i].data = (void*)char_buffer;
        char_buffer += packets[i].size;
    }

    for (int i = 0; i < num_packets; i++) {
        // decode the frame
        while (avcodec_send_packet(decoder->context, &packets[i]) < 0) {
            LOG_WARNING("Failed to avcodec_send_packet!");
            if (!try_next_decoder(decoder)) {
                destroy_video_decoder(decoder);
                for (int j = 0; j < num_packets; j++) {
                    av_packet_unref(&packets[j]);
                }
                free(packets);
                return false;
            }
        }
    }

    for (int i = 0; i < num_packets; i++) {
        av_packet_unref(&packets[i]);
    }
    free(packets);

    // If frame was computed on the CPU
    if (decoder->context->hw_frames_ctx) {
        // If frame was computed on the GPU
        if (avcodec_receive_frame(decoder->context, decoder->hw_frame) < 0) {
            LOG_WARNING("Failed to avcodec_receive_frame!");
            destroy_video_decoder(decoder);
            return false;
        }

        av_hwframe_transfer_data(decoder->sw_frame, decoder->hw_frame, 0);
    } else {
        if (decoder->type != DECODE_TYPE_SOFTWARE) {
            LOG_INFO("Decoder cascaded from hardware to software");
            decoder->type = DECODE_TYPE_SOFTWARE;
        }

        if (avcodec_receive_frame(decoder->context, decoder->sw_frame) < 0) {
            LOG_WARNING("Failed to avcodec_receive_frame!");
            destroy_video_decoder(decoder);
            return false;
        }
    }

    double time = GetTimer(t);

    static double total_time = 0.0;
    static double max_time = 0.0;
    static int num_times = 0;

    total_time += time;
    max_time = max(max_time, time);
    num_times++;

    if (num_times == 10) {
        LOG_INFO("Avg Decode Time: %f\n", total_time / num_times);
        total_time = 0.0;
        max_time = 0.0;
        num_times = 0;
    }
    return true;
}

#if defined(_WIN32)
#pragma warning(default : 4706)
#pragma warning(default : 4100)
#endif<|MERGE_RESOLUTION|>--- conflicted
+++ resolved
@@ -384,12 +384,6 @@
     }
 
     /* flush the decoder */
-<<<<<<< HEAD
-    decoder->packet.data = NULL;
-    decoder->packet.size = 0;
-    av_packet_unref(&decoder->packet);
-=======
->>>>>>> 36200a1a
     avcodec_free_context(&decoder->context);
 
     // free the ffmpeg contextes
