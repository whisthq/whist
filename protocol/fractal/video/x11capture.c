/*
 * GPU screen capture on Linux Ubuntu.
 *
 * Copyright Fractal Computers, Inc. 2020
 **/
#include "x11capture.h"

#include <X11/extensions/Xdamage.h>
#include <stdio.h>
#include <stdlib.h>
#include <string.h>
#include <sys/shm.h>

#define USING_SHM true

int handler(Display* d, XErrorEvent* a) {
    mprintf("X11 Error: %d\n", a->error_code);
    return 0;
}

<<<<<<< HEAD
void get_wh(struct CaptureDevice* device, int* w, int* h) {
=======
void get_wh(CaptureDevice* device, int* w, int* h) {
>>>>>>> a6715e4e
    XWindowAttributes window_attributes;
    if (!XGetWindowAttributes(device->display, device->root,
                              &window_attributes)) {
        mprintf("Error while getting window attributes\n");
        return;
    }
    *w = window_attributes.width;
    *h = window_attributes.height;
}

<<<<<<< HEAD
bool is_same_wh(struct CaptureDevice* device) {
=======
bool is_same_wh(CaptureDevice* device) {
>>>>>>> a6715e4e
    int w, h;
    get_wh(device, &w, &h);
    return device->width == w && device->height == h;
}

<<<<<<< HEAD
int CreateCaptureDevice(struct CaptureDevice* device, UINT width, UINT height) {
=======
int CreateCaptureDevice(CaptureDevice* device, UINT width, UINT height) {
>>>>>>> a6715e4e
    device->display = XOpenDisplay(NULL);
    if (!device->display) {
        mprintf("ERROR: CreateCaptureDevice display did not open\n");
        return -1;
    }
    device->root = DefaultRootWindow(device->display);

    if (width <= 0 || height <= 0) {
        mprintf("Nonsensicle width/height of %d/%d\n", width, height);
        return -1;
    }
    device->width = width & ~0xF;
    device->height = height;

    if (!is_same_wh(device)) {
        system("xrandr --delmode default Fractal");
        system("xrandr --rmmode Fractal");

        char cmd[1000];
        sprintf(cmd,
                "xrandr --newmode Fractal $(cvt -r %d %d 60 | sed -n \"2p\" | "
                "cut -d' ' -f3-)",
                width, height);
        system(cmd);

        system("xrandr --addmode default Fractal");
        system("xrandr --output default --mode Fractal");

        // If it's still not the correct dimensions
        if (!is_same_wh(device)) {
            mprintf("Could not force monitor to a given width/height\n");
            get_wh(device, &device->width, &device->height);
        }
    }

    int damage_event, damage_error;
    XDamageQueryExtension(device->display, &damage_event, &damage_error);
    device->damage = XDamageCreate(device->display, device->root,
                                   XDamageReportRawRectangles);
    device->event = damage_event;

#if USING_SHM
    XWindowAttributes window_attributes;
    if (!XGetWindowAttributes(device->display, device->root,
                              &window_attributes)) {
        mprintf("Error while getting window attributes\n");
        return -1;
    }
    Screen* screen = window_attributes.screen;

    device->image = XShmCreateImage(
        device->display,
        DefaultVisualOfScreen(
            screen),  // DefaultVisual(device->display, 0), // Use a correct
                      // visual. Omitted for brevity
        DefaultDepthOfScreen(screen),  // 24,   // Determine correct depth from
                                       // the visual. Omitted for brevity
        ZPixmap, NULL, &device->segment, device->width, device->height);

    device->segment.shmid = shmget(
        IPC_PRIVATE, device->image->bytes_per_line * device->image->height,
        IPC_CREAT | 0777);

    device->segment.shmaddr = device->image->data =
        shmat(device->segment.shmid, 0, 0);
    device->segment.readOnly = False;

    if (!XShmAttach(device->display, &device->segment)) {
        mprintf("Error while attaching display\n");
        return -1;
    }
    device->frame_data = device->image->data;
    device->pitch = device->width * 4;
#else
    device->image = NULL;
    CaptureScreen(device);
#endif

    return 0;
}

<<<<<<< HEAD
int CaptureScreen(struct CaptureDevice* device) {
=======
int CaptureScreen(CaptureDevice* device) {
>>>>>>> a6715e4e
    static bool first = true;

    XLockDisplay(device->display);

    int update = 0;
    while (XPending(device->display)) {
        // XDamageNotifyEvent* dev; unused, remove or is this needed and should
        // be used?
        XEvent ev;
        XNextEvent(device->display, &ev);
        if (ev.type == device->event + XDamageNotify) {
            update = 1;
        }
    }

    if (update || first) {
        first = false;

        XDamageSubtract(device->display, device->damage, None, None);

        if (!is_same_wh(device)) {
            mprintf("Wrong width/height!\n");
            update = -1;
        } else {
            XErrorHandler prev_handler = XSetErrorHandler(handler);
#if USING_SHM
            if (!XShmGetImage(device->display, device->root, device->image, 0,
                              0, AllPlanes)) {
                mprintf("Error while capturing the screen");
                update = -1;
            }
#else
            if (device->image) {
                XFree(device->image);
            }
            device->image =
                XGetImage(device->display, device->root, 0, 0, device->width,
                          device->height, AllPlanes, ZPixmap);
            if (!device->image) {
                mprintf("Error while capturing the screen\n");
                update = -1;
            } else {
                device->frame_data = device->image->data;
                device->pitch = device->width * 4;
            }
#endif
            XSetErrorHandler(prev_handler);
        }
    }
    XUnlockDisplay(device->display);
    return update;
}

void ReleaseScreen(CaptureDevice* device) {}

<<<<<<< HEAD
void DestroyCaptureDevice(struct CaptureDevice* device) {
=======
void DestroyCaptureDevice(CaptureDevice* device) {
>>>>>>> a6715e4e
    if (device->image) {
        XFree(device->image);
    }
    XCloseDisplay(device->display);
}<|MERGE_RESOLUTION|>--- conflicted
+++ resolved
@@ -18,11 +18,7 @@
     return 0;
 }
 
-<<<<<<< HEAD
-void get_wh(struct CaptureDevice* device, int* w, int* h) {
-=======
 void get_wh(CaptureDevice* device, int* w, int* h) {
->>>>>>> a6715e4e
     XWindowAttributes window_attributes;
     if (!XGetWindowAttributes(device->display, device->root,
                               &window_attributes)) {
@@ -33,21 +29,13 @@
     *h = window_attributes.height;
 }
 
-<<<<<<< HEAD
-bool is_same_wh(struct CaptureDevice* device) {
-=======
 bool is_same_wh(CaptureDevice* device) {
->>>>>>> a6715e4e
     int w, h;
     get_wh(device, &w, &h);
     return device->width == w && device->height == h;
 }
 
-<<<<<<< HEAD
-int CreateCaptureDevice(struct CaptureDevice* device, UINT width, UINT height) {
-=======
 int CreateCaptureDevice(CaptureDevice* device, UINT width, UINT height) {
->>>>>>> a6715e4e
     device->display = XOpenDisplay(NULL);
     if (!device->display) {
         mprintf("ERROR: CreateCaptureDevice display did not open\n");
@@ -129,11 +117,7 @@
     return 0;
 }
 
-<<<<<<< HEAD
-int CaptureScreen(struct CaptureDevice* device) {
-=======
 int CaptureScreen(CaptureDevice* device) {
->>>>>>> a6715e4e
     static bool first = true;
 
     XLockDisplay(device->display);
@@ -189,11 +173,7 @@
 
 void ReleaseScreen(CaptureDevice* device) {}
 
-<<<<<<< HEAD
-void DestroyCaptureDevice(struct CaptureDevice* device) {
-=======
 void DestroyCaptureDevice(CaptureDevice* device) {
->>>>>>> a6715e4e
     if (device->image) {
         XFree(device->image);
     }
