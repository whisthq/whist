--- conflicted
+++ resolved
@@ -2698,15 +2698,9 @@
     PNVFBCDESTROYHANDLE nvFBCDestroyHandle;      //!< [out] Pointer to ::NvFBCDestroyHandle().
     PNVFBCGETSTATUS nvFBCGetStatus;              //!< [out] Pointer to ::NvFBCGetStatus().
     PNVFBCCREATECAPTURESESSION
-<<<<<<< HEAD
-        nvFBCCreateCaptureSession;  //!< [out] Pointer to ::NvFBCCreateCaptureSession().
-    PNVFBCDESTROYCAPTURESESSION
-        nvFBCDestroyCaptureSession;            //!< [out] Pointer to ::NvFBCDestroyCaptureSession().
-=======
     nvFBCCreateCaptureSession;  //!< [out] Pointer to ::NvFBCCreateCaptureSession().
     PNVFBCDESTROYCAPTURESESSION
     nvFBCDestroyCaptureSession;                //!< [out] Pointer to ::NvFBCDestroyCaptureSession().
->>>>>>> c0bb422e
     PNVFBCTOSYSSETUP nvFBCToSysSetUp;          //!< [out] Pointer to ::NvFBCToSysSetUp().
     PNVFBCTOSYSGRABFRAME nvFBCToSysGrabFrame;  //!< [out] Pointer to ::NvFBCToSysGrabFrame().
     PNVFBCTOCUDASETUP nvFBCToCudaSetUp;        //!< [out] Pointer to ::NvFBCToCudaSetUp().
