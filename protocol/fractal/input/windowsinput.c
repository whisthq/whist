/*
 * User input processing on Windows.
 *
 * Copyright Fractal Computers, Inc. 2020
 **/
#include "windowsinput.h"

#define USE_NUMPAD 0x1000

// @brief Windows keycodes for replaying SDL user inputs on server
// @details index is SDL keycode, value is Windows keycode
const int windows_keycodes[NUM_KEYCODES] = {
    0,                       // SDL keycodes start at index 4
    0,                       // SDL keycodes start at index 4
    0,                       // SDL keycodes start at index 4
    0,                       // SDL keycodes start at index 4
    0x41,                    // 4 -> A
    0x42,                    // 5 -> B
    0x43,                    // 6 -> C
    0x44,                    // 7 -> D
    0x45,                    // 8 -> E
    0x46,                    // 9 -> F
    0x47,                    // 10 -> G
    0x48,                    // 11 -> H
    0x49,                    // 12 -> I
    0x4A,                    // 13 -> J
    0x4B,                    // 14 -> K
    0x4C,                    // 15 -> L
    0x4D,                    // 16 -> M
    0x4E,                    // 17 -> N
    0x4F,                    // 18 -> O
    0x50,                    // 19 -> P
    0x51,                    // 20 -> Q
    0x52,                    // 21 -> R
    0x53,                    // 22 -> S
    0x54,                    // 23 -> T
    0x55,                    // 24 -> U
    0x56,                    // 25 -> V
    0x57,                    // 26 -> W
    0x58,                    // 27 -> X
    0x59,                    // 28 -> Y
    0x5A,                    // 29 -> Z
    0x31,                    // 30 -> 1
    0x32,                    // 31 -> 2
    0x33,                    // 32 -> 3
    0x34,                    // 33 -> 4
    0x35,                    // 34 -> 5
    0x36,                    // 35 -> 6
    0x37,                    // 36 -> 7
    0x38,                    // 37 -> 8
    0x39,                    // 38 -> 9
    0x30,                    // 39 -> 0
    VK_RETURN,               // 40 -> Enter
    0x1B,                    // 41 -> Escape
    VK_BACK,                 // 42 -> Backspace
    0x09,                    // 43 -> Tab
    0x20,                    // 44 -> Space
    0xBD,                    // 45 -> Minus
    0xBB,                    // 46 -> Equal
    0xDB,                    // 47 -> Left Bracket
    0xDD,                    // 48 -> Right Bracket
    0xE2,                    // 49 -> Backslash
    0,                       // 50 -> no SDL keycode at index 50
    VK_OEM_1,                // 51 -> Semicolon
    VK_OEM_7,                // 52 -> Apostrophe
    VK_OEM_3,                // 53 -> Backtick
    VK_OEM_COMMA,            // 54 -> Comma
    VK_OEM_PERIOD,           // 55 -> Period
    VK_OEM_2,                // 56 -> Forward Slash
    VK_CAPITAL,              // 57 -> Capslock
    VK_F1,                   // 58 -> F1
    VK_F2,                   // 59 -> F2
    VK_F3,                   // 60 -> F3
    VK_F4,                   // 61 -> F4
    VK_F5,                   // 62 -> F5
    VK_F6,                   // 63 -> F6
    VK_F7,                   // 64 -> F7
    VK_F8,                   // 65 -> F8
    VK_F9,                   // 66 -> F9
    VK_F10,                  // 67 -> F10
    VK_F11,                  // 68 -> F11
    VK_F12,                  // 69 -> F12
    VK_SNAPSHOT,             // 70 -> Print Screen
    VK_SCROLL,               // 71 -> Scroll Lock
    VK_PAUSE,                // 72 -> Pause
    VK_INSERT,               // 73 -> Insert
    VK_HOME,                 // 74 -> Home
    VK_PRIOR,                // 75 -> Pageup
    VK_DELETE,               // 76 -> Delete
    VK_END,                  // 77 -> End
    VK_NEXT,                 // 78 -> Pagedown
    VK_RIGHT,                // 79 -> Right
    VK_LEFT,                 // 80 -> Left
    VK_DOWN,                 // 81 -> Down
    VK_UP,                   // 82 -> Up
    VK_NUMLOCK,              // 83 -> Numlock
    VK_DIVIDE,               // 84 -> Numeric Keypad Divide
    VK_MULTIPLY,             // 85 -> Numeric Keypad Multiply
    VK_SUBTRACT,             // 86 -> Numeric Keypad Minus
    VK_ADD,                  // 87 -> Numeric Keypad Plus
    VK_RETURN + USE_NUMPAD,  // 88 -> Numeric Keypad Enter
    0x61,                    // 89 -> Numeric Keypad 1
    0x62,                    // 90 -> Numeric Keypad 2
    0x63,                    // 91 -> Numeric Keypad 3
    0x64,                    // 92 -> Numeric Keypad 4
    0x65,                    // 93 -> Numeric Keypad 5
    0x66,                    // 94 -> Numeric Keypad 6
    0x67,                    // 95 -> Numeric Keypad 7
    0x68,                    // 96 -> Numeric Keypad 8
    0x69,                    // 97 -> Numeric Keypad 9
    0x60,                    // 98 -> Numeric Keypad 0
    VK_DECIMAL,              // 99 -> Numeric Keypad Period
    0,                       // 100 -> no SDL keycode at index 100
    VK_APPS,                 // 101 -> Application
    0,                       // 102 -> no SDL keycode at index 102
    0,                       // 103 -> no SDL keycode at index 103
    VK_F13,                  // 104 -> F13
    VK_F14,                  // 105 -> F14
    VK_F15,                  // 106 -> F15
    VK_F16,                  // 107 -> F16
    VK_F17,                  // 108 -> F17
    VK_F18,                  // 109 -> F18
    VK_F19,                  // 110 -> F19
    VK_F20,                  // 111 -> F20
    VK_F21,                  // 112 -> F21
    VK_F22,                  // 113 -> F22
    VK_F23,                  // 114 -> F23
    VK_F24,                  // 115 -> F24
    VK_EXECUTE,              // 116 -> Execute
    VK_HELP,                 // 117 -> Help
    0,                       // 118 -> Menu
    VK_SELECT,               // 119 -> Select
    0,                       // 120 -> no SDL keycode at index 120
    0,                       // 121 -> no SDL keycode at index 121
    0,                       // 122 -> no SDL keycode at index 122
    0,                       // 123 -> no SDL keycode at index 123
    0,                       // 124 -> no SDL keycode at index 124
    0,                       // 125 -> no SDL keycode at index 125
    0,                       // 126 -> no SDL keycode at index 126
    VK_VOLUME_MUTE,          // 127 -> Mute
    VK_VOLUME_UP,            // 128 -> Volume Up
    VK_VOLUME_DOWN,          // 129 -> Volume Down
    0,                       // 130 -> no SDL keycode at index 130
    0,                       // 131 -> no SDL keycode at index 131
    0,                       // 132 -> no SDL keycode at index 132
    0,                       // 133 -> no SDL keycode at index 133
    0,                       // 134 -> no SDL keycode at index 134
    0,                       // 135 -> no SDL keycode at index 135
    0,                       // 136 -> no SDL keycode at index 136
    0,                       // 137 -> no SDL keycode at index 137
    0,                       // 138 -> no SDL keycode at index 138
    0,                       // 139 -> no SDL keycode at index 139
    0,                       // 140 -> no SDL keycode at index 140
    0,                       // 141 -> no SDL keycode at index 141
    0,                       // 142 -> no SDL keycode at index 142
    0,                       // 143 -> no SDL keycode at index 143
    0,                       // 144 -> no SDL keycode at index 144
    0,                       // 145 -> no SDL keycode at index 145
    0,                       // 146 -> no SDL keycode at index 146
    0,                       // 147 -> no SDL keycode at index 147
    0,                       // 148 -> no SDL keycode at index 148
    0,                       // 149 -> no SDL keycode at index 149
    0,                       // 150 -> no SDL keycode at index 150
    0,                       // 151 -> no SDL keycode at index 151
    0,                       // 152 -> no SDL keycode at index 152
    0,                       // 153 -> no SDL keycode at index 153
    0,                       // 154 -> no SDL keycode at index 154
    0,                       // 155 -> no SDL keycode at index 155
    0,                       // 156 -> no SDL keycode at index 156
    0,                       // 157 -> no SDL keycode at index 157
    0,                       // 158 -> no SDL keycode at index 158
    0,                       // 159 -> no SDL keycode at index 159
    0,                       // 160 -> no SDL keycode at index 160
    0,                       // 161 -> no SDL keycode at index 161
    0,                       // 162 -> no SDL keycode at index 162
    0,                       // 163 -> no SDL keycode at index 163
    0,                       // 164 -> no SDL keycode at index 164
    0,                       // 165 -> no SDL keycode at index 165
    0,                       // 166 -> no SDL keycode at index 166
    0,                       // 167 -> no SDL keycode at index 167
    0,                       // 168 -> no SDL keycode at index 168
    0,                       // 169 -> no SDL keycode at index 169
    0,                       // 170 -> no SDL keycode at index 170
    0,                       // 171 -> no SDL keycode at index 171
    0,                       // 172 -> no SDL keycode at index 172
    0,                       // 173 -> no SDL keycode at index 173
    0,                       // 174 -> no SDL keycode at index 174
    0,                       // 175 -> no SDL keycode at index 175
    0,                       // 176 -> no SDL keycode at index 176
    0,                       // 177 -> no SDL keycode at index 177
    0,                       // 178 -> no SDL keycode at index 178
    0,                       // 179 -> no SDL keycode at index 179
    0,                       // 180 -> no SDL keycode at index 180
    0,                       // 181 -> no SDL keycode at index 181
    0,                       // 182 -> no SDL keycode at index 182
    0,                       // 183 -> no SDL keycode at index 183
    0,                       // 184 -> no SDL keycode at index 184
    0,                       // 185 -> no SDL keycode at index 185
    0,                       // 186 -> no SDL keycode at index 186
    0,                       // 187 -> no SDL keycode at index 187
    0,                       // 188 -> no SDL keycode at index 188
    0,                       // 189 -> no SDL keycode at index 189
    0,                       // 190 -> no SDL keycode at index 190
    0,                       // 191 -> no SDL keycode at index 191
    0,                       // 192 -> no SDL keycode at index 192
    0,                       // 193 -> no SDL keycode at index 193
    0,                       // 194 -> no SDL keycode at index 194
    0,                       // 195 -> no SDL keycode at index 195
    0,                       // 196 -> no SDL keycode at index 196
    0,                       // 197 -> no SDL keycode at index 197
    0,                       // 198 -> no SDL keycode at index 198
    0,                       // 199 -> no SDL keycode at index 199
    0,                       // 200 -> no SDL keycode at index 200
    0,                       // 201 -> no SDL keycode at index 201
    0,                       // 202 -> no SDL keycode at index 202
    0,                       // 203 -> no SDL keycode at index 203
    0,                       // 204 -> no SDL keycode at index 204
    0,                       // 205 -> no SDL keycode at index 205
    0,                       // 206 -> no SDL keycode at index 206
    0,                       // 207 -> no SDL keycode at index 207
    0,                       // 208 -> no SDL keycode at index 208
    0,                       // 209 -> no SDL keycode at index 209
    0,                       // 210 -> no SDL keycode at index 210
    0,                       // 211 -> no SDL keycode at index 212
    0,                       // 213 -> no SDL keycode at index 213
    0,                       // 214 -> no SDL keycode at index 214
    0,                       // 215 -> no SDL keycode at index 215
    0,                       // 216 -> no SDL keycode at index 216
    0,                       // 217 -> no SDL keycode at index 217
    0,                       // 218 -> no SDL keycode at index 218
    0,                       // 219 -> no SDL keycode at index 219
    0,                       // 220 -> no SDL keycode at index 220
    0,                       // 221 -> no SDL keycode at index 221
    0,                       // 222 -> no SDL keycode at index 222
    0,                       // 223 -> no SDL keycode at index 223
    0,
    VK_LCONTROL,            // 224 -> Left Ctrl
    VK_LSHIFT,              // 225 -> Left Shift
    VK_LMENU,               // 226 -> Left Alt
    VK_LWIN,                // 227 -> Left GUI (Windows Key)
    VK_RCONTROL,            // 228 -> Right Ctrl
    VK_RSHIFT,              // 229 -> Right Shift
    VK_RMENU,               // 230 -> Right Alt
    VK_RWIN,                // 231 -> Right GUI (Windows Key)
    0,                      // 232 -> no SDL keycode at index 232
    0,                      // 233 -> no SDL keycode at index 233
    0,                      // 234 -> no SDL keycode at index 234
    0,                      // 235 -> no SDL keycode at index 235
    0,                      // 236 -> no SDL keycode at index 236
    0,                      // 237 -> no SDL keycode at index 237
    0,                      // 238 -> no SDL keycode at index 238
    0,                      // 239 -> no SDL keycode at index 239
    0,                      // 240 -> no SDL keycode at index 240
    0,                      // 241 -> no SDL keycode at index 241
    0,                      // 242 -> no SDL keycode at index 242
    0,                      // 243 -> no SDL keycode at index 243
    0,                      // 244 -> no SDL keycode at index 244
    0,                      // 245 -> no SDL keycode at index 245
    0,                      // 246 -> no SDL keycode at index 246
    0,                      // 247 -> no SDL keycode at index 247
    0,                      // 248 -> no SDL keycode at index 248
    0,                      // 249 -> no SDL keycode at index 249
    0,                      // 250 -> no SDL keycode at index 250
    0,                      // 251 -> no SDL keycode at index 251
    0,                      // 252 -> no SDL keycode at index 252
    0,                      // 253 -> no SDL keycode at index 253
    0,                      // 254 -> no SDL keycode at index 254
    0,                      // 255 -> no SDL keycode at index 255
    0,                      // 256 -> no SDL keycode at index 256
    VK_MODECHANGE,          // 257 -> ModeSwitch
    VK_MEDIA_NEXT_TRACK,    // 258 -> Audio/Media Next
    VK_MEDIA_PREV_TRACK,    // 259 -> Audio/Media Prev
    VK_MEDIA_STOP,          // 260 -> Audio/Media Stop
    VK_MEDIA_PLAY_PAUSE,    // 261 -> Audio/Media Play
    VK_VOLUME_MUTE,         // 262 -> Audio/Media Mute
    VK_LAUNCH_MEDIA_SELECT  // 263 -> Media Select
};

int GetWindowsKeyCode(int sdl_keycode) { return windows_keycodes[sdl_keycode]; }

input_device_t* CreateInputDevice() {
    input_device_t* input_device = malloc(sizeof(input_device_t));
    memset(input_device, 0, sizeof(input_device_t));
    return input_device;
}

void DestroyInputDevice(input_device_t* input_device) {
    free(input_device);
    return;
}

void SendKeyInput(int windows_keycode, int extraFlags) {
    INPUT ip;
    ip.type = INPUT_KEYBOARD;
    ip.ki.wVk = 0;
    ip.ki.time = 0;
    ip.ki.dwExtraInfo = 0;

    ip.ki.wScan =
        (WORD)MapVirtualKeyA(windows_keycode & ~USE_NUMPAD, MAPVK_VK_TO_VSC_EX);
    ip.ki.dwFlags = KEYEVENTF_SCANCODE | extraFlags;
    if (ip.ki.wScan >> 8 == 0xE0 || (windows_keycode & USE_NUMPAD)) {
        ip.ki.dwFlags |= KEYEVENTF_EXTENDEDKEY;
        ip.ki.wScan &= 0xFF;
    }

    SendInput(1, &ip, sizeof(INPUT));
}

void KeyDown(int windows_keycode) { SendKeyInput(windows_keycode, 0); }

void KeyUp(int windows_keycode) {
    SendKeyInput(windows_keycode, KEYEVENTF_KEYUP);
}

void UpdateKeyboardState(input_device_t* input_device,
<<<<<<< HEAD
                         struct FractalClientMessage* fmsg) {
=======
                         FractalClientMessage* fmsg) {
>>>>>>> a6715e4e
    input_device;
    if (fmsg->type != MESSAGE_KEYBOARD_STATE) {
        LOG_WARNING(
            "updateKeyboardState requires fmsg.type to be "
            "MESSAGE_KEYBOARD_STATE");
        return;
    }

    // Setup base input data
    INPUT ip;
    ip.type = INPUT_KEYBOARD;
    ip.ki.wVk = 0;
    ip.ki.time = 0;
    ip.ki.dwExtraInfo = 0;

    bool server_caps_lock = GetKeyState(VK_CAPITAL) & 1;
    bool server_num_lock = GetKeyState(VK_NUMLOCK) & 1;

    bool caps_lock_holding = false;
    bool num_lock_holding = false;

    int keypress_mask = 1 << 15;

    // Depress all keys that are currently pressed but should not be pressed
    for (int sdl_keycode = 0; sdl_keycode < fmsg->num_keycodes; sdl_keycode++) {
        int windows_keycode = GetWindowsKeyCode(sdl_keycode);

        if (!windows_keycode) continue;

        // If I should key up, then key up
        if (!fmsg->keyboard_state[sdl_keycode] &&
            (GetAsyncKeyState(windows_keycode) & keypress_mask)) {
            KeyUp(windows_keycode);
        }
    }

    // Press all keys that are not currently pressed but should be pressed
    for (int sdl_keycode = 0; sdl_keycode < fmsg->num_keycodes; sdl_keycode++) {
        int windows_keycode = GetWindowsKeyCode(sdl_keycode);
<<<<<<< HEAD

        if (!windows_keycode) continue;

        // Keep track of keyboard state for caps lock and num lock

        if (windows_keycode == VK_CAPITAL) {
            caps_lock_holding = fmsg->keyboard_state[sdl_keycode];
        }

        if (windows_keycode == VK_NUMLOCK) {
            num_lock_holding = fmsg->keyboard_state[sdl_keycode];
        }

        // If I should key down, then key down
        if (fmsg->keyboard_state[sdl_keycode] &&
            !(GetAsyncKeyState(windows_keycode) & keypress_mask)) {
            KeyDown(windows_keycode);

            // In the process of swapping a toggle key
            if (windows_keycode == VK_CAPITAL) {
                server_caps_lock = !server_caps_lock;
            }
            if (windows_keycode == VK_NUMLOCK) {
                server_num_lock = !server_num_lock;
            }
        }
    }

    // If caps lock doesn't match, then send a correction
    if (!!server_caps_lock != !!fmsg->caps_lock) {
        LOG_INFO("Caps lock out of sync, updating! From %s to %s\n",
                 server_caps_lock ? "caps" : "no caps",
                 fmsg->caps_lock ? "caps" : "no caps");
        // If I'm supposed to be holding it down, then just release and then
        // repress
        if (caps_lock_holding) {
            KeyUp(VK_CAPITAL);
            KeyDown(VK_CAPITAL);
        } else {
            // Otherwise, just press and let go like a normal key press
            KeyDown(VK_CAPITAL);
            KeyUp(VK_CAPITAL);
        }
    }

    // If num lock doesn't match, then send a correction
    if (!!server_num_lock != !!fmsg->num_lock) {
        LOG_INFO("Num lock out of sync, updating! From %s to %s\n",
                 server_num_lock ? "num lock" : "no num lock",
                 fmsg->num_lock ? "num lock" : "no num lock");
        // If I'm supposed to be holding it down, then just release and then
        // repress
        if (num_lock_holding) {
            KeyUp(VK_NUMLOCK);
            KeyDown(VK_NUMLOCK);
        } else {
            // Otherwise, just press and let go like a normal key press
            KeyDown(VK_NUMLOCK);
            KeyUp(VK_NUMLOCK);
        }
    }
}

bool ReplayUserInput(input_device_t* input_device,
                     struct FractalClientMessage* fmsg) {
    input_device;
    // get screen width and height for mouse cursor
    // int sWidth = GetSystemMetrics( SM_CXSCREEN ) - 1; is this still needed?
    // int sHeight = GetSystemMetrics( SM_CYSCREEN ) - 1; ^^
    INPUT Event = {0};

    // switch to fill in the Windows event depending on the FractalClientMessage
    // type
    switch (fmsg->type) {
        case MESSAGE_KEYBOARD:
            // Windows event for keyboard action

            Event.type = INPUT_KEYBOARD;
            Event.ki.time = 0;  // system supplies timestamp

            HKL keyboard_layout = GetKeyboardLayout(0);

            Event.ki.dwFlags = KEYEVENTF_SCANCODE;
            Event.ki.wVk = 0;
            Event.ki.wScan =
                (WORD)MapVirtualKeyExA(windows_keycodes[fmsg->keyboard.code],
                                       MAPVK_VK_TO_VSC_EX, keyboard_layout);

            switch (windows_keycodes[fmsg->keyboard.code]) {
                // List found here:
                // https://docs.microsoft.com/en-us/windows/win32/inputdev/about-keyboard-input
                case VK_RMENU:
                case VK_RCONTROL:
                case VK_INSERT:
                case VK_DELETE:
                case VK_HOME:
                case VK_END:
                case VK_PRIOR:
                case VK_NEXT:  // page up and page down
                case VK_LEFT:
                case VK_UP:
                case VK_RIGHT:
                case VK_DOWN:  // arrow keys
                case VK_NUMLOCK:
                case VK_PRINT:
                case VK_DIVIDE:  // numpad slash
                case VK_RETURN + USE_NUMPAD:
                    Event.ki.dwFlags |= KEYEVENTF_EXTENDEDKEY;
            }

            /* Print entire keyboard
            for( int i = 0; i < 256; i++ )
            {
                char keyName[50];
                if( GetKeyNameTextA( i << 16, keyName, sizeof( keyName ) ) != 0
            )
                {
                    mprintf( "Code: %d\n", i );
                    mprintf( "KEY: %s\n", keyName );
                } else
                {
                    mprintf( "Code: %d\n", i );
                    mprintf( "NoKey:\n" );
                }
            }
            for( int i = 0; i < 256; i++ )
            {
                char keyName[50];
                if( GetKeyNameTextA( (i << 16) + (1 << 24), keyName, sizeof(
            keyName ) ) != 0 )
                {
                    mprintf( "Code: %d\n", i + (1 << 24) );
                    mprintf( "KEY: %s\n", keyName );
                } else
                {
                    mprintf( "Code: %d\n", i + (1 << 24) );
                    mprintf( "NoKey:\n" );
                }
            }*/

            if (Event.ki.wScan >> 8 == 0xE0) {
                Event.ki.dwFlags |= KEYEVENTF_EXTENDEDKEY;
                Event.ki.wScan &= 0xFF;
            }

            if (Event.ki.wScan >> 8 == 0xE1) {
                LOG_INFO("Weird Extended");
            }

            if (!fmsg->keyboard.pressed) {
                Event.ki.dwFlags |= KEYEVENTF_KEYUP;
            } else {
                Event.ki.dwFlags |= 0;
            }
            break;
        case MESSAGE_MOUSE_MOTION:
            // mouse motion event
            // mprintf("MOUSE: x %d y %d r %d\n", fmsg->mouseMotion.x,
            //        fmsg->mouseMotion.y, fmsg->mouseMotion.relative);

            Event.type = INPUT_MOUSE;
            if (fmsg->mouseMotion.relative) {
                Event.mi.dx = (LONG)(fmsg->mouseMotion.x * 0.9);
                Event.mi.dy = (LONG)(fmsg->mouseMotion.y * 0.9);
                Event.mi.dwFlags = MOUSEEVENTF_MOVE;
            } else {
                Event.mi.dx = (LONG)(fmsg->mouseMotion.x * (double)65536 /
                                     MOUSE_SCALING_FACTOR);
                Event.mi.dy = (LONG)(fmsg->mouseMotion.y * (double)65536 /
                                     MOUSE_SCALING_FACTOR);
                Event.mi.dwFlags = MOUSEEVENTF_MOVE | MOUSEEVENTF_ABSOLUTE;
            }
            break;
        case MESSAGE_MOUSE_BUTTON:
            // mouse button event
            Event.type = INPUT_MOUSE;
            Event.mi.dx = 0;
            Event.mi.dy = 0;

            // Emulating button click
            // switch to parse button type
            switch (fmsg->mouseButton.button) {
                case SDL_BUTTON_LEFT:
                    // left click
                    if (fmsg->mouseButton.pressed) {
                        Event.mi.dwFlags = MOUSEEVENTF_LEFTDOWN;
                    } else {
                        Event.mi.dwFlags = MOUSEEVENTF_LEFTUP;
                    }
                    break;
                case SDL_BUTTON_MIDDLE:
                    // middle click
                    if (fmsg->mouseButton.pressed) {
                        Event.mi.dwFlags = MOUSEEVENTF_MIDDLEDOWN;
                    } else {
                        Event.mi.dwFlags = MOUSEEVENTF_MIDDLEUP;
                    }
                    break;
                case SDL_BUTTON_RIGHT:
                    // right click
                    if (fmsg->mouseButton.pressed) {
                        Event.mi.dwFlags = MOUSEEVENTF_RIGHTDOWN;
                    } else {
                        Event.mi.dwFlags = MOUSEEVENTF_RIGHTUP;
                    }
                    break;
            }
            // End emulating button click

            break;  // outer switch
        case MESSAGE_MOUSE_WHEEL:
            // mouse wheel event
            Event.type = INPUT_MOUSE;
            Event.mi.dwFlags = MOUSEEVENTF_WHEEL;
            Event.mi.dx = 0;
            Event.mi.dy = 0;
            Event.mi.mouseData = fmsg->mouseWheel.y * 100;
            break;
    }

    // send FMSG mapped to Windows event to Windows and return
    int num_events_sent =
        SendInput(1, &Event, sizeof(INPUT));  // 1 structure to send

    if (1 != num_events_sent) {
        LOG_WARNING("SendInput did not send all events! %d\n", num_events_sent);
        return false;
    }

=======

        if (!windows_keycode) continue;

        // Keep track of keyboard state for caps lock and num lock

        if (windows_keycode == VK_CAPITAL) {
            caps_lock_holding = fmsg->keyboard_state[sdl_keycode];
        }

        if (windows_keycode == VK_NUMLOCK) {
            num_lock_holding = fmsg->keyboard_state[sdl_keycode];
        }

        // If I should key down, then key down
        if (fmsg->keyboard_state[sdl_keycode] &&
            !(GetAsyncKeyState(windows_keycode) & keypress_mask)) {
            KeyDown(windows_keycode);

            // In the process of swapping a toggle key
            if (windows_keycode == VK_CAPITAL) {
                server_caps_lock = !server_caps_lock;
            }
            if (windows_keycode == VK_NUMLOCK) {
                server_num_lock = !server_num_lock;
            }
        }
    }

    // If caps lock doesn't match, then send a correction
    if (!!server_caps_lock != !!fmsg->caps_lock) {
        LOG_INFO("Caps lock out of sync, updating! From %s to %s\n",
                 server_caps_lock ? "caps" : "no caps",
                 fmsg->caps_lock ? "caps" : "no caps");
        // If I'm supposed to be holding it down, then just release and then
        // repress
        if (caps_lock_holding) {
            KeyUp(VK_CAPITAL);
            KeyDown(VK_CAPITAL);
        } else {
            // Otherwise, just press and let go like a normal key press
            KeyDown(VK_CAPITAL);
            KeyUp(VK_CAPITAL);
        }
    }

    // If num lock doesn't match, then send a correction
    if (!!server_num_lock != !!fmsg->num_lock) {
        LOG_INFO("Num lock out of sync, updating! From %s to %s\n",
                 server_num_lock ? "num lock" : "no num lock",
                 fmsg->num_lock ? "num lock" : "no num lock");
        // If I'm supposed to be holding it down, then just release and then
        // repress
        if (num_lock_holding) {
            KeyUp(VK_NUMLOCK);
            KeyDown(VK_NUMLOCK);
        } else {
            // Otherwise, just press and let go like a normal key press
            KeyDown(VK_NUMLOCK);
            KeyUp(VK_NUMLOCK);
        }
    }
}

bool ReplayUserInput(input_device_t* input_device, FractalClientMessage* fmsg) {
    input_device;
    // get screen width and height for mouse cursor
    // int sWidth = GetSystemMetrics( SM_CXSCREEN ) - 1; is this still needed?
    // int sHeight = GetSystemMetrics( SM_CYSCREEN ) - 1; ^^
    INPUT Event = {0};

    // switch to fill in the Windows event depending on the FractalClientMessage
    // type
    switch (fmsg->type) {
        case MESSAGE_KEYBOARD:
            // Windows event for keyboard action

            Event.type = INPUT_KEYBOARD;
            Event.ki.time = 0;  // system supplies timestamp

            HKL keyboard_layout = GetKeyboardLayout(0);

            Event.ki.dwFlags = KEYEVENTF_SCANCODE;
            Event.ki.wVk = 0;
            Event.ki.wScan =
                (WORD)MapVirtualKeyExA(windows_keycodes[fmsg->keyboard.code],
                                       MAPVK_VK_TO_VSC_EX, keyboard_layout);

            switch (windows_keycodes[fmsg->keyboard.code]) {
                // List found here:
                // https://docs.microsoft.com/en-us/windows/win32/inputdev/about-keyboard-input
                case VK_RMENU:
                case VK_RCONTROL:
                case VK_INSERT:
                case VK_DELETE:
                case VK_HOME:
                case VK_END:
                case VK_PRIOR:
                case VK_NEXT:  // page up and page down
                case VK_LEFT:
                case VK_UP:
                case VK_RIGHT:
                case VK_DOWN:  // arrow keys
                case VK_NUMLOCK:
                case VK_PRINT:
                case VK_DIVIDE:  // numpad slash
                case VK_RETURN + USE_NUMPAD:
                    Event.ki.dwFlags |= KEYEVENTF_EXTENDEDKEY;
            }

            /* Print entire keyboard
            for( int i = 0; i < 256; i++ )
            {
                char keyName[50];
                if( GetKeyNameTextA( i << 16, keyName, sizeof( keyName ) ) != 0
            )
                {
                    mprintf( "Code: %d\n", i );
                    mprintf( "KEY: %s\n", keyName );
                } else
                {
                    mprintf( "Code: %d\n", i );
                    mprintf( "NoKey:\n" );
                }
            }
            for( int i = 0; i < 256; i++ )
            {
                char keyName[50];
                if( GetKeyNameTextA( (i << 16) + (1 << 24), keyName, sizeof(
            keyName ) ) != 0 )
                {
                    mprintf( "Code: %d\n", i + (1 << 24) );
                    mprintf( "KEY: %s\n", keyName );
                } else
                {
                    mprintf( "Code: %d\n", i + (1 << 24) );
                    mprintf( "NoKey:\n" );
                }
            }*/

            if (Event.ki.wScan >> 8 == 0xE0) {
                Event.ki.dwFlags |= KEYEVENTF_EXTENDEDKEY;
                Event.ki.wScan &= 0xFF;
            }

            if (Event.ki.wScan >> 8 == 0xE1) {
                LOG_INFO("Weird Extended");
            }

            if (!fmsg->keyboard.pressed) {
                Event.ki.dwFlags |= KEYEVENTF_KEYUP;
            } else {
                Event.ki.dwFlags |= 0;
            }
            break;
        case MESSAGE_MOUSE_MOTION:
            // mouse motion event
            // mprintf("MOUSE: x %d y %d r %d\n", fmsg->mouseMotion.x,
            //        fmsg->mouseMotion.y, fmsg->mouseMotion.relative);

            Event.type = INPUT_MOUSE;
            if (fmsg->mouseMotion.relative) {
                Event.mi.dx = (LONG)(fmsg->mouseMotion.x * 0.9);
                Event.mi.dy = (LONG)(fmsg->mouseMotion.y * 0.9);
                Event.mi.dwFlags = MOUSEEVENTF_MOVE;
            } else {
                Event.mi.dx = (LONG)(fmsg->mouseMotion.x * (double)65536 /
                                     MOUSE_SCALING_FACTOR);
                Event.mi.dy = (LONG)(fmsg->mouseMotion.y * (double)65536 /
                                     MOUSE_SCALING_FACTOR);
                Event.mi.dwFlags = MOUSEEVENTF_MOVE | MOUSEEVENTF_ABSOLUTE;
            }
            break;
        case MESSAGE_MOUSE_BUTTON:
            // mouse button event
            Event.type = INPUT_MOUSE;
            Event.mi.dx = 0;
            Event.mi.dy = 0;

            // Emulating button click
            // switch to parse button type
            switch (fmsg->mouseButton.button) {
                case SDL_BUTTON_LEFT:
                    // left click
                    if (fmsg->mouseButton.pressed) {
                        Event.mi.dwFlags = MOUSEEVENTF_LEFTDOWN;
                    } else {
                        Event.mi.dwFlags = MOUSEEVENTF_LEFTUP;
                    }
                    break;
                case SDL_BUTTON_MIDDLE:
                    // middle click
                    if (fmsg->mouseButton.pressed) {
                        Event.mi.dwFlags = MOUSEEVENTF_MIDDLEDOWN;
                    } else {
                        Event.mi.dwFlags = MOUSEEVENTF_MIDDLEUP;
                    }
                    break;
                case SDL_BUTTON_RIGHT:
                    // right click
                    if (fmsg->mouseButton.pressed) {
                        Event.mi.dwFlags = MOUSEEVENTF_RIGHTDOWN;
                    } else {
                        Event.mi.dwFlags = MOUSEEVENTF_RIGHTUP;
                    }
                    break;
            }
            // End emulating button click

            break;  // outer switch
        case MESSAGE_MOUSE_WHEEL:
            // mouse wheel event
            Event.type = INPUT_MOUSE;
            Event.mi.dwFlags = MOUSEEVENTF_WHEEL;
            Event.mi.dx = 0;
            Event.mi.dy = 0;
            Event.mi.mouseData = fmsg->mouseWheel.y * 100;
            break;
    }

    // send FMSG mapped to Windows event to Windows and return
    int num_events_sent =
        SendInput(1, &Event, sizeof(INPUT));  // 1 structure to send

    if (1 != num_events_sent) {
        LOG_WARNING("SendInput did not send all events! %d\n", num_events_sent);
        return false;
    }

>>>>>>> a6715e4e
    return true;
}

void EnterWinString(enum FractalKeycode* keycodes, int len) {
    // get screen width and height for mouse cursor
    int i, index = 0;
    enum FractalKeycode keycode;
    INPUT Event[200];

    for (i = 0; i < len; i++) {
        keycode = keycodes[i];
        Event[index].ki.wVk = (WORD)windows_keycodes[keycode];
        Event[index].type = INPUT_KEYBOARD;
        Event[index].ki.wScan = 0;
        Event[index].ki.time = 0;  // system supplies timestamp
        Event[index].ki.dwFlags = 0;

        index++;

        Event[index].ki.wVk = (WORD)windows_keycodes[keycode];
        Event[index].type = INPUT_KEYBOARD;
        Event[index].ki.wScan = 0;
        Event[index].ki.time = 0;  // system supplies timestamp
        Event[index].ki.dwFlags = KEYEVENTF_KEYUP;

        index++;
    }

    // send FMSG mapped to Windows event to Windows and return
    SendInput(index, Event, sizeof(INPUT));
}<|MERGE_RESOLUTION|>--- conflicted
+++ resolved
@@ -314,11 +314,7 @@
 }
 
 void UpdateKeyboardState(input_device_t* input_device,
-<<<<<<< HEAD
-                         struct FractalClientMessage* fmsg) {
-=======
                          FractalClientMessage* fmsg) {
->>>>>>> a6715e4e
     input_device;
     if (fmsg->type != MESSAGE_KEYBOARD_STATE) {
         LOG_WARNING(
@@ -358,7 +354,6 @@
     // Press all keys that are not currently pressed but should be pressed
     for (int sdl_keycode = 0; sdl_keycode < fmsg->num_keycodes; sdl_keycode++) {
         int windows_keycode = GetWindowsKeyCode(sdl_keycode);
-<<<<<<< HEAD
 
         if (!windows_keycode) continue;
 
@@ -422,8 +417,7 @@
     }
 }
 
-bool ReplayUserInput(input_device_t* input_device,
-                     struct FractalClientMessage* fmsg) {
+bool ReplayUserInput(input_device_t* input_device, FractalClientMessage* fmsg) {
     input_device;
     // get screen width and height for mouse cursor
     // int sWidth = GetSystemMetrics( SM_CXSCREEN ) - 1; is this still needed?
@@ -588,236 +582,6 @@
         return false;
     }
 
-=======
-
-        if (!windows_keycode) continue;
-
-        // Keep track of keyboard state for caps lock and num lock
-
-        if (windows_keycode == VK_CAPITAL) {
-            caps_lock_holding = fmsg->keyboard_state[sdl_keycode];
-        }
-
-        if (windows_keycode == VK_NUMLOCK) {
-            num_lock_holding = fmsg->keyboard_state[sdl_keycode];
-        }
-
-        // If I should key down, then key down
-        if (fmsg->keyboard_state[sdl_keycode] &&
-            !(GetAsyncKeyState(windows_keycode) & keypress_mask)) {
-            KeyDown(windows_keycode);
-
-            // In the process of swapping a toggle key
-            if (windows_keycode == VK_CAPITAL) {
-                server_caps_lock = !server_caps_lock;
-            }
-            if (windows_keycode == VK_NUMLOCK) {
-                server_num_lock = !server_num_lock;
-            }
-        }
-    }
-
-    // If caps lock doesn't match, then send a correction
-    if (!!server_caps_lock != !!fmsg->caps_lock) {
-        LOG_INFO("Caps lock out of sync, updating! From %s to %s\n",
-                 server_caps_lock ? "caps" : "no caps",
-                 fmsg->caps_lock ? "caps" : "no caps");
-        // If I'm supposed to be holding it down, then just release and then
-        // repress
-        if (caps_lock_holding) {
-            KeyUp(VK_CAPITAL);
-            KeyDown(VK_CAPITAL);
-        } else {
-            // Otherwise, just press and let go like a normal key press
-            KeyDown(VK_CAPITAL);
-            KeyUp(VK_CAPITAL);
-        }
-    }
-
-    // If num lock doesn't match, then send a correction
-    if (!!server_num_lock != !!fmsg->num_lock) {
-        LOG_INFO("Num lock out of sync, updating! From %s to %s\n",
-                 server_num_lock ? "num lock" : "no num lock",
-                 fmsg->num_lock ? "num lock" : "no num lock");
-        // If I'm supposed to be holding it down, then just release and then
-        // repress
-        if (num_lock_holding) {
-            KeyUp(VK_NUMLOCK);
-            KeyDown(VK_NUMLOCK);
-        } else {
-            // Otherwise, just press and let go like a normal key press
-            KeyDown(VK_NUMLOCK);
-            KeyUp(VK_NUMLOCK);
-        }
-    }
-}
-
-bool ReplayUserInput(input_device_t* input_device, FractalClientMessage* fmsg) {
-    input_device;
-    // get screen width and height for mouse cursor
-    // int sWidth = GetSystemMetrics( SM_CXSCREEN ) - 1; is this still needed?
-    // int sHeight = GetSystemMetrics( SM_CYSCREEN ) - 1; ^^
-    INPUT Event = {0};
-
-    // switch to fill in the Windows event depending on the FractalClientMessage
-    // type
-    switch (fmsg->type) {
-        case MESSAGE_KEYBOARD:
-            // Windows event for keyboard action
-
-            Event.type = INPUT_KEYBOARD;
-            Event.ki.time = 0;  // system supplies timestamp
-
-            HKL keyboard_layout = GetKeyboardLayout(0);
-
-            Event.ki.dwFlags = KEYEVENTF_SCANCODE;
-            Event.ki.wVk = 0;
-            Event.ki.wScan =
-                (WORD)MapVirtualKeyExA(windows_keycodes[fmsg->keyboard.code],
-                                       MAPVK_VK_TO_VSC_EX, keyboard_layout);
-
-            switch (windows_keycodes[fmsg->keyboard.code]) {
-                // List found here:
-                // https://docs.microsoft.com/en-us/windows/win32/inputdev/about-keyboard-input
-                case VK_RMENU:
-                case VK_RCONTROL:
-                case VK_INSERT:
-                case VK_DELETE:
-                case VK_HOME:
-                case VK_END:
-                case VK_PRIOR:
-                case VK_NEXT:  // page up and page down
-                case VK_LEFT:
-                case VK_UP:
-                case VK_RIGHT:
-                case VK_DOWN:  // arrow keys
-                case VK_NUMLOCK:
-                case VK_PRINT:
-                case VK_DIVIDE:  // numpad slash
-                case VK_RETURN + USE_NUMPAD:
-                    Event.ki.dwFlags |= KEYEVENTF_EXTENDEDKEY;
-            }
-
-            /* Print entire keyboard
-            for( int i = 0; i < 256; i++ )
-            {
-                char keyName[50];
-                if( GetKeyNameTextA( i << 16, keyName, sizeof( keyName ) ) != 0
-            )
-                {
-                    mprintf( "Code: %d\n", i );
-                    mprintf( "KEY: %s\n", keyName );
-                } else
-                {
-                    mprintf( "Code: %d\n", i );
-                    mprintf( "NoKey:\n" );
-                }
-            }
-            for( int i = 0; i < 256; i++ )
-            {
-                char keyName[50];
-                if( GetKeyNameTextA( (i << 16) + (1 << 24), keyName, sizeof(
-            keyName ) ) != 0 )
-                {
-                    mprintf( "Code: %d\n", i + (1 << 24) );
-                    mprintf( "KEY: %s\n", keyName );
-                } else
-                {
-                    mprintf( "Code: %d\n", i + (1 << 24) );
-                    mprintf( "NoKey:\n" );
-                }
-            }*/
-
-            if (Event.ki.wScan >> 8 == 0xE0) {
-                Event.ki.dwFlags |= KEYEVENTF_EXTENDEDKEY;
-                Event.ki.wScan &= 0xFF;
-            }
-
-            if (Event.ki.wScan >> 8 == 0xE1) {
-                LOG_INFO("Weird Extended");
-            }
-
-            if (!fmsg->keyboard.pressed) {
-                Event.ki.dwFlags |= KEYEVENTF_KEYUP;
-            } else {
-                Event.ki.dwFlags |= 0;
-            }
-            break;
-        case MESSAGE_MOUSE_MOTION:
-            // mouse motion event
-            // mprintf("MOUSE: x %d y %d r %d\n", fmsg->mouseMotion.x,
-            //        fmsg->mouseMotion.y, fmsg->mouseMotion.relative);
-
-            Event.type = INPUT_MOUSE;
-            if (fmsg->mouseMotion.relative) {
-                Event.mi.dx = (LONG)(fmsg->mouseMotion.x * 0.9);
-                Event.mi.dy = (LONG)(fmsg->mouseMotion.y * 0.9);
-                Event.mi.dwFlags = MOUSEEVENTF_MOVE;
-            } else {
-                Event.mi.dx = (LONG)(fmsg->mouseMotion.x * (double)65536 /
-                                     MOUSE_SCALING_FACTOR);
-                Event.mi.dy = (LONG)(fmsg->mouseMotion.y * (double)65536 /
-                                     MOUSE_SCALING_FACTOR);
-                Event.mi.dwFlags = MOUSEEVENTF_MOVE | MOUSEEVENTF_ABSOLUTE;
-            }
-            break;
-        case MESSAGE_MOUSE_BUTTON:
-            // mouse button event
-            Event.type = INPUT_MOUSE;
-            Event.mi.dx = 0;
-            Event.mi.dy = 0;
-
-            // Emulating button click
-            // switch to parse button type
-            switch (fmsg->mouseButton.button) {
-                case SDL_BUTTON_LEFT:
-                    // left click
-                    if (fmsg->mouseButton.pressed) {
-                        Event.mi.dwFlags = MOUSEEVENTF_LEFTDOWN;
-                    } else {
-                        Event.mi.dwFlags = MOUSEEVENTF_LEFTUP;
-                    }
-                    break;
-                case SDL_BUTTON_MIDDLE:
-                    // middle click
-                    if (fmsg->mouseButton.pressed) {
-                        Event.mi.dwFlags = MOUSEEVENTF_MIDDLEDOWN;
-                    } else {
-                        Event.mi.dwFlags = MOUSEEVENTF_MIDDLEUP;
-                    }
-                    break;
-                case SDL_BUTTON_RIGHT:
-                    // right click
-                    if (fmsg->mouseButton.pressed) {
-                        Event.mi.dwFlags = MOUSEEVENTF_RIGHTDOWN;
-                    } else {
-                        Event.mi.dwFlags = MOUSEEVENTF_RIGHTUP;
-                    }
-                    break;
-            }
-            // End emulating button click
-
-            break;  // outer switch
-        case MESSAGE_MOUSE_WHEEL:
-            // mouse wheel event
-            Event.type = INPUT_MOUSE;
-            Event.mi.dwFlags = MOUSEEVENTF_WHEEL;
-            Event.mi.dx = 0;
-            Event.mi.dy = 0;
-            Event.mi.mouseData = fmsg->mouseWheel.y * 100;
-            break;
-    }
-
-    // send FMSG mapped to Windows event to Windows and return
-    int num_events_sent =
-        SendInput(1, &Event, sizeof(INPUT));  // 1 structure to send
-
-    if (1 != num_events_sent) {
-        LOG_WARNING("SendInput did not send all events! %d\n", num_events_sent);
-        return false;
-    }
-
->>>>>>> a6715e4e
     return true;
 }
 
