/*
 * Objective-C MacOS clipboard setting and getting functions.
 *
 * Copyright Fractal Computers, Inc. 2020
 **/
#include "clipboard_osx.h"

#include <AppKit/AppKit.h>

int GetClipboardChangecount() {
    NSPasteboard *pasteboard = [NSPasteboard generalPasteboard];
    NSInteger changeCount = [pasteboard changeCount];
    return (int)changeCount;
}

bool ClipboardHasString() {
    NSPasteboard *pasteboard = [NSPasteboard generalPasteboard];
    NSArray *classArray = [NSArray arrayWithObject:[NSString class]];
    NSDictionary *options = [NSDictionary dictionary];
    return [pasteboard canReadObjectForClasses:classArray options:options];
}

bool ClipboardHasImage() {
    NSPasteboard *pasteboard = [NSPasteboard generalPasteboard];
    NSArray *classArray = [NSArray arrayWithObject:[NSImage class]];
    NSDictionary *options = [NSDictionary dictionary];
    return [pasteboard canReadObjectForClasses:classArray options:options];
}

const char *ClipboardGetString() {
    NSPasteboard *pasteboard = [NSPasteboard generalPasteboard];
    NSArray *classArray = [NSArray arrayWithObject:[NSString class]];
    NSDictionary *options = [NSDictionary dictionary];

    if ([pasteboard canReadObjectForClasses:classArray options:options]) {
        NSArray *objectsToPaste = [pasteboard readObjectsForClasses:classArray
                                                            options:options];
        NSString *text = [objectsToPaste firstObject];
        if (!text) {
            return "";  // empty string since there is no clipboard text data
        } else {
            // convert to const char* and return
            return [text UTF8String];
        }
    } else {
        printf("Can't get Mac Clipboard String data.\n");
        return "";  // empty string since there is no clipboard test data
    }
}

void ClipboardSetString(const char *str) {
    [[NSPasteboard generalPasteboard]
        declareTypes:[NSArray arrayWithObject:NSPasteboardTypeString]
               owner:nil];
    [[NSPasteboard generalPasteboard]
        setString:[NSString stringWithUTF8String:str]
          forType:NSPasteboardTypeString];
    return;
}

void ClipboardGetImage(OSXImage *clipboard_image) {
<<<<<<< HEAD
    NSPasteboard *pasteboard = [NSPasteboard generalPasteboard];
    NSBitmapImageRep *rep = (NSBitmapImageRep *)[NSBitmapImageRep
        imageRepWithPasteboard:pasteboard];
    if (rep) {
        // get the data
        NSData *data = [rep representationUsingType:NSBitmapImageFileTypeBMP
                                         properties:@{}];
        // set fields and return
        clipboard_image->size = [data length];
        clipboard_image->data = (unsigned char *)[data bytes];
        return;
    } else {
        // no image in clipboard
        return;
    }
}

void ClipboardSetImage(char *img, int len) {
    NSData *imageData = [[[NSData alloc] initWithBytes:img
                                                length:len] autorelease];
    NSBitmapImageRep *imageRep =
        [[[NSBitmapImageRep alloc] initWithData:imageData] autorelease];
    NSImage *image = [[NSImage alloc] initWithSize:[imageRep size]];
    [image addRepresentation:imageRep];
    [[NSPasteboard generalPasteboard]
        declareTypes:[NSArray arrayWithObject:NSPasteboardTypeTIFF]
               owner:nil];
    [[NSPasteboard generalPasteboard] setData:[image TIFFRepresentation]
                                      forType:NSPasteboardTypeTIFF];
    [image release];
    return;
=======
  NSPasteboard *pasteboard = [NSPasteboard generalPasteboard];
  NSBitmapImageRep *rep = (NSBitmapImageRep *)[NSBitmapImageRep imageRepWithPasteboard:pasteboard];
  NSDictionary *properties = [NSDictionary dictionary];

  if (rep) {
    // get the data
    NSData *data = [rep representationUsingType:NSBitmapImageFileTypeBMP properties:properties];
    // set fields and return
    clipboard_image->size = [data length];
    clipboard_image->data = (unsigned char *)[data bytes];
    return;
  } else {
    // no image in clipboard
    return;
  }
}

void ClipboardSetImage(char *img, int len) {
  NSData *imageData = [[[NSData alloc] initWithBytes:img length:len] autorelease];
  NSBitmapImageRep *imageRep = [[[NSBitmapImageRep alloc] initWithData:imageData] autorelease];
  NSImage *image = [[[NSImage alloc] initWithSize:[imageRep size]] autorelease];
  [image addRepresentation:imageRep];
  [[NSPasteboard generalPasteboard] declareTypes:[NSArray arrayWithObject:NSPasteboardTypeTIFF]
                                           owner:nil];
  [[NSPasteboard generalPasteboard] setData:[image TIFFRepresentation]
                                    forType:NSPasteboardTypeTIFF];
  return;
>>>>>>> eab97dad
}

bool ClipboardHasFiles() {
    NSPasteboard *pasteboard = [NSPasteboard generalPasteboard];
    NSArray *classArray = [NSArray arrayWithObject:[NSURL class]];
    NSDictionary *options = [NSDictionary
        dictionaryWithObject:[NSNumber numberWithBool:YES]
                      forKey:NSPasteboardURLReadingFileURLsOnlyKey];
    return [pasteboard canReadObjectForClasses:classArray options:options];
}

void ClipboardGetFiles(OSXFilenames *filenames[]) {
    NSPasteboard *pasteboard = [NSPasteboard generalPasteboard];
    NSArray *classArray = [NSArray arrayWithObject:[NSURL class]];

    // only file URLs
    NSDictionary *options = [NSDictionary
        dictionaryWithObject:[NSNumber numberWithBool:YES]
                      forKey:NSPasteboardURLReadingFileURLsOnlyKey];

    if ([pasteboard canReadObjectForClasses:classArray options:options]) {
        NSArray *fileURLs = [pasteboard readObjectsForClasses:classArray
                                                      options:options];
        for (NSUInteger i = 0; i < [fileURLs count]; i++) {
            strcpy(filenames[i]->fullPath,
                   [fileURLs[i] fileSystemRepresentation]);
            strcpy(filenames[i]->filename,
                   [[fileURLs[i] lastPathComponent] UTF8String]);
        }
    } else {
        printf("Can't get Mac Clipboard Files data.\n");
    }
}

void ClipboardSetFiles(char *filepaths[]) {
    NSPasteboard *pasteboard = [NSPasteboard generalPasteboard];

    // clear pasteboard
    [pasteboard clearContents];

    // create NSArray of NSURLs
    NSMutableArray *mutableArrURLs =
        [NSMutableArray arrayWithCapacity:MAX_URLS];

    // convert
    for (size_t i = 0; i < MAX_URLS; i++) {
        if (*filepaths[i] != '\0') {
            NSString *urlString = [NSString stringWithUTF8String:filepaths[i]];
            NSURL *url = [[NSURL fileURLWithPath:urlString] absoluteURL];
            if (url == nil) {
                printf(
                    "Error in converting C string relative path to NSURL.\n");
            }
            [mutableArrURLs addObject:url];
        } else {
            break;
        }
    }
    [pasteboard writeObjects:mutableArrURLs];
}<|MERGE_RESOLUTION|>--- conflicted
+++ resolved
@@ -59,39 +59,6 @@
 }
 
 void ClipboardGetImage(OSXImage *clipboard_image) {
-<<<<<<< HEAD
-    NSPasteboard *pasteboard = [NSPasteboard generalPasteboard];
-    NSBitmapImageRep *rep = (NSBitmapImageRep *)[NSBitmapImageRep
-        imageRepWithPasteboard:pasteboard];
-    if (rep) {
-        // get the data
-        NSData *data = [rep representationUsingType:NSBitmapImageFileTypeBMP
-                                         properties:@{}];
-        // set fields and return
-        clipboard_image->size = [data length];
-        clipboard_image->data = (unsigned char *)[data bytes];
-        return;
-    } else {
-        // no image in clipboard
-        return;
-    }
-}
-
-void ClipboardSetImage(char *img, int len) {
-    NSData *imageData = [[[NSData alloc] initWithBytes:img
-                                                length:len] autorelease];
-    NSBitmapImageRep *imageRep =
-        [[[NSBitmapImageRep alloc] initWithData:imageData] autorelease];
-    NSImage *image = [[NSImage alloc] initWithSize:[imageRep size]];
-    [image addRepresentation:imageRep];
-    [[NSPasteboard generalPasteboard]
-        declareTypes:[NSArray arrayWithObject:NSPasteboardTypeTIFF]
-               owner:nil];
-    [[NSPasteboard generalPasteboard] setData:[image TIFFRepresentation]
-                                      forType:NSPasteboardTypeTIFF];
-    [image release];
-    return;
-=======
   NSPasteboard *pasteboard = [NSPasteboard generalPasteboard];
   NSBitmapImageRep *rep = (NSBitmapImageRep *)[NSBitmapImageRep imageRepWithPasteboard:pasteboard];
   NSDictionary *properties = [NSDictionary dictionary];
@@ -119,7 +86,6 @@
   [[NSPasteboard generalPasteboard] setData:[image TIFFRepresentation]
                                     forType:NSPasteboardTypeTIFF];
   return;
->>>>>>> eab97dad
 }
 
 bool ClipboardHasFiles() {
