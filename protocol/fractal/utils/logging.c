--- conflicted
+++ resolved
@@ -1,5 +1,4 @@
 #if defined(_WIN32)
-#include <Windows.h>
 #define _CRT_SECURE_NO_WARNINGS
 #endif
 
@@ -52,10 +51,7 @@
 
 void initLogger(char *log_dir) {
     initBacktraceHandler();
-<<<<<<< HEAD
-=======
-
->>>>>>> 2fddb6bd
+
     logger_history_len = 0;
 
     if (log_dir) {
@@ -247,57 +243,12 @@
     va_end(args);
 }
 
-<<<<<<< HEAD
-#if defined(_WIN32)
-LARGE_INTEGER frequency;
-bool set_frequency = false;
-#endif
-
-void StartTimer(clock *timer) {
-#if defined(_WIN32)
-    if (!set_frequency) {
-        QueryPerformanceFrequency(&frequency);
-        set_frequency = true;
-    }
-    QueryPerformanceCounter(timer);
-#else
-    // start timer
-    gettimeofday(timer, NULL);
-#endif
-}
-
-double GetTimer(clock timer) {
-#if defined(_WIN32)
-    LARGE_INTEGER end;
-    QueryPerformanceCounter(&end);
-    double ret = (double)(end.QuadPart - timer.QuadPart) / frequency.QuadPart;
-#else
-    // stop timer
-    struct timeval t2;
-    gettimeofday(&t2, NULL);
-
-    // compute and print the elapsed time in millisec
-    double elapsedTime = (t2.tv_sec - timer.tv_sec) * 1000.0;  // sec to ms
-    elapsedTime += (t2.tv_usec - timer.tv_usec) / 1000.0;      // us to ms
-
-    // printf("elapsed time in ms is: %f\n", elapsedTime);
-
-    // standard var to return and convert to seconds since it gets converted to
-    // ms in function call
-    double ret = elapsedTime / 1000.0;
-#endif
-    return ret;
-}
-
-
-=======
 #ifndef _WIN32
->>>>>>> 2fddb6bd
 SDL_mutex *crash_handler_mutex;
 
 void crash_handler(int sig) {
     SDL_LockMutex(crash_handler_mutex);
-#ifndef _WIN32
+
 #define HANDLER_ARRAY_SIZE 100
 
     void *array[HANDLER_ARRAY_SIZE];
@@ -306,46 +257,6 @@
     // get void*'s for all entries on the stack
     size = backtrace(array, HANDLER_ARRAY_SIZE);
 
-<<<<<<< HEAD
-    // print out all the frames to log
-    LOG_ERROR("\nError: signal %d:\n", sig);
-    int fd = fileno(mprintf_log_file);
-    backtrace_symbols_fd(array, size, fd);
-//    char command_bf[13 + 16 * size +1];
-//    size_t idx = sprintf(command_bf, "addr2line -e FractalClient");
-//
-//    for (size_t i = 0; i < size; i++) {
-//        idx += sprintf(&command_bf[idx]," %p", array[i]);
-//    }
-//    sprintf(&command_bf[idx], " >> %s \n\n ", f);
-//    printf("%s", command_bf);
-//    system(command_bf);
-//    system("ls \n");
-#else
-    // completely untested (Hamish does not have a dev windows machine )
-    // https://stackoverflow.com/questions/5693192/win32-backtrace-from-c-code/21400864
-    // I think we need this header to do this: #include <Windows.h>
-    unsigned int   i;
-    void         * stack[ 100 ];
-    unsigned short frames;
-    SYMBOL_INFO  * symbol;
-    HANDLE         process;
-
-    process = GetCurrentProcess();
-
-    SymInitialize( process, NULL, TRUE );
-
-    frames               = CaptureStackBackTrace( 0, 100, stack, NULL );
-    symbol               = ( SYMBOL_INFO * )calloc( sizeof( SYMBOL_INFO ) + 256 * sizeof( char ), 1 );
-    symbol->MaxNameLen   = 255;
-    symbol->SizeOfStruct = sizeof( SYMBOL_INFO );
-    int fd = fileno(mprintf_log_file);
-    for( i = 0; i < frames; i++ )
-    {
-     SymFromAddr( process, ( DWORD64 )( stack[ i ] ), 0, symbol );
-
-     dprintf(fd, "%i: %s - 0x%0X\n", frames - i - 1, symbol->Name, symbol->Address );
-=======
     // print out all the frames to stderr
     fprintf(stderr, "\nError: signal %d:\n", sig);
     backtrace_symbols_fd(array, size, STDERR_FILENO);
@@ -353,18 +264,15 @@
     fprintf(stderr, "addr2line -e build64/FractalServer");
     for (size_t i = 0; i < size; i++) {
         fprintf(stderr, " %p", array[i]);
->>>>>>> 2fddb6bd
-    }
-
-    free( symbol );
-
-#endif
+    }
+    fprintf(stderr, "\n\n");
+
     SDL_UnlockMutex(crash_handler_mutex);
 
     SDL_Delay(100);
     exit(-1);
 }
-
+#endif
 
 void initBacktraceHandler() {
 #ifndef _WIN32
