#if defined(_WIN32)
#define _CRT_SECURE_NO_WARNINGS
#endif

#include <stdio.h>

#ifndef _WIN32
#include <execinfo.h>
#include <signal.h>
#endif

#include "../core/fractal.h"
#include "../network/network.h"
#include "logging.h"

char* get_logger_history();
int get_logger_history_len();
void initBacktraceHandler();

extern int connection_id;

// logger Semaphores and Mutexes
static volatile SDL_sem *logger_semaphore;
static volatile SDL_mutex *logger_mutex;

// logger queue

typedef struct logger_queue_item {
    bool log;
    char buf[LOGGER_BUF_SIZE];
} logger_queue_item;
static volatile logger_queue_item logger_queue[LOGGER_QUEUE_SIZE];
static volatile logger_queue_item logger_queue_cache[LOGGER_QUEUE_SIZE];
static volatile int logger_queue_index = 0;
static volatile int logger_queue_size = 0;

// logger global variables
SDL_Thread *mprintf_thread = NULL;
static volatile bool run_multithreaded_printf;
int MultiThreadedPrintf(void *opaque);
void real_mprintf(bool log, const char *fmtStr, va_list args);
clock mprintf_timer;
FILE *mprintf_log_file = NULL;
char *log_directory = NULL;

char logger_history[1000000];
int logger_history_len;

char *get_logger_history() { return logger_history; }
int get_logger_history_len() { return logger_history_len; }

void initLogger(char *log_dir) {
    initBacktraceHandler();

    logger_history_len = 0;

    if (log_dir) {
        log_directory = log_dir;
        char f[1000] = "";
        strcat(f, log_directory);
        strcat(f, "/log.txt");
#if defined(_WIN32)
        CreateDirectoryA(log_directory, 0);
#else
        mkdir(log_directory, 0755);
#endif
        mprintf_log_file = fopen(f, "ab");
    }

    run_multithreaded_printf = true;
    logger_mutex = SDL_CreateMutex();
    logger_semaphore = SDL_CreateSemaphore(0);
    mprintf_thread = SDL_CreateThread((SDL_ThreadFunction)MultiThreadedPrintf,
                                      "MultiThreadedPrintf", NULL);
    //    StartTimer(&mprintf_timer);
}

void destroyLogger() {
    // Wait for any remaining printfs to execute
    SDL_Delay(50);

    run_multithreaded_printf = false;
    SDL_SemPost((SDL_sem *)logger_semaphore);

    SDL_WaitThread(mprintf_thread, NULL);
    mprintf_thread = NULL;

    if (mprintf_log_file) {
        fclose(mprintf_log_file);
    }
    mprintf_log_file = NULL;
}

int MultiThreadedPrintf(void *opaque) {
    opaque;

    while (true) {
        // Wait until signaled by printf to begin running
        SDL_SemWait((SDL_sem *)logger_semaphore);

        if (!run_multithreaded_printf) {
            break;
        }

        int cache_size = 0;

        // Clear the queue into the cache,
        // And then let go of the mutex so that printf can continue accumulating
        SDL_LockMutex((SDL_mutex *)logger_mutex);
        cache_size = logger_queue_size;
        for (int i = 0; i < logger_queue_size; i++) {
            logger_queue_cache[i].log = logger_queue[logger_queue_index].log;
            strcpy((char *)logger_queue_cache[i].buf,
                   (const char *)logger_queue[logger_queue_index].buf);
            logger_queue[logger_queue_index].buf[0] = '\0';
            logger_queue_index++;
            logger_queue_index %= LOGGER_QUEUE_SIZE;
            if (i != 0) {
                SDL_SemWait((SDL_sem *)logger_semaphore);
            }
        }
        logger_queue_size = 0;
        SDL_UnlockMutex((SDL_mutex *)logger_mutex);

        // Print all of the data into the cache
        // int last_printf = -1;
        for (int i = 0; i < cache_size; i++) {
            if (mprintf_log_file && logger_queue_cache[i].log) {
                fprintf(mprintf_log_file, "%s", logger_queue_cache[i].buf);
            }
            // if (i + 6 < cache_size) {
            //	printf("%s%s%s%s%s%s%s", logger_queue_cache[i].buf,
            // logger_queue_cache[i+1].buf, logger_queue_cache[i+2].buf,
            // logger_queue_cache[i+3].buf, logger_queue_cache[i+4].buf,
            // logger_queue_cache[i+5].buf,  logger_queue_cache[i+6].buf);
            //    last_printf = i + 6;
            //} else if (i > last_printf) {
            printf("%s", logger_queue_cache[i].buf);
            int chars_written = sprintf(&logger_history[logger_history_len],
                                        "%s", logger_queue_cache[i].buf);
            logger_history_len += chars_written;

            // Shift buffer over if too large;
            if ((unsigned long)logger_history_len >
                sizeof(logger_history) - sizeof(logger_queue_cache[i].buf) -
                    10) {
                int new_len = sizeof(logger_history) / 3;
                for (i = 0; i < new_len; i++) {
                    logger_history[i] =
                        logger_history[logger_history_len - new_len + i];
                }
                logger_history_len = new_len;
            }
            //}
        }
        if (mprintf_log_file) {
            fflush(mprintf_log_file);
        }

        // If the log file is large enough, cache it
        if (mprintf_log_file) {
            fseek(mprintf_log_file, 0L, SEEK_END);
            int sz = ftell(mprintf_log_file);

            // If it's larger than 5MB, start a new file and store the old one
            if (sz > 5 * 1024 * 1024) {
                fclose(mprintf_log_file);

                char f[1000] = "";
                strcat(f, log_directory);
                strcat(f, "/log.txt");
                char fp[1000] = "";
                strcat(fp, log_directory);
                strcat(fp, "/log_prev.txt");
#if defined(_WIN32)
                WCHAR wf[1000];
                WCHAR wfp[1000];
                mbstowcs(wf, f, sizeof(wf));
                mbstowcs(wfp, fp, sizeof(wfp));
                DeleteFileW(wfp);
                MoveFileW(wf, wfp);
                DeleteFileW(wf);
#endif
                mprintf_log_file = fopen(f, "ab");
            }
        }
    }
    return 0;
}

void mprintf(const char *fmtStr, ...) {
    va_list args;
    va_start(args, fmtStr);

    real_mprintf(WRITE_MPRINTF_TO_LOG, fmtStr, args);
}

void real_mprintf(bool log, const char *fmtStr, va_list args) {
    if (mprintf_thread == NULL) {
        printf("initLogger has not been called!\n");
        return;
    }

    SDL_LockMutex((SDL_mutex *)logger_mutex);
    int index = (logger_queue_index + logger_queue_size) % LOGGER_QUEUE_SIZE;
    char *buf = NULL;
    if (logger_queue_size < LOGGER_QUEUE_SIZE - 2) {
        logger_queue[index].log = log;
        buf = (char *)logger_queue[index].buf;
        //        snprintf(buf, LOGGER_BUF_SIZE, "%15.4f: ",
        //        GetTimer(mprintf_timer));
        if (buf[0] != '\0') {
            char old_msg[LOGGER_BUF_SIZE];
            memcpy(old_msg, buf, LOGGER_BUF_SIZE);
            snprintf(buf, LOGGER_BUF_SIZE,
                     "OLD MESSAGE: %s\nTRYING TO OVERWRITE WITH: %s\n", old_msg,
                     logger_queue[index].buf);
        } else {
            vsnprintf(buf, LOGGER_BUF_SIZE, fmtStr, args);
        }
        logger_queue_size++;
    } else if (logger_queue_size == LOGGER_QUEUE_SIZE - 2) {
        logger_queue[index].log = log;
        buf = (char *)logger_queue[index].buf;
        strcpy(buf, "Buffer maxed out!!!\n");
        logger_queue_size++;
    }

    if (buf != NULL) {
        buf[LOGGER_BUF_SIZE - 5] = '.';
        buf[LOGGER_BUF_SIZE - 4] = '.';
        buf[LOGGER_BUF_SIZE - 3] = '.';
        buf[LOGGER_BUF_SIZE - 2] = '\n';
        buf[LOGGER_BUF_SIZE - 1] = '\0';
        SDL_SemPost((SDL_sem *)logger_semaphore);
    }
    SDL_UnlockMutex((SDL_mutex *)logger_mutex);

    va_end(args);
}

<<<<<<< HEAD
#if defined(_WIN32)
LARGE_INTEGER frequency;
bool set_frequency = false;
#endif

void StartTimer(clock *timer) {
#if defined(_WIN32)
    if (!set_frequency) {
        QueryPerformanceFrequency(&frequency);
        set_frequency = true;
    }
    QueryPerformanceCounter(timer);
#else
    // start timer
    gettimeofday(timer, NULL);
#endif
}

double GetTimer(clock timer) {
#if defined(_WIN32)
    LARGE_INTEGER end;
    QueryPerformanceCounter(&end);
    double ret = (double)(end.QuadPart - timer.QuadPart) / frequency.QuadPart;
#else
    // stop timer
    struct timeval t2;
    gettimeofday(&t2, NULL);

    // compute and print the elapsed time in millisec
    double elapsedTime = (t2.tv_sec - timer.tv_sec) * 1000.0;  // sec to ms
    elapsedTime += (t2.tv_usec - timer.tv_usec) / 1000.0;      // us to ms

    // printf("elapsed time in ms is: %f\n", elapsedTime);

    // standard var to return and convert to seconds since it gets converted to
    // ms in function call
    double ret = elapsedTime / 1000.0;
#endif
    return ret;
}

clock CreateClock(int timeout_ms) {
    clock out;
#if defined(_WIN32)
    out.QuadPart = timeout_ms;
#else
    out.tv_sec = timeout_ms / 1000;
    out.tv_usec = (timeout_ms % 1000) * 1000;
#endif
    return out;
}

=======
>>>>>>> 24153305
#ifndef _WIN32
SDL_mutex *crash_handler_mutex;

void crash_handler(int sig) {
    SDL_LockMutex(crash_handler_mutex);

#define HANDLER_ARRAY_SIZE 100

    void *array[HANDLER_ARRAY_SIZE];
    size_t size;

    // get void*'s for all entries on the stack
    size = backtrace(array, HANDLER_ARRAY_SIZE);

    // print out all the frames to stderr
    fprintf(stderr, "\nError: signal %d:\n", sig);
    backtrace_symbols_fd(array, size, STDERR_FILENO);

    fprintf(stderr, "addr2line -e build64/server");
    for (size_t i = 0; i < size; i++) {
        fprintf(stderr, " %p", array[i]);
    }
    fprintf(stderr, "\n\n");

    SDL_UnlockMutex(crash_handler_mutex);

    SDL_Delay(100);
    exit(-1);
}
#endif

void initBacktraceHandler() {
#ifndef _WIN32
    crash_handler_mutex = SDL_CreateMutex();
    signal(SIGSEGV, crash_handler);
#endif
}

bool sendLogHistory() {
    char *host = "cube-celery-staging.herokuapp.com";
    char *path = "/logs";

    char *logs_raw = get_logger_history();
    int raw_log_len = get_logger_history_len();

    char *logs = malloc(1000 + 2 * raw_log_len);
    int log_len = 0;
    for (int i = 0; i < raw_log_len; i++) {
        switch (logs_raw[i]) {
            case '\b':
                logs[log_len++] = '\\';
                logs[log_len++] = 'b';
                break;
            case '\f':
                logs[log_len++] = '\\';
                logs[log_len++] = 'f';
                break;
            case '\n':
                logs[log_len++] = '\\';
                logs[log_len++] = 'n';
                break;
            case '\r':
                logs[log_len++] = '\\';
                logs[log_len++] = 'r';
                break;
            case '\t':
                logs[log_len++] = '\\';
                logs[log_len++] = 't';
                break;
            case '"':
                logs[log_len++] = '\\';
                logs[log_len++] = '"';
                break;
            case '\\':
                logs[log_len++] = '\\';
                logs[log_len++] = '\\';
                break;
            default:
                logs[log_len++] = logs_raw[i];
                break;
        }
    }

    logs[log_len++] = '\0';

    char *json = malloc(1000 + log_len);
    sprintf(json,
            "{\
            \"connection_id\" : \"%d\",\
            \"logs\" : \"%s\",\
            \"sender\" : \"server\"\
    }",
            connection_id, logs);
    SendJSONPost(host, path, json);
    free(logs);
    free(json);

    return true;
}

int32_t MultithreadedUpdateStatus(void *data) {
    char json[1000];

    snprintf(json, sizeof(json),
             "{\
            \"ready\" : true\
    }");

    SendJSONPost("cube-celery-vm.herokuapp.com", "/vm/winlogonStatus", json);

    snprintf(json, sizeof(json),
             "{\
            \"available\" : %s\
    }",
             *(bool *)data ? "false" : "true");

    SendJSONPost("cube-celery-vm.herokuapp.com", "/vm/connectionStatus", json);

    return 0;
}

void updateStatus(bool is_connected) {
    SDL_Thread *update_status = SDL_CreateThread(MultithreadedUpdateStatus,
                                                 "UpdateStatus", &is_connected);
    SDL_DetachThread(update_status);
}<|MERGE_RESOLUTION|>--- conflicted
+++ resolved
@@ -13,7 +13,7 @@
 #include "../network/network.h"
 #include "logging.h"
 
-char* get_logger_history();
+char *get_logger_history();
 int get_logger_history_len();
 void initBacktraceHandler();
 
@@ -239,61 +239,6 @@
     va_end(args);
 }
 
-<<<<<<< HEAD
-#if defined(_WIN32)
-LARGE_INTEGER frequency;
-bool set_frequency = false;
-#endif
-
-void StartTimer(clock *timer) {
-#if defined(_WIN32)
-    if (!set_frequency) {
-        QueryPerformanceFrequency(&frequency);
-        set_frequency = true;
-    }
-    QueryPerformanceCounter(timer);
-#else
-    // start timer
-    gettimeofday(timer, NULL);
-#endif
-}
-
-double GetTimer(clock timer) {
-#if defined(_WIN32)
-    LARGE_INTEGER end;
-    QueryPerformanceCounter(&end);
-    double ret = (double)(end.QuadPart - timer.QuadPart) / frequency.QuadPart;
-#else
-    // stop timer
-    struct timeval t2;
-    gettimeofday(&t2, NULL);
-
-    // compute and print the elapsed time in millisec
-    double elapsedTime = (t2.tv_sec - timer.tv_sec) * 1000.0;  // sec to ms
-    elapsedTime += (t2.tv_usec - timer.tv_usec) / 1000.0;      // us to ms
-
-    // printf("elapsed time in ms is: %f\n", elapsedTime);
-
-    // standard var to return and convert to seconds since it gets converted to
-    // ms in function call
-    double ret = elapsedTime / 1000.0;
-#endif
-    return ret;
-}
-
-clock CreateClock(int timeout_ms) {
-    clock out;
-#if defined(_WIN32)
-    out.QuadPart = timeout_ms;
-#else
-    out.tv_sec = timeout_ms / 1000;
-    out.tv_usec = (timeout_ms % 1000) * 1000;
-#endif
-    return out;
-}
-
-=======
->>>>>>> 24153305
 #ifndef _WIN32
 SDL_mutex *crash_handler_mutex;
 
