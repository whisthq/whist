--- conflicted
+++ resolved
@@ -139,12 +139,7 @@
 		return -1;
 	}
 
-<<<<<<< HEAD
-	memset((char*)&context->addr, 0, sizeof(context->addr));
-	struct sockaddr_in stun_addr;
-=======
 	struct sockaddr_in stun_addr = { 0 };
->>>>>>> c4095bb0
 	stun_addr.sin_family = AF_INET;
 	stun_addr.sin_addr.s_addr = inet_addr(STUN_SERVER_IP);
 	stun_addr.sin_port = htons(PORT);
@@ -184,14 +179,11 @@
 
 	int recv_size;
 
-<<<<<<< HEAD
-=======
 	// Wait for server to sync
 	if (strcmp(origin, "C") == 0) {
 		SDL_Delay(150);
 	}
 
->>>>>>> c4095bb0
 	// Connect to STUN server
 	mprintf("Connecting to STUN server...\n");
 	clock attempt_time;
@@ -209,10 +201,7 @@
 	} while (recvfrom(context->s, &buf, sizeof(buf), 0, NULL, NULL) != sizeof(buf));
 
 	// Set destination address to the client that the STUN server has paired us with
-<<<<<<< HEAD
-=======
 	memset((char*)&context->addr, 0, sizeof(context->addr));
->>>>>>> c4095bb0
 	context->addr.sin_family = AF_INET;
 	context->addr.sin_addr.s_addr = buf.host;
 	context->addr.sin_port = buf.port;
