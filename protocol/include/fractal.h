/*
 * This file contains the headers of the main functions used as part of the
 * streaming protocol.

 Protocol version: 1.0
 Last modification: 12/10/2019

 By: Philippe Noël

 Copyright Fractal Computers, Inc. 2019
*/
#ifndef FRACTAL_H
#define FRACTAL_H

#include <stdint.h>
#include <stdbool.h>

#include "ffmpeg/libavcodec/avcodec.h"
#include "ffmpeg/libavdevice/avdevice.h"
#include "ffmpeg/libavfilter/avfilter.h"
#include "ffmpeg/libavformat/avformat.h"
#include "ffmpeg/libavutil/avutil.h"
#include "ffmpeg/libavfilter/buffersink.h"
#include "ffmpeg/libavfilter/buffersrc.h"
#include "ffmpeg/libswscale/swscale.h"
#include "ffmpeg/libavutil/hwcontext.h"
#include "ffmpeg/libavutil/hwcontext_qsv.h"

#define SDL_MAIN_HANDLED
#include "../include/SDL2/SDL.h"
#include "../include/SDL2/SDL_thread.h"

#if defined(_WIN32)
	#include <initguid.h>
	#include <mmdeviceapi.h>
	#include <Audioclient.h>
	#include <Functiondiscoverykeys_devpkey.h>
	#include <avrt.h>
	#include <windows.h>
	#include <winuser.h>
	#include <D3D11.h>
	#include <D3d11_1.h> 
	#include <dxgi1_2.h>
	#include <DXGITYPE.h>
	#pragma warning(disable: 4201)
#else
	#define SOCKET int
	#include <sys/socket.h>
	#include <netinet/in.h>
	#include <arpa/inet.h>
#endif

/*** DEFINITIONS START ***/

#define STUN_SERVER_IP "34.200.170.47"
#define PORT 48800 

#define SERVER_IP "52.186.125.178"
#define MAX_PACKET_SIZE 1400
#define START_MAX_MBPS 300.0
#define ACK_REFRESH_MS 100

#define LARGEST_FRAME_SIZE 1000000
<<<<<<< HEAD
#define STARTING_BITRATE 20000
#define OUTPUT_WIDTH 1280
#define OUTPUT_HEIGHT 720
=======
#define STARTING_BITRATE 45000
#define OUTPUT_WIDTH 1920
#define OUTPUT_HEIGHT 1080
>>>>>>> 5056d048

/// @brief Default ports configurations to pass to FractalInit
/// @details Picked from unassigned range from IANA.org
/// Increment by one if these are taken, until a port is found available
#define FRACTAL_DEFAULTS {  							 \
  /* upnp          					 */ 1,         \
	/* clientPort RECV (UDP)   */ 48800,     \
  /* clientPort SEND (TCP)   */ 48900,     \
  /* serverPort RECV (TCP)   */ 48900,     \
	/* serverPort SEND (UDP)   */ 48800,     \
}

/// @brief Default server settings for streaming
#define FRACTAL_SERVER_DEFAULTS {    \
  /* resolutionX (pixels)   */ 0,    \
  /* resolutionY (pixels)   */ 0,    \
  /* refreshRate (fps)      */ 60,   \
  /* encoderFPS  (fps)      */ 0,    \
  /* encoderMaxBitrate      */ 10,   \
  /* encoderH265            */ 0,    \
}

/// @brief Default client settings for receiving stream
#define FRACTAL_CLIENT_DEFAULTS {    \
  /* SoftwareDecoder        */ 0,    \
  /* resolutionX (pixels)   */ 0,    \
  /* resolutionY (pixels)   */ 0,    \
  /* refreshRate (fps)      */ 60,   \
  /* audioBuffer            */ 6,    \
}

/*** DEFINITIONS END ***/

/*** ENUMERATIONS START ***/

/// @brief Status codes indicating success, warning, or error.
/// @details Returned by most Fractal functions. FRACTAL_OK is '0',
///	warnings are positive, errors are negative.
typedef enum FractalStatus {
	FRACTAL_OK                = 0,       ///< 0

	DECODE_WRN_CONTINUE       = 1000,    ///< 1000
	DECODE_WRN_ACCEPTED       = 1001,    ///< 1001
	DECODE_WRN_REINIT         = 1003,    ///< 1003

	NETWORK_WRN_TIMEOUT       = 2000,    ///< 2000

	AUDIO_WRN_NO_DATA         = 6000,    ///< 6000

	ERR_DEFAULT               = -1,      ///< -1

	DECODE_ERR_INIT           = -10,     ///< -10
	DECODE_ERR_LOAD           = -11,     ///< -11
	DECODE_ERR_MAP            = -13,     ///< -13
	DECODE_ERR_DECODE         = -14,     ///< -14
	DECODE_ERR_CLEANUP        = -15,     ///< -15
	DECODE_ERR_PARSE          = -16,     ///< -16
	DECODE_ERR_NO_SUPPORT     = -17,     ///< -17
	DECODE_ERR_PIXEL_FORMAT   = -18,     ///< -18
	DECODE_ERR_BUFFER         = -19,     ///< -19
	DECODE_ERR_RESOLUTION     = -20,     ///< -20

	WS_ERR_CONNECT            = -6101,   ///< -6101
	WS_ERR_POLL               = -3001,   ///< -3001
	WS_ERR_READ               = -3002,   ///< -3002
	WS_ERR_WRITE              = -3003,   ///< -3003
	WS_ERR_CLOSE              = -6105,   ///< -6105
	WS_ERR_PING               = -3005,   ///< -3005
	WS_ERR_PONG_TIMEOUT       = -3006,   ///< -3006
	WS_ERR_PONG               = -3007,   ///< -3007
	WS_ERR_AUTH               = -3008,   ///< -3008
	WS_ERR_GOING_AWAY         = -3009,   ///< -3009

	NAT_ERR_PEER_PHASE        = -6023,   ///< -6023
	NAT_ERR_STUN_PHASE        = -6024,   ///< -6024
	NAT_ERR_NO_CANDIDATES     = -6033,   ///< -6033
	NAT_ERR_JSON_ACTION       = -6111,   ///< -6111
	NAT_ERR_NO_SOCKET         = -6112,   ///< -6112

	OPENGL_ERR_CONTEXT        = -7000,   ///< -7000
	OPENGL_ERR_SHARE          = -7001,   ///< -7001
	OPENGL_ERR_PIXFORMAT      = -7002,   ///< -7002
	OPENGL_ERR_CURRENT        = -7003,   ///< -7003
	OPENGL_ERR_DC             = -7004,   ///< -7004
	OPENGL_ERR_SHADER         = -7005,   ///< -7005
	OPENGL_ERR_PROGRAM        = -7006,   ///< -7006
	OPENGL_ERR_VERSION        = -7007,   ///< -7007
	OPENGL_ERR_TEXTURE        = -7008,   ///< -7008

	AUDIO_ERR_CAPTURE_INIT    = -9000,   ///< -9000
	AUDIO_ERR_CAPTURE         = -9001,   ///< -9001
	AUDIO_ERR_NETWORK         = -9002,   ///< -9002
	AUDIO_ERR_FREE            = -9003,   ///< -9003

	AUDIO_OPUS_ERR_INIT       = -10000,  ///< -10000
	AUDIO_OPUS_ERR_DECODE     = -10001,  ///< -10001
	AUDIO_OPUS_ERR_ENCODE     = -10002,  ///< -10002

	NETWORK_ERR_BG_TIMEOUT    = -12007,  ///< -12007
	NETWORK_ERR_BAD_PACKET    = -12008,  ///< -12008
	NETWORK_ERR_BUFFER        = -12011,  ///< -12011
	NETWORK_ERR_SHUTDOWN      = -12017,  ///< -12017
	NETWORK_ERR_UNSUPPORTED   = -12018,  ///< -12018
	NETWORK_ERR_INTERRUPTED   = -12019,  ///< -12019

	SERVER_ERR_DISPLAY        = -13000,  ///< -13000
	SERVER_ERR_RESOLUTION     = -13008,  ///< -13008
	SERVER_ERR_MAX_RESOLUTION = -13009,  ///< -13009
	SERVER_ERR_NO_USER        = -13011,  ///< -13011
	SERVER_ERR_VIDEO_DONE     = -13013,  ///< -13013
	SERVER_ERR_CLIENT_ABORT   = -13014,  ///< -13014
	SERVER_ERR_CLIENT_GONE    = -13015,  ///< -13015

	CAPTURE_ERR_INIT          = -14003,  ///< -14003
	CAPTURE_ERR_TEXTURE       = -14004,  ///< -14004
	CAPTURE_ERR_DESTROY				= -14005,  ///< -14005

	ENCODE_ERR_INIT           = -15000,  ///< -15000
	ENCODE_ERR_ENCODE         = -15002,  ///< -15002
	ENCODE_ERR_BUFFER         = -15006,  ///< -15006
	ENCODE_ERR_PROPERTIES     = -15100,  ///< -15100
	ENCODE_ERR_LIBRARY        = -15101,  ///< -15101
	ENCODE_ERR_SESSION        = -15007,  ///< -15007
	ENCODE_ERR_SESSION1       = -15103,  ///< -15103
	ENCODE_ERR_SESSION2       = -15104,  ///< -15104
	ENCODE_ERR_OUTPUT_INIT    = -15105,  ///< -15105
	ENCODE_ERR_TEXTURE        = -15106,  ///< -15106
	ENCODE_ERR_OUTPUT         = -15107,  ///< -15107
	ENCODE_ERR_UNSUPPORTED    = -15108,  ///< -15108
	ENCODE_ERR_HANDLE         = -15109,  ///< -15109
	ENCODE_ERR_CAPS           = -15110,  ///< -15110

	UPNP_ERR                  = -19000,  ///< -19000

	D3D_ERR_TEXTURE           = -22000,  ///< -22000
	D3D_ERR_SHADER            = -22001,  ///< -22001
	D3D_ERR_BUFFER            = -22002,  ///< -22002
	D3D_ERR_LAYOUT            = -22003,  ///< -22003
	D3D_ERR_DEVICE            = -22004,  ///< -22004
	D3D_ERR_MT                = -22005,  ///< -22005
	D3D_ERR_ADAPTER           = -22006,  ///< -22006
	D3D_ERR_FACTORY           = -22007,  ///< -22007
	D3D_ERR_OUTPUT            = -22008,  ///< -22008
	D3D_ERR_CONTEXT           = -22009,  ///< -22009
	D3D_ERR_OUTPUT1           = -22010,  ///< -22010
	D3D_ERR_SWAP_CHAIN        = -22011,  ///< -22011
	D3D_ERR_DRAW              = -22012,  ///< -22012
	D3D_ERR_OUTPUT5           = -22013,  ///< -22013

	H26X_ERR_NOT_FOUND        = -23000,  ///< -23000

	AES_GCM_ERR_KEY_LEN       = -28000,  ///< -28000
	AES_GCM_ERR_BUFFER        = -28004,  ///< -28004

	SCTP_ERR_GLOBAL_INIT      = -32000,  ///< -32000
	SCTP_ERR_WRITE            = -32001,  ///< -32001
	SCTP_ERR_SOCKET           = -32002,  ///< -32002
	SCTP_ERR_BIND             = -32003,  ///< -32003
	SCTP_ERR_CONNECT          = -32004,  ///< -32004

	DTLS_ERR_BIO_WRITE        = -33000,  ///< -33000
	DTLS_ERR_BIO_READ         = -33001,  ///< -33001
	DTLS_ERR_SSL              = -33002,  ///< -33002
	DTLS_ERR_BUFFER           = -33003,  ///< -33003
	DTLS_ERR_NO_DATA          = -33004,  ///< -33004
	DTLS_ERR_CERT             = -33005,  ///< -33005

	STUN_ERR_PACKET           = -34000,  ///< -34000
	STUN_ERR_PARSE_HEADER     = -34001,  ///< -34001
	STUN_ERR_PARSE_ADDRESS    = -34002,  ///< -34002

	SO_ERR_OPEN               = -35000,  ///< -35000
	SO_ERR_SYMBOL             = -35001,  ///< -35001

	RESAMPLE_ERR_INIT         = -37000,  ///< -37000
	RESAMPLE_ERR_RESAMPLE     = -37001,  ///< -37001

	OPENSSL_ERR               = -600000, ///< `SSL_get_error` value will be subtracted from this value.

	#if defined(_WIN32)
	SOCKET_ERR                = -700000, ///< `WSAGetLastError` value will be subtracted from this value.
	#else
	SOCKET_ERR                = -800000, ///< `errno` value will be subtracted from this value.
	#endif

	__ERR_MAKE_32             = 0x7FFFFFFF,
} FractalStatus;

typedef enum EncodeType {
	SOFTWARE_ENCODE        = 0,
	NVENC_ENCODE           = 1
} EncodeType;

typedef enum DecodeType {
	SOFTWARE_DECODE        = 0,
	QSV_DECODE             = 1
} DecodeType;

/// @brief Keyboard input.
/// @details Integer code for each of the user keyboard inputs.
typedef enum FractalKeycode {
	KEY_A           = 4,   ///< 4
	KEY_B           = 5,   ///< 5
	KEY_C           = 6,   ///< 6
	KEY_D           = 7,   ///< 7
	KEY_E           = 8,   ///< 8
	KEY_F           = 9,   ///< 9
	KEY_G           = 10,  ///< 10
	KEY_H           = 11,  ///< 11
	KEY_I           = 12,  ///< 12
	KEY_J           = 13,  ///< 13
	KEY_K           = 14,  ///< 14
	KEY_L           = 15,  ///< 15
	KEY_M           = 16,  ///< 16
	KEY_N           = 17,  ///< 17
	KEY_O           = 18,  ///< 18
	KEY_P           = 19,  ///< 19
	KEY_Q           = 20,  ///< 20
	KEY_R           = 21,  ///< 21
	KEY_S           = 22,  ///< 22
	KEY_T           = 23,  ///< 23
	KEY_U           = 24,  ///< 24
	KEY_V           = 25,  ///< 25
	KEY_W           = 26,  ///< 26
	KEY_X           = 27,  ///< 27
	KEY_Y           = 28,  ///< 28
	KEY_Z           = 29,  ///< 29
	KEY_1           = 30,  ///< 30
	KEY_2           = 31,  ///< 31
	KEY_3           = 32,  ///< 32
	KEY_4           = 33,  ///< 33
	KEY_5           = 34,  ///< 34
	KEY_6           = 35,  ///< 35
	KEY_7           = 36,  ///< 36
	KEY_8           = 37,  ///< 37
	KEY_9           = 38,  ///< 38
	KEY_0           = 39,  ///< 39
	KEY_ENTER       = 40,  ///< 40
	KEY_ESCAPE      = 41,  ///< 41
	KEY_BACKSPACE   = 42,  ///< 42
	KEY_TAB         = 43,  ///< 43
	KEY_SPACE       = 44,  ///< 44
	KEY_MINUS       = 45,  ///< 45
	KEY_EQUALS      = 46,  ///< 46
	KEY_LBRACKET    = 47,  ///< 47
	KEY_RBRACKET    = 48,  ///< 48
	KEY_BACKSLASH   = 49,  ///< 49
	KEY_SEMICOLON   = 51,  ///< 51
	KEY_APOSTROPHE  = 52,  ///< 52
	KEY_BACKTICK    = 53,  ///< 53
	KEY_COMMA       = 54,  ///< 54
	KEY_PERIOD      = 55,  ///< 55
	KEY_SLASH       = 56,  ///< 56
	KEY_CAPSLOCK    = 57,  ///< 57
	KEY_F1          = 58,  ///< 58
	KEY_F2          = 59,  ///< 59
	KEY_F3          = 60,  ///< 60
	KEY_F4          = 61,  ///< 61
	KEY_F5          = 62,  ///< 62
	KEY_F6          = 63,  ///< 63
	KEY_F7          = 64,  ///< 64
	KEY_F8          = 65,  ///< 65
	KEY_F9          = 66,  ///< 66
	KEY_F10         = 67,  ///< 67
	KEY_F11         = 68,  ///< 68
	KEY_F12         = 69,  ///< 69
	KEY_PRINTSCREEN = 70,  ///< 70
	KEY_SCROLLLOCK  = 71,  ///< 71
	KEY_PAUSE       = 72,  ///< 72
	KEY_INSERT      = 73,  ///< 73
	KEY_HOME        = 74,  ///< 74
	KEY_PAGEUP      = 75,  ///< 75
	KEY_DELETE      = 76,  ///< 76
	KEY_END         = 77,  ///< 77
	KEY_PAGEDOWN    = 78,  ///< 78
	KEY_RIGHT       = 79,  ///< 79
	KEY_LEFT        = 80,  ///< 80
	KEY_DOWN        = 81,  ///< 81
	KEY_UP          = 82,  ///< 82
	KEY_NUMLOCK     = 83,  ///< 83
	KEY_KP_DIVIDE   = 84,  ///< 84
	KEY_KP_MULTIPLY = 85,  ///< 85
	KEY_KP_MINUS    = 86,  ///< 86
	KEY_KP_PLUS     = 87,  ///< 87
	KEY_KP_ENTER    = 88,  ///< 88
	KEY_KP_1        = 89,  ///< 89
	KEY_KP_2        = 90,  ///< 90
	KEY_KP_3        = 91,  ///< 91
	KEY_KP_4        = 92,  ///< 92
	KEY_KP_5        = 93,  ///< 93
	KEY_KP_6        = 94,  ///< 94
	KEY_KP_7        = 95,  ///< 95
	KEY_KP_8        = 96,  ///< 96
	KEY_KP_9        = 97,  ///< 97
	KEY_KP_0        = 98,  ///< 98
	KEY_KP_PERIOD   = 99,  ///< 99
	KEY_APPLICATION = 101, ///< 101
	KEY_F13         = 104, ///< 104
	KEY_F14         = 105, ///< 105
	KEY_F15         = 106, ///< 106
	KEY_F16         = 107, ///< 107
	KEY_F17         = 108, ///< 108
	KEY_F18         = 109, ///< 109
	KEY_F19         = 110, ///< 110
	KEY_MENU        = 118, ///< 118
	KEY_MUTE        = 127, ///< 127
	KEY_VOLUMEUP    = 128, ///< 128
	KEY_VOLUMEDOWN  = 129, ///< 129
	KEY_LCTRL       = 224, ///< 224
	KEY_LSHIFT      = 225, ///< 225
	KEY_LALT        = 226, ///< 226
	KEY_LGUI        = 227, ///< 227
	KEY_RCTRL       = 228, ///< 228
	KEY_RSHIFT      = 229, ///< 229
	KEY_RALT        = 230, ///< 230
	KEY_RGUI        = 231, ///< 231
	KEY_AUDIONEXT   = 258, ///< 258
	KEY_AUDIOPREV   = 259, ///< 259
	KEY_AUDIOSTOP   = 260, ///< 260
	KEY_AUDIOPLAY   = 261, ///< 261
	KEY_AUDIOMUTE   = 262, ///< 262
	KEY_MEDIASELECT = 263, ///< 263
	__KEY_MAKE_32   = 0x7FFFFFFF,
} FractalKeycode;

/// @brief Modifier keys applied to keyboard input.
/// @details Codes for when keyboard input is modified. These values may be bitwise OR'd together.
typedef enum FractalKeymod {
	MOD_NONE      = 0x0000, ///< No modifier key active.
	MOD_LSHIFT    = 0x0001, ///< `LEFT SHIFT` is currently active.
	MOD_RSHIFT    = 0x0002, ///< `RIGHT SHIFT` is currently active.
	MOD_LCTRL     = 0x0040, ///< `LEFT CONTROL` is currently active.
	MOD_RCTRL     = 0x0080, ///< `RIGHT CONTROL` is currently active.
	MOD_LALT      = 0x0100, ///< `LEFT ALT` is currently active.
	MOD_RALT      = 0x0200, ///< `RIGHT ALT` is currently active.
	MOD_NUM	      = 0x1000, ///< `NUMLOCK` is currently active.
	MOD_CAPS      = 0x2000, ///< `CAPSLOCK` is currently active.
	__MOD_MAKE_32 = 0x7FFFFFFF,
} FractalKeymod;

/// @brief Mouse button.
/// @details Codes for encoding mouse actions.
typedef enum FractalMouseButton {
	MOUSE_L         = 1, ///< Left mouse button.
	MOUSE_MIDDLE    = 2, ///< Middle mouse button.
	MOUSE_R         = 3, ///< Right mouse button.
	MOUSE_X1        = 4, ///< Extra mouse button 1.
	MOUSE_X2        = 5, ///< Extra mouse button 2.
	__MOUSE_MAKE_32 = 0x7FFFFFFF,
} FractalMouseButton;

/// @brief Color formats for raw image data.
/// @details Used to encode/decode images.
typedef enum FractalColorFormat {
	FORMAT_UNKNOWN   = 0,
	FORMAT_NV12      = 1, ///< 4:2:0 full width/height Y plane followed by an interleaved half width/height UV plane.
	FORMAT_I420      = 2, ///< 4:2:0 full width/height Y plane followed by a half width/height U plane followed by a half width/height V plane.
	FORMAT_NV16      = 3, ///< 4:2:2 full width/height Y plane followed by an interleaved half width full height UV plane.
	FORMAT_I422      = 4, ///< 4:2:2 full width/height Y plane followed by a half width full height U plane followed by a half width full height V plane.
	FORMAT_BGRA      = 5, ///< 32-bits per pixel, 8-bits per channel BGRA.
	FORMAT_RGBA      = 6, ///< 32-bits per pixel, 8-bits per channel RGBA.
	__FORMAT_MAKE_32 = 0x7FFFFFFF,
} FractalColorFormat;

/// @brief Network protocol used for peer-to-peer connections.
/// @details Two modes depending on whther this is web or native
typedef enum FractalProtocol {
	PROTO_MODE_UDP       = 1, ///< Fractal's low-latency optimized UDP protocol.
	PROTO_MODE_SCTP      = 2, ///< SCTP protocol compatible with WebRTC data channels.
	__PROTO_MODE_MAKE_32 = 0x7FFFFFFF,
} FractalProtocol;

/// @brief Video stream container.
/// @details Used for the client configuration
typedef enum FractalContainer {
	CONTAINER_FRACTAL    = 0, ///< Fractal's custom container compatible with native decoding.
	CONTAINER_MP4       = 2, ///< MP4 box container compatible with web browser Media Source Extensions.
	__CONTAINER_MAKE_32 = 0x7FFFFFFF,
} FractalContainer;

/// @brief PCM audio format.
/// @details Passed to audio submission on host.
typedef enum FractalPCMFormat {
	PCM_FORMAT_FLOAT     = 1, ///< 32-bit floating point samples.
	PCM_FORMAT_INT16     = 2, ///< 16-bit signed integer samples.
	__PCM_FORMAT_MAKE_32 = 0x7FFFFFFF,
} FractalPCMFormat;

/*** ENUMERATIONS END ***/

/*** STRUCTS START ***/

/// @brief Fractal instance configuration.
/// @details Passed to FractalInit to generate config
/// serve as the first port used when the `bind` call is made internally. If the port is already in use,
/// the next port will be tried until an open port has been found or 50 attempts have been made.
typedef struct FractalConfig {
	int32_t upnp;       		///< `1` enables and maintains UPnP to assist NAT traversal, `0` disables it.
	int32_t clientPortRECV; ///< First port tried for client connections. A value of `0` uses a pseudo random default.
	int32_t clientPortSEND; ///< First port tried for client connections. A value of `0` uses a pseudo random default.
	int32_t serverPortRECV; ///< First port used to accept host connections. A value of `0` uses a pseudo random default.
	int32_t serverPortSEND; ///< First port used to accept host connections. A value of `0` uses a pseudo random default.
} FractalConfig;

/// @brief Video frame properties.
/// @details Used for rendering frames
typedef struct FractalFrame {
	FractalColorFormat format; ///< Color format.
	uint32_t size;            ///< Size in bytes of the `image` buffer parameter of FrameCallback
	uint32_t width;           ///< Width in pixels of the visible area of the frame.
	uint32_t height;          ///< Height in pixels of the visible area of the frame.
	uint32_t fullWidth;       ///< Actual width of the frame including padding.
	uint32_t fullHeight;      ///< Actual height of the frame including padding.
} FractalFrame;

/// @brief Cursor properties.
/// @details Track important information on cursor.
typedef struct FractalCursor {
	uint32_t size;      ///< Size in bytes of the cursor image buffer.
	uint32_t positionX; ///< When leaving relative mode, the horizontal position in screen coordinates where the cursor reappears.
	uint32_t positionY; ///< When leaving relative mode, the vertical position in screen coordinates where the cursor reappears.
	uint16_t width;     ///< Width of the cursor image in pixels.
	uint16_t height;    ///< Height of the cursor position in pixels.
	uint16_t hotX;      ///< Horizontal pixel position of the cursor hotspot within the image.
	uint16_t hotY;      ///< Vertical pixel position of the cursor hotspot within the image.
	bool modeUpdate;    ///< `true` if the cursor mode should be updated. The `relative`, `positionX`, and `positionY` members are valid.
	bool imageUpdate;   ///< `true` if the cursor image should be updated. The `width`, `height`, `hotX`, `hotY`, and `size` members are valid.
	bool relative;      ///< `true` if in relative mode, meaning the client should submit mouse motion in relative distances rather than absolute screen coordinates.
	uint8_t __pad[1];
} FractalCursor;

/// @brief Latency performance metrics.
/// @details Latency metrics for the client
typedef struct FractalMetrics {
	float encodeLatency;  ///< Average time in milliseconds for the host to encode a frame.
	float decodeLatency;  ///< Average time in milliseconds for the client to decode a frame.
	float networkLatency; ///< Average round trip time between the client and host.
} FractalMetrics;

/// @brief Keyboard message.
/// @details Messages related to keyboard usage.
typedef struct FractalKeyboardMessage {
	FractalKeycode code;  ///< Keyboard input.
	FractalKeymod mod;    ///< Stateful modifier keys applied to keyboard input.
	bool pressed;        ///< `true` if pressed, `false` if released.
	uint8_t __pad[3];
} FractalKeyboardMessage;

/// @brief Mouse button message.
/// @details Message from mouse button.
typedef struct FractalMouseButtonMessage {
	FractalMouseButton button; ///< Mouse button.
	bool pressed;             ///< `true` if clicked, `false` if released.
	uint8_t __pad[3];
} FractalMouseButtonMessage;

/// @brief Mouse wheel message.
/// @details Message from mouse wheel.
typedef struct FractalMouseWheelMessage {
	int32_t x; ///< Horizontal delta of mouse wheel rotation. Negative values scroll left.
	int32_t y; ///< Vertical delta of mouse wheel rotation. Negative values scroll up.
} FractalMouseWheelMessage;

/// @brief Mouse motion message.
/// @details Member of FractalMessage. Mouse motion can be sent in either relative or absolute mode via
/// the `relative` member. Absolute mode treats the `x` and `y` values as the exact destination for where
/// the cursor will appear. These values are sent from the client in device screen coordinates and are translated
/// in accordance with the values set via FractalClientSetDimensions. Relative mode `x` and `y` values are not
/// affected by FractalClientSetDimensions and move the cursor with a signed delta value from its previous location.
typedef struct FractalMouseMotionMessage {
	int32_t x;     ///< The absolute horizontal screen coordinate of the cursor  if `relative` is `false`, or the delta (can be negative) if `relative` is `true`.
	int32_t y;     ///< The absolute vertical screen coordinate of the cursor if `relative` is `false`, or the delta (can be negative) if `relative` is `true`.
	bool relative; ///< `true` for relative mode, `false` for absolute mode. See details.
	uint8_t __pad[3];
} FractalMouseMotionMessage;

/// @brief Client configuration.
/// @details Passed to FractalClientConnect. Regarding `resolutionX`, `resolutionY`, and `refreshRate`:
/// These settings apply only in HOST_DESKTOP if the client is the first client to connect, and that client is
/// the owner of the computer. Setting `resolutionX` or `resolutionY` to `0` will leave the host resolution unaffected,
/// otherwise the host will attempt to find the closest matching resolution / refresh rate.
typedef struct FractalClientConfig {
	int32_t decoderSoftware; ///< `true` to force decoding of video frames via a software implementation.
	int32_t mediaContainer;  ///< ::FractalContainer value.
	int32_t protocol;        ///< ::FractalProtocol value.
	int32_t resolutionX;     ///< See details.
	int32_t resolutionY;     ///< See details.
	int32_t refreshRate;     ///< See details.
	uint32_t audioBuffer;    ///< Audio buffer in 20ms packets, i.e. a setting of `6` would be a 120ms buffer. When audio received exceeds this buffer, the client will fast forward the audio to the size of the buffer divided by `2`.
	bool pngCursor;          ///< `true` to return compressed PNG cursor images during FractalClientPollEvents, `false` to return a 32-bit RGBA image.
	uint8_t __pad[3];
} FractalClientConfig;

/// @brief Cursor mode/image update event.
/// @details Member of FractalClientEvent.
typedef struct FractalClientCursorEvent {
	FractalCursor cursor; ///< Cursor properties.
	uint32_t key;         ///< Buffer lookup key passed to FractalGetBuffer to retrieve the cursor image, if available.
} FractalClientCursorEvent;

typedef enum FractalClientMessageType {
	CMESSAGE_NONE           = 0, ///< No Message
	MESSAGE_KEYBOARD        = 1, ///< `keyboard` FractalKeyboardMessage is valid in FractClientMessage.
	MESSAGE_MOUSE_BUTTON    = 2, ///< `mouseButton` FractalMouseButtonMessage is valid in FractClientMessage.
	MESSAGE_MOUSE_WHEEL     = 3, ///< `mouseWheel` FractalMouseWheelMessage is valid in FractClientMessage.
	MESSAGE_MOUSE_MOTION    = 4, ///< `mouseMotion` FractalMouseMotionMessage is valid in FractClientMessage.
	MESSAGE_RELEASE         = 5, ///< Message instructing the host to release all input that is currently pressed.
	MESSAGE_MBPS            = 6, ///< `mbps` double is valid in FractClientMessage.
	MESSAGE_PING            = 7,
	MESSAGE_DIMENSIONS      = 8, ///< `dimensions.width` int and `dimensions.height` int is valid in FractClientMessage
	MESSAGE_QUIT = 100,
} FractalClientMessageType;

typedef struct FractalClientMessage {
	FractalClientMessageType type;                     ///< Input message type.
	union {
		FractalKeyboardMessage keyboard;           ///< Keyboard message.
		FractalMouseButtonMessage mouseButton;     ///< Mouse button message.
		FractalMouseWheelMessage mouseWheel;       ///< Mouse wheel message.
		FractalMouseMotionMessage mouseMotion;     ///< Mouse motion message.
		double mbps;
		int ping_id;
		struct dimensions {
			int width;
			int height;
		};
	};
} FractalClientMessage;


typedef enum FractalServerMessageType {
	SMESSAGE_NONE = 0, ///< No Message
	MESSAGE_PONG = 1,
} FractalServerMessageType;

typedef struct FractalServerMessage {
	FractalServerMessageType type;                     ///< Input message type.
	union {
		int ping_id;
	};
} FractalServerMessage;

typedef struct FractalDestination
{
    int host;
    short port;
} FractalDestination;

typedef struct SocketContext
{
    SOCKET s;
    struct sockaddr_in addr;
    int ack;
} SocketContext;

typedef enum FractalPacketType {
	PACKET_AUDIO,
	PACKET_VIDEO,
	PACKET_MESSAGE,
} FractalPacketType;

// Real Packet Size = sizeof(RTPPacket) - sizeof(RTPPacket.data) + RTPPacket.payload_size
struct RTPPacket {
	// hash at the beginning of the struct, which is the hash of the rest of the packet
	uint32_t hash;
	FractalPacketType type;
	int index;
	int payload_size;
	int id;
	bool is_ending;
	// data at the end of the struct, in the case of a truncated packet
	uint8_t data[MAX_PACKET_SIZE];
};

typedef struct Frame {
	int width;
	int height;
	int size;
	unsigned char compressed_frame[];
} Frame;

/*** STRUCTS END ***/

/*** FRACTAL FUNCTIONS START ***/

/*
/// @brief destroy the server sockets and threads, and WSA for windows
/// @details if full=true, destroys everything, else only current connection
FractalStatus ServerDestroy(SOCKET sockets[], HANDLE threads[], bool full);

/// @brief initialize the listen socket (TCP path)
/// @details initializes windows socket, creates and binds our listen socket
SOCKET ServerInit(SOCKET listensocket, FractalConfig config);
*/

/// @brief replays a user action taken on the client and sent to the server
/// @details parses the FractalMessage struct and send input to Windows OS
FractalStatus ReplayUserInput(struct FractalClientMessage fmsg[6], int len);

int CreateUDPContext(struct SocketContext* context, char* origin, char* destination, int recvfrom_timeout_s, int stun_timeout_ms);

int SendAck(struct SocketContext *context, int reps);

#if defined(_WIN32)
	#define clock LARGE_INTEGER
#else
	#define clock int
#endif

void initMultiThreadedPrintf();
void destroyMultiThreadedPrintf();
void mprintf(const char* fmtStr, ...);

void StartTimer(clock* timer);
double GetTimer(clock timer);

uint32_t Hash(void* key, size_t len);

/*** FRACTAL FUNCTIONS END ***/

// renable Windows warning
#if defined(_WIN32)
	#pragma warning(default: 4201)
#endif

#endif // FRACTAL_H<|MERGE_RESOLUTION|>--- conflicted
+++ resolved
@@ -61,15 +61,9 @@
 #define ACK_REFRESH_MS 100
 
 #define LARGEST_FRAME_SIZE 1000000
-<<<<<<< HEAD
-#define STARTING_BITRATE 20000
-#define OUTPUT_WIDTH 1280
-#define OUTPUT_HEIGHT 720
-=======
 #define STARTING_BITRATE 45000
 #define OUTPUT_WIDTH 1920
 #define OUTPUT_HEIGHT 1080
->>>>>>> 5056d048
 
 /// @brief Default ports configurations to pass to FractalInit
 /// @details Picked from unassigned range from IANA.org
