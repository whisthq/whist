/*
 * Fractal Client.
 *
 * Copyright Fractal Computers, Inc. 2020
 **/
#if defined(_WIN32)
#define _CRT_SECURE_NO_WARNINGS
#endif

#include "main.h"

#include <stdint.h>
#include <stdio.h>
#include <stdlib.h>
#include <string.h>

#include "../fractal/clipboard/clipboard.h"
#include "../fractal/core/fractal.h"
#include "../fractal/network/network.h"
#include "../fractal/utils/aes.h"
#include "../fractal/utils/sdlscreeninfo.h"
#include "audio.h"
#include "video.h"
#include "sdl_utils.h"

#ifdef __APPLE__
#include "../fractal/utils/mac_utils.h"
#endif

int audio_frequency = -1;

// Width and Height
volatile int server_width = -1;
volatile int server_height = -1;

// maximum mbps
volatile int max_bitrate = STARTING_BITRATE;
volatile bool update_mbps = false;

// Global state variables
volatile int connection_id;
volatile SDL_Window* window;
volatile bool run_receive_packets;
volatile bool is_timing_latency;
volatile clock latency_timer;
volatile int ping_id;
volatile int ping_failures;

volatile int output_width;
volatile int output_height;
volatile char* server_ip;

// Function Declarations

int ReceivePackets(void* opaque);
int ReceiveMessage(struct RTPPacket* packet);
bool received_server_init_message;

struct SocketContext PacketSendContext;
struct SocketContext PacketTCPContext;

volatile bool connected = true;
volatile bool exiting = false;
volatile int try_amount;

// Data
char filename[300];
char username[50];

// UPDATER CODE - HANDLES ALL PERIODIC UPDATES
struct UpdateData {
    bool tried_to_update_dimension;
    bool has_initialized_updated;
    clock last_tcp_check_timer;
} volatile UpdateData;

void initUpdate() {
    UpdateData.tried_to_update_dimension = false;

    StartTimer((clock*)&UpdateData.last_tcp_check_timer);
    StartTimer((clock*)&latency_timer);
    ping_id = 1;
    ping_failures = -2;

    initUpdateClipboard((SEND_FMSG*)&SendFmsg, (char*)server_ip);
    ClearReadingTCP();
}

void destroyUpdate() { destroyUpdateClipboard(); }

/**
* Check all pending updates, and act on those pending updates
* to actually update the state of our programs
* This function expects to be called at minimum every 5ms to keep the program up-to-date
*
* @return void
*/
void update() {
    FractalClientMessage fmsg;

    // Check for a new clipboard update from the server, if it's been 25ms since the last time we checked the TCP socket, and the clipboard isn't actively busy
    if (GetTimer(UpdateData.last_tcp_check_timer) > 25.0 / 1000.0 &&
        !isUpdatingClipboard()) {

        // Check if TCP connction is active
        int result = sendp(&PacketTCPContext, NULL, 0);
        if (result < 0) {
            LOG_ERROR("Lost TCP Connection (Error: %d)",
                        GetLastNetworkError());
            // TODO: Should exit or recover protocol if TCP connection is lost
        }

        // Receive tcp buffer, if a full packet has been received
        char* tcp_buf = TryReadingTCPPacket(&PacketTCPContext);
        if (tcp_buf) {
            struct RTPPacket* packet = (struct RTPPacket*)tcp_buf;
            ReceiveMessage(packet);
        }

        // Update the last tcp check timer
        StartTimer((clock*)&UpdateData.last_tcp_check_timer);
    }

    // Assuming we have all of the important init information, then update the clipboard
    if( received_server_init_message )
    {
        updateClipboard();
    }

    // If we haven't yet tried to update the dimension, and the dimensions don't line up, then request the proper dimension
    if (!UpdateData.tried_to_update_dimension &&
        (server_width != output_width || server_height != output_height)) {
        LOG_INFO("Asking for server dimension to be %dx%d", output_width,
                 output_height);
        fmsg.type = MESSAGE_DIMENSIONS;
        fmsg.dimensions.width = output_width;
        fmsg.dimensions.height = output_height;
        fmsg.dimensions.dpi =
            (int)(96.0 * output_width / get_virtual_screen_width());
        SendFmsg(&fmsg);
        UpdateData.tried_to_update_dimension = true;
    }

    // If the code has triggered a mbps update, then notify the server of the newly desired mbps
    if (update_mbps) {
        LOG_INFO("Asking for server MBPS to be %f", max_bitrate);
        update_mbps = false;
        fmsg.type = MESSAGE_MBPS;
        fmsg.mbps = max_bitrate / 1024.0 / 1024.0;
        SendFmsg(&fmsg);
    }

    // If it's been 1 second since the last ping, we should warn
    if (GetTimer(latency_timer) > 1.0) {
        LOG_WARNING("Whoah, ping timer is way too old");
    }

    // If we're waiting for a ping, and it's been 600ms, then that ping will be noted as failed
    if (is_timing_latency && GetTimer(latency_timer) > 0.6) {
        LOG_WARNING("Ping received no response: %d", ping_id);
        is_timing_latency = false;

        // Keep track of failures, and exit if too many failures
        ping_failures++;
        if (ping_failures == 3) {
            LOG_ERROR("Server disconnected: 3 consecutive ping failures.");
            connected = false;
        }
    }

    static int num_ping_tries = 0;

    // If 210ms has past since last ping, then it's taking a bit
    // Ie, a ping try will occur every 210ms
    bool taking_a_bit = is_timing_latency &&
                        GetTimer(latency_timer) > 0.21 * (1 + num_ping_tries);
    // If 500ms has past since the last resolved ping, then it's been a while and we should ping again
    // (Last resolved ping is a ping that either has been received, or was noted as failed)
    bool awhile_since_last_resolved_ping =
        !is_timing_latency && GetTimer(latency_timer) > 0.5;

    // If either of the two above conditions hold, then send a new ping
    if (awhile_since_last_resolved_ping || taking_a_bit) {
        if (is_timing_latency) {
            // A continuation of an existing ping that's been taking a bit
            num_ping_tries++;
        } else {
            // A brand new ping
            ping_id++;
            is_timing_latency = true;
            StartTimer((clock*)&latency_timer);
            num_ping_tries = 0;
        }

        fmsg.type = MESSAGE_PING;
        fmsg.ping_id = ping_id;

        LOG_INFO("Ping! %d", ping_id);
        SendFmsg(&fmsg);
    }
    // End Ping
}
// END UPDATER CODE

// Large fmsg's should be sent over TCP. At the moment, this is only CLIPBOARD messages
// FractalClientMessage packet over UDP that requires multiple sub-packets to send, it not supported
// (If low latency large FractalClientMessage packets are needed, then this will have to be implemented)
int SendFmsg(struct FractalClientMessage* fmsg) {
    if (fmsg->type == CMESSAGE_CLIPBOARD) {
        return SendTCPPacket(&PacketTCPContext, PACKET_MESSAGE, fmsg, GetFmsgSize(fmsg));
    } else {
        static int sent_packet_id = 0;
        sent_packet_id++;
        return SendUDPPacket(&PacketSendContext, PACKET_MESSAGE, fmsg, GetFmsgSize(fmsg), sent_packet_id, -1, NULL, NULL);
    }
}

int ReceivePackets(void* opaque) {
    LOG_INFO("ReceivePackets running on Thread %d", SDL_GetThreadID(NULL));
    SDL_SetThreadPriority(SDL_THREAD_PRIORITY_HIGH);

    struct SocketContext socketContext = *(struct SocketContext*)opaque;
    struct RTPPacket packet = {0};

    /****
    Timers
    ****/

    clock world_timer;
    StartTimer(&world_timer);

    double recvfrom_time = 0;
    double update_video_time = 0;
    double update_audio_time = 0;
    double hash_time = 0;
    double video_time = 0;
    double audio_time = 0;
    double message_time = 0;

    double max_audio_time = 0;
    double max_video_time = 0;

    clock recvfrom_timer;
    clock update_video_timer;
    clock update_audio_timer;
    clock video_timer;
    clock audio_timer;
    clock message_timer;

    /****
    End Timers
    ****/

    double lastrecv = 0.0;

    clock last_ack;
    StartTimer(&last_ack);

    // NOTE: FOR DEBUGGING
    // This code will drop packets intentionally to test protocol's ability to handle such events
    // drop_distance_sec is the number of seconds in-between simulated drops
    // drop_time_ms is how long the drop will last for
    clock drop_test_timer;
    int drop_time_ms = 250;
    int drop_distance_sec = -1;
    bool is_currently_dropping = false;
    StartTimer(&drop_test_timer);

    // Initialize update handler
    initUpdate();

    while (run_receive_packets) {
        if (GetTimer(last_ack) > 5.0) {
            sendp(&socketContext, NULL, 0);
            StartTimer(&last_ack);
        }

        // Handle all pending updates
        update();

        // Post statistics every 5 seconds
        if (GetTimer(world_timer) > 5) {
            LOG_INFO("world_time: %f", GetTimer(world_timer));
            LOG_INFO("recvfrom_time: %f", recvfrom_time);
            LOG_INFO("update_video_time: %f", update_video_time);
            LOG_INFO("update_audio_time: %f", update_audio_time);
            LOG_INFO("hash_time: %f", hash_time);
            LOG_INFO("video_time: %f", video_time);
            LOG_INFO("max_video_time: %f", max_video_time);
            LOG_INFO("audio_time: %f", audio_time);
            LOG_INFO("max_audio_time: %f", max_audio_time);
            LOG_INFO("message_time: %f", message_time);
            StartTimer(&world_timer);
        }

        // Video and Audio should be updated at least every 5ms
        // We will do it here, after receiving each packet or if the last recvp timed out

        StartTimer(&update_video_timer);
        updateVideo();
        update_video_time += GetTimer(update_video_timer);

        StartTimer(&update_audio_timer);
        updateAudio();
        update_audio_time += GetTimer(update_audio_timer);

        // Time the following recvfrom code
        StartTimer(&recvfrom_timer);

        // START DROP EMULATION
        if ( is_currently_dropping ) {
            if (drop_time_ms > 0 &&
                GetTimer(drop_test_timer) * 1000.0 > drop_time_ms) {
                is_currently_dropping = false;
                StartTimer(&drop_test_timer);
            }
        } else {
            if (drop_distance_sec > 0 &&
                GetTimer(drop_test_timer) > drop_distance_sec) {
                is_currently_dropping = true;
                StartTimer(&drop_test_timer);
            }
        }
        // END DROP EMULATION

        int recv_size;
        if ( is_currently_dropping ) {
            // Simulate dropping packets but just not calling recvp
            SDL_Delay(1);
            recv_size = 0;
            LOG_INFO("DROPPING");
        } else {
            // Wait to receive packet over TCP, until timing out
            struct RTPPacket encrypted_packet;
            int encrypted_len = recvp(&socketContext, &encrypted_packet,
                                      sizeof(encrypted_packet));

            recv_size = encrypted_len;

            // If the packet was successfully received, then decrypt it
            if (recv_size > 0) {
                recv_size =
                    decrypt_packet(&encrypted_packet, encrypted_len, &packet,
                                   (unsigned char*)PRIVATE_KEY);

                // If there was an issue decrypting it, post warning and then ignore the problem
                if (recv_size < 0) {
                    LOG_WARNING("Failed to decrypt packet");
                    // Just pretend like it never happened
                    recv_size = 0;
                }
            }
        }

        double recvfrom_short_time = GetTimer(recvfrom_timer);

        // Total amount of time spent in recvfrom / decrypt_packet
        recvfrom_time += recvfrom_short_time;
        // Total amount of cumulative time spend in recvfrom, since the last time recv_size was > 0
        lastrecv += recvfrom_short_time;

        if (recv_size > 0) {
            // Log if it's been a while since the last packet was received
            if (lastrecv > 20.0 / 1000.0) {
                LOG_INFO(
                    "Took more than 20ms to receive something!! Took %fms "
                    "total!",
                    lastrecv * 1000.0);
            }
            lastrecv = 0.0;
        }

        //LOG_INFO("Recv wait time: %f", GetTimer(recvfrom_timer));

        if (recv_size == 0) {
            // This packet was just an ACK; It can be ignored
        } else if (recv_size < 0) {
            // If the packet has an issue, and it wasn't just a simple timeout, then we should log it
            int error = GetLastNetworkError();

            switch (error) {
                case ETIMEDOUT:
                case EWOULDBLOCK:
                    break;
                default:
                    LOG_WARNING("Unexpected Packet Error: %d", error);
                    break;
            }
        } else {
            // Check packet type and then redirect packet to the proper packet handler
            switch (packet.type) {
                case PACKET_VIDEO:
                    // Video packet
                    StartTimer(&video_timer);
                    ReceiveVideo(&packet);
                    video_time += GetTimer(video_timer);
                    max_video_time = max(max_video_time, GetTimer(video_timer));
                    break;
                case PACKET_AUDIO:
                    // Audio packet
                    StartTimer(&audio_timer);
                    ReceiveAudio(&packet);
                    audio_time += GetTimer(audio_timer);
                    max_audio_time = max(max_audio_time, GetTimer(audio_timer));
                    break;
                case PACKET_MESSAGE:
                    // A FractalServerMessage for other information
                    StartTimer(&message_timer);
                    ReceiveMessage(&packet);
                    message_time += GetTimer(message_timer);
                    break;
                default:
                    LOG_WARNING("Unknown Packet");
                    break;
            }
        }
    }

    if (lastrecv > 20.0 / 1000.0) {
        LOG_INFO("Took more than 20ms to receive something!! Took %fms total!",
                 lastrecv * 1000.0);
    }

    SDL_Delay(5);

    destroyUpdate();

    return 0;
}

// Receiving a FractalServerMessage
int ReceiveMessage(struct RTPPacket* packet) {
    // Extract fmsg from the packet
    FractalServerMessage* fmsg = (FractalServerMessage*)packet->data;

    // Verify packet size
    if (fmsg->type == MESSAGE_INIT) {
        if (packet->payload_size !=
            sizeof(FractalServerMessage) + sizeof(FractalServerMessageInit)) {
            LOG_ERROR(
                "Incorrect payload size for a server message (type "
                "MESSAGE_INIT)!");
            return -1;
        }
    } else if (fmsg->type == SMESSAGE_CLIPBOARD) {
        if ((unsigned int)packet->payload_size !=
            sizeof(FractalServerMessage) + fmsg->clipboard.size) {
            LOG_ERROR(
                "Incorrect payload size for a server message (type "
                "SMESSAGE_CLIPBOARD)!");
            return -1;
        }
    } else {
        if (packet->payload_size != sizeof(FractalServerMessage)) {
            LOG_ERROR("Incorrect payload size for a server message! (type: %d)",
                      (int)packet->type);
            return -1;
        }
    }

    // Case on FractalServerMessage and handle each unique server message
    switch (fmsg->type) {
        case MESSAGE_PONG:
            // Received a response to our pings
            if (ping_id == fmsg->ping_id) {
                // Post latency since the last ping
                LOG_INFO("Latency: %f", GetTimer(latency_timer));
                is_timing_latency = false;
                ping_failures = 0;
                try_amount = 0;
            } else {
                LOG_INFO("Old Ping ID found: Got %d but expected %d", fmsg->ping_id, ping_id);
            }
            break;
        case MESSAGE_AUDIO_FREQUENCY:
            // Update audio frequency
            LOG_INFO("Changing audio frequency to %d", fmsg->frequency);
            audio_frequency = fmsg->frequency;
            break;
        case SMESSAGE_CLIPBOARD:
            // Receiving a clipboard update
            LOG_INFO("Received %d byte clipboard message from server!",
                     packet->payload_size);
            updateSetClipboard(&fmsg->clipboard);
            break;
        case MESSAGE_INIT:
            // Receiving a bunch of initializing server data for a new connection
            LOG_INFO("Received init message!\n");
            FractalServerMessageInit* msg_init =
                (FractalServerMessageInit*)fmsg->init_msg;
            memcpy(filename, msg_init->filename,
                   min(sizeof(filename), sizeof(msg_init->filename)));
            memcpy(username, msg_init->username,
                   min(sizeof(username), sizeof(msg_init->username)));

#ifdef _WIN32
            char* path = "connection_id.txt";
#else
            // mac apps can't save files into the bundled app package,
            // need to save into hidden folder under account
            // this stores connection_id in
            // Users/USERNAME/.fractal/connection_id.txt
            // same for Linux, but will be in
            // /home/USERNAME/.fractal/connection_id.txt
            char path[200] = "";
            strcat(path, getenv("HOME"));
            strcat(path, "/.fractal/connection_id.txt");

#endif

            FILE* f = fopen( path, "w" );
            fprintf( f, "%d", msg_init->connection_id );
            fclose( f );

            received_server_init_message = true;
            break;
        case SMESSAGE_QUIT:
            // Server wants to quit
            LOG_INFO("Server signaled a quit!");
            exiting = true;
            break;
        default:
            // Invalid FractalServerMessage type
            LOG_WARNING("Unknown FractalServerMessage Received");
            return -1;
    }
    return 0;
}

#define HOST_PUBLIC_KEY                                           \
    "ecdsa-sha2-nistp256 "                                        \
    "AAAAE2VjZHNhLXNoYTItbmlzdHAyNTYAAAAIbmlzdHAyNTYAAABBBOT1KV+" \
    "I511l9JilY9vqkp+QHsRve0ZwtGCBarDHRgRtrEARMR6sAPKrqGJzW/"     \
    "Zt86r9dOzEcfrhxa+MnVQhNE8="

int main(int argc, char* argv[]) {
#ifndef _WIN32
    runcmd("chmod 600 sshkey");
    // files can't be written to a macos app bundle, so they need to be
    // cached in /Users/USERNAME/.APPNAME, here .fractal directory
    // attempt to create fractal cache directory, it will fail if it
    // already exists, which is fine
    // for Linux, this is in /home/USERNAME/.fractal, the cache is also needed
    // for the same reason
    runcmd( "mkdir ~/.fractal" );
    runcmd( "chmod 0755 ~/.fractal" );
#endif
<<<<<<< HEAD

#ifndef _WIN32
    runcmd("chmod 600 sshkey");
#endif
=======
    initBacktraceHandler();

    // Parse all command-line arguments
>>>>>>> 8efa5f7f

    int num_required_args = 1;
    int num_optional_args = 3;
    if (argc - 1 < num_required_args ||
        argc - 1 > num_required_args + num_optional_args) {
        printf(
            "Usage: desktop [IP ADDRESS] [[OPTIONAL] WIDTH] "
            "[[OPTIONAL] HEIGHT] [[OPTIONAL] MAX BITRATE]\n");
        return -1;
    }

    server_ip = argv[1];

    output_width = -1;
    output_height = -1;

    if (argc >= 3 && (atoi(argv[2]) > 0)) {
        output_width = atoi(argv[2]);
    }

    if (argc >= 4 && (atoi(argv[3]) > 0)) {
        output_height = atoi(argv[3]);
    }

    if (argc == 5) {
        max_bitrate = atoi(argv[4]);
    }

    // Write ecdsa key to a local file for ssh to use, for that server ip
    // This will identify the connecting server as the correct server and not an imposter
    FILE* ssh_key_host = fopen("ssh_host_ecdsa_key.pub", "w");
    fprintf(ssh_key_host, "%s %s\n", server_ip, HOST_PUBLIC_KEY);
    fclose(ssh_key_host);

    // Initialize the SDL window
    window = initSDL(output_width, output_height);
    if (!window) {
        LOG_ERROR("Failed to initialized SDL");
        return -1;
    }

    // After creating the window, we will grab DPI-adjusted dimensions in real pixels
    output_width = get_window_pixel_width( (SDL_Window*)window );
    output_height = get_window_pixel_height( (SDL_Window*)window );

    // Set all threads to highest priority
    SDL_SetThreadPriority(SDL_THREAD_PRIORITY_HIGH);

#ifdef _WIN32
    // no cache needed on windows, use local directory
    initLogger(".");
#else  // macos, linux
    // apple cache, can't be in the same folder as bundled app
    // this stores log.txt in Users/USERNAME/.fractal/log.txt
    char path[100] = "";
    strcat(path, getenv("HOME"));
    strcat(path, "/.fractal");
    initLogger(path);
#endif

    // Initialize clipboard and video
    initClipboard();
    initVideo();
    exiting = false;

    // Try 3 times if a failure to connect occurs
    for (try_amount = 0; try_amount < 3 && !exiting; try_amount++) {
        // If this is a retry, wait a bit more for the server to recover
        if (try_amount > 0) {
            LOG_WARNING("Trying to recover the server connection...");
            SDL_Delay(1000);
        }

#if defined(_WIN32)
        // Initialize the windows socket library if this is a windows client
        WSADATA wsa;
        if (WSAStartup(MAKEWORD(2, 2), &wsa) != 0) {
            mprintf("Failed to initialize Winsock with error code: %d.\n",
                    WSAGetLastError());
            return -1;
        }
#endif

        // Create connection contexts to the server application

        // First context: Sending packets to server

        if (CreateUDPContext(&PacketSendContext, ORIGIN_CLIENT,
                             (char*)server_ip, PORT_CLIENT_TO_SERVER, 10,
                             500) < 0) {
            LOG_WARNING("Failed to connect to server");
            continue;
        }

        SDL_Delay(150);

        // Second context: Receiving packets from server

        struct SocketContext PacketReceiveContext = {0};
        if (CreateUDPContext(&PacketReceiveContext, ORIGIN_CLIENT,
                             (char*)server_ip, PORT_SERVER_TO_CLIENT, 1,
                             500) < 0) {
            LOG_ERROR("Failed finish connection to server");
            closesocket(PacketSendContext.s);
            continue;
        }

        SDL_Delay(150);

        // Third context: Mutual TCP context for essential but not-speed-sensitive applications

        if (CreateTCPContext(&PacketTCPContext, ORIGIN_CLIENT, (char*)server_ip,
                             PORT_SHARED_TCP, 1, 500) < 0) {
            LOG_ERROR("Failed finish connection to server");
            closesocket(PacketSendContext.s);
            closesocket(PacketReceiveContext.s);
            continue;
        }

        // Initialize audio and variables
        is_timing_latency = false;
        connected = true;
        initAudio();

        // Create thread to receive all packets and handle them as needed
        run_receive_packets = true;
        SDL_Thread* receive_packets_thread;
        received_server_init_message = false;
        receive_packets_thread = SDL_CreateThread(
            ReceivePackets, "ReceivePackets", &PacketReceiveContext);

        clock keyboard_sync_timer;
        StartTimer(&keyboard_sync_timer);

        // Initialize keyboard state variables
        bool alt_pressed = false;
        bool ctrl_pressed = false;
        bool lgui_pressed = false;
        bool rgui_pressed = false;

        clock waiting_for_init_timer;
        StartTimer(&waiting_for_init_timer);
        while (!received_server_init_message) {
            // If 500ms and no init timer was received, we should disconnect because something failed
            if (GetTimer(waiting_for_init_timer) > 500 / 1000.0) {
                LOG_ERROR("Took too long for init timer!");
                exiting = true;
                break;
            }
            SDL_Delay(25);
        }

        SDL_Event msg;
        FractalClientMessage fmsg = { 0 };

        // Poll input for as long as we are connected and not exiting
        // This code will run once every millisecond
        while (connected && !exiting) {
            // Every 50ms we should syncronize the keyboard state
            if (GetTimer(keyboard_sync_timer) > 50.0 / 1000.0) {
                SDL_Delay(5);
                fmsg.type = MESSAGE_KEYBOARD_STATE;

                int num_keys;
                Uint8* state = (Uint8*)SDL_GetKeyboardState(&num_keys);
#if defined(_WIN32)
                fmsg.num_keycodes = (short)min(NUM_KEYCODES, num_keys);
#else
                fmsg.num_keycodes = fmin(NUM_KEYCODES, num_keys);
#endif

                // lgui/rgui don't work with SDL_GetKeyboardState for some reason, so set manually
                state[FK_LGUI] = lgui_pressed;
                state[FK_RGUI] = rgui_pressed;
                // Copy keyboard state
                memcpy(fmsg.keyboard_state, state, fmsg.num_keycodes);

                // Also send caps lock and num lock status for syncronization
                fmsg.caps_lock = SDL_GetModState() & KMOD_CAPS;
                fmsg.num_lock = SDL_GetModState() & KMOD_NUM;

                SendFmsg(&fmsg);

                StartTimer(&keyboard_sync_timer);
            }

            // Check if event is waiting
            fmsg.type = 0;
            if (SDL_PollEvent(&msg)) {
                // Grab SDL event and handle the various input and window events
                switch (msg.type) {
                    case SDL_WINDOWEVENT:
                        if( msg.window.event == SDL_WINDOWEVENT_SIZE_CHANGED )
                        {
                            // Let video thread know about the resizing to reinitialize display dimensions
                            set_video_active_resizing( false );
                            output_width = get_window_pixel_width( (SDL_Window*)window );
                            output_height = get_window_pixel_height( (SDL_Window*)window );

                            // Let the server know the new dimensions so that it can change native dimensions for monitor
                            fmsg.type = MESSAGE_DIMENSIONS;
                            fmsg.dimensions.width = output_width;
                            fmsg.dimensions.height = output_height;
                            fmsg.dimensions.dpi =
                                (int)(96.0 * output_width / get_virtual_screen_width());

                            LOG_INFO( "Window %d resized to %dx%d (Physical %dx%d)\n", msg.window.windowID,
                                      msg.window.data1, msg.window.data2, output_width, output_height );
                        }
                        break;
                    case SDL_KEYDOWN:
                    case SDL_KEYUP:
                        // Send a keyboard press for this event
                        fmsg.type = MESSAGE_KEYBOARD;
                        fmsg.keyboard.code =
                            (FractalKeycode)msg.key.keysym.scancode;
                        fmsg.keyboard.mod = msg.key.keysym.mod;
                        fmsg.keyboard.pressed = msg.key.type == SDL_KEYDOWN;

                        // Keep memory of alt/ctrl/lgui/rgui status
                        if (fmsg.keyboard.code == FK_LALT) {
                            alt_pressed = fmsg.keyboard.pressed;
                        }
                        if (fmsg.keyboard.code == FK_LCTRL) {
                            ctrl_pressed = fmsg.keyboard.pressed;
                        }
                        if (fmsg.keyboard.code == FK_LGUI) {
                            lgui_pressed = fmsg.keyboard.pressed;
                        }
                        if (fmsg.keyboard.code == FK_RGUI) {
                            rgui_pressed = fmsg.keyboard.pressed;
                        }

                        if (ctrl_pressed && alt_pressed &&
                            fmsg.keyboard.code == FK_F4) {
                            LOG_INFO("Quitting...");
                            exiting = true;
                        }

                        break;
                    case SDL_MOUSEMOTION:
                        // Relative motion is the delta x and delta y from last mouse position
                        // Absolute mouse position is where it is on the screen
                        // We multiply by scaling factor so that integer division doesn't destroy accuracy
                        fmsg.type = MESSAGE_MOUSE_MOTION;
                        fmsg.mouseMotion.relative = SDL_GetRelativeMouseMode();
                        fmsg.mouseMotion.x = fmsg.mouseMotion.relative
                                                 ? msg.motion.xrel
                                                 : msg.motion.x *
                                                       MOUSE_SCALING_FACTOR /
                                                       get_window_virtual_width(
                                                           (SDL_Window*)window);
                        fmsg.mouseMotion.y =
                            fmsg.mouseMotion.relative
                                ? msg.motion.yrel
                                : msg.motion.y * MOUSE_SCALING_FACTOR /
                                      get_window_virtual_height(
                                          (SDL_Window*)window);
                        break;
                    case SDL_MOUSEBUTTONDOWN:
                    case SDL_MOUSEBUTTONUP:
                        // Handle mouse click
                        fmsg.type = MESSAGE_MOUSE_BUTTON;
                        // Record if left / right / middle button
                        fmsg.mouseButton.button = msg.button.button;
                        fmsg.mouseButton.pressed =
                            msg.button.type == SDL_MOUSEBUTTONDOWN;
                        break;
                    case SDL_MOUSEWHEEL:
                        // Record mousewheel x/y change
                        fmsg.type = MESSAGE_MOUSE_WHEEL;
                        fmsg.mouseWheel.x = msg.wheel.x;
                        fmsg.mouseWheel.y = msg.wheel.y;
                        break;
                    case SDL_QUIT:
                        // Quit if SDL_QUIT received
                        LOG_ERROR("Forcefully Quitting...");
                        exiting = true;
                        break;
                }

                if (fmsg.type != 0) {
                    SendFmsg(&fmsg);
                } else {
                    SDL_Delay(1);
                }
            }
        }

        LOG_INFO("Disconnecting...");

        // Send quit message to server so that it can efficiently disconnect from the protocol and start accepting new connections
        if (exiting) {
            // Send a couple times just to more sure it gets sent
            fmsg.type = CMESSAGE_QUIT;
            SDL_Delay(50);
            SendFmsg(&fmsg);
            SDL_Delay(50);
            SendFmsg(&fmsg);
            SDL_Delay(50);
            SendFmsg(&fmsg);
            SDL_Delay(50);
        }

        // Trigger end of ReceivePackets thread
        run_receive_packets = false;
        SDL_WaitThread(receive_packets_thread, NULL);

        // Destroy audio
        destroyAudio();

        // Close all open sockets
        closesocket(PacketSendContext.s);
        closesocket(PacketReceiveContext.s);
        closesocket(PacketTCPContext.s);

#if defined(_WIN32)
        WSACleanup();
#endif
    }

    // Destroy video, logger, and SDL

    destroyVideo();
    LOG_INFO("Closing Client...");

    destroyLogger();
    destroySDL( (SDL_Window*)window );

    return 0;
}<|MERGE_RESOLUTION|>--- conflicted
+++ resolved
@@ -545,16 +545,9 @@
     runcmd( "mkdir ~/.fractal" );
     runcmd( "chmod 0755 ~/.fractal" );
 #endif
-<<<<<<< HEAD
-
-#ifndef _WIN32
-    runcmd("chmod 600 sshkey");
-#endif
-=======
     initBacktraceHandler();
 
     // Parse all command-line arguments
->>>>>>> 8efa5f7f
 
     int num_required_args = 1;
     int num_optional_args = 3;
