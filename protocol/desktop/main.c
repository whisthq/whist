/*
 * Fractal Client.
 *
 * Copyright Fractal Computers, Inc. 2020
 **/
#ifdef _WIN32
#define _CRT_SECURE_NO_WARNINGS
#endif

#include "main.h"

#include <errno.h>
#include <stdint.h>
#include <stdio.h>
#include <stdlib.h>
#include <string.h>

#include "../fractal/clipboard/clipboard.h"
#include "../fractal/core/fractal.h"
#include "../fractal/network/network.h"
#include "../fractal/utils/aes.h"
#include "../fractal/utils/clock.h"
#include "../fractal/utils/logging.h"
#include "../fractal/utils/sdlscreeninfo.h"
#include "audio.h"
#include "desktop_utils.h"
#include "network.h"
#include "sdl_event_handler.h"
#include "sdl_utils.h"
#include "server_message_handler.h"
#include "video.h"

#ifdef __APPLE__
#include "../fractal/utils/mac_utils.h"
#endif

int audio_frequency = -1;

// Width and Height
volatile int server_width = -1;
volatile int server_height = -1;
volatile CodecType server_codec_type = CODEC_TYPE_UNKNOWN;

// maximum mbps
volatile int max_bitrate = STARTING_BITRATE;
volatile bool update_mbps = false;

// Global state variables
volatile int connection_id;
volatile SDL_Window* window;
volatile bool run_receive_packets;
volatile bool is_timing_latency;
volatile clock latency_timer;
volatile int ping_id;
volatile int ping_failures;

volatile int output_width;
volatile int output_height;
volatile CodecType output_codec_type = CODEC_TYPE_H264;
volatile char* server_ip;
int time_to_run_ci = 300;  // Seconds to run CI tests for
volatile int running_ci = 0;

int UDP_port = -1;
int TCP_port = -1;
int client_id = -1;
int uid;

// Keyboard state variables
bool alt_pressed = false;
bool ctrl_pressed = false;
bool lgui_pressed = false;
bool rgui_pressed = false;

clock window_resize_timer;

// Function Declarations

int ReceivePackets(void* opaque);
bool received_server_init_message;

SocketContext PacketSendContext = {0};
SocketContext PacketReceiveContext = {0};
SocketContext PacketTCPContext = {0};

volatile bool connected = true;
volatile bool exiting = false;
volatile int try_amount;

// Data
char filename[300];
char username[50];

// UPDATER CODE - HANDLES ALL PERIODIC UPDATES
struct UpdateData {
    bool tried_to_update_dimension;
    bool has_initialized_updated;
    clock last_tcp_check_timer;
} volatile UpdateData;

void initUpdate() {
    UpdateData.tried_to_update_dimension = false;

    StartTimer((clock*)&UpdateData.last_tcp_check_timer);
    StartTimer((clock*)&latency_timer);
    ping_id = 1;
    ping_failures = -2;

    initClipboardSynchronizer((char*)server_ip);
}

void destroyUpdate() { destroyClipboardSynchronizer(); }

/**
 * Check all pending updates, and act on those pending updates
 * to actually update the state of our programs
 * This function expects to be called at minimum every 5ms to keep the program
 * up-to-date
 *
 * @return void
 */
void update() {
    FractalClientMessage fmsg;

    // Check for a new clipboard update from the server, if it's been 25ms since
    // the last time we checked the TCP socket, and the clipboard isn't actively
    // busy
    if (GetTimer(UpdateData.last_tcp_check_timer) > 25.0 / 1000.0 &&
        !isClipboardSynchronizing()) {
        // Check if TCP connction is active
        int result = Ack(&PacketTCPContext);
        if (result < 0) {
            LOG_ERROR("Lost TCP Connection (Error: %d)", GetLastNetworkError());
            // TODO: Should exit or recover protocol if TCP connection is lost
        }

        // Receive tcp buffer, if a full packet has been received
        FractalPacket* tcp_packet = ReadTCPPacket(&PacketTCPContext);
        if (tcp_packet) {
            handleServerMessage((FractalServerMessage*)tcp_packet->data,
                                (size_t)tcp_packet->payload_size);
        }

        // Update the last tcp check timer
        StartTimer((clock*)&UpdateData.last_tcp_check_timer);
    }

    // Assuming we have all of the important init information, then update the
    // clipboard
    if (received_server_init_message) {
        ClipboardData* clipboard = ClipboardSynchronizerGetNewClipboard();
        if (clipboard) {
            FractalClientMessage* fmsg_clipboard =
                malloc(sizeof(FractalClientMessage) + sizeof(ClipboardData) +
                       clipboard->size);
            fmsg_clipboard->type = CMESSAGE_CLIPBOARD;
            memcpy(&fmsg_clipboard->clipboard, clipboard,
                   sizeof(ClipboardData) + clipboard->size);
            SendFmsg(fmsg_clipboard);
            free(fmsg_clipboard);
        }
    }

    // If we haven't yet tried to update the dimension, and the dimensions don't
    // line up, then request the proper dimension
    if (!UpdateData.tried_to_update_dimension &&
        (server_width != output_width || server_height != output_height ||
         server_codec_type != output_codec_type)) {
        LOG_INFO("Asking for server dimension to be %dx%d with codec type h%d",
                 output_width, output_height, output_codec_type);
        fmsg.type = MESSAGE_DIMENSIONS;
        fmsg.dimensions.width = (int)output_width;
        fmsg.dimensions.height = (int)output_height;
        fmsg.dimensions.codec_type = (CodecType)output_codec_type;
        fmsg.dimensions.dpi =
            (int)(96.0 * output_width / get_virtual_screen_width());
        SendFmsg(&fmsg);
        UpdateData.tried_to_update_dimension = true;
    }

    // If the code has triggered a mbps update, then notify the server of the
    // newly desired mbps
    if (update_mbps) {
        update_mbps = false;
        fmsg.type = MESSAGE_MBPS;
        fmsg.mbps = max_bitrate / 1024.0 / 1024.0;
        LOG_INFO("Asking for server MBPS to be %f", fmsg.mbps);
        SendFmsg(&fmsg);
    }

    // If it's been 1 second since the last ping, we should warn
    if (GetTimer(latency_timer) > 1.0) {
        LOG_WARNING("Whoah, ping timer is way too old");
    }

    // If we're waiting for a ping, and it's been 600ms, then that ping will be
    // noted as failed
    if (is_timing_latency && GetTimer(latency_timer) > 0.6) {
        LOG_WARNING("Ping received no response: %d", ping_id);
        is_timing_latency = false;

        // Keep track of failures, and exit if too many failures
        ping_failures++;
        if (ping_failures == 3) {
            LOG_ERROR("Server disconnected: 3 consecutive ping failures.");
            connected = false;
        }
    }

    static int num_ping_tries = 0;

    // If 210ms has past since last ping, then it's taking a bit
    // Ie, a ping try will occur every 210ms
    bool taking_a_bit = is_timing_latency &&
                        GetTimer(latency_timer) > 0.21 * (1 + num_ping_tries);
    // If 500ms has past since the last resolved ping, then it's been a while
    // and we should ping again (Last resolved ping is a ping that either has
    // been received, or was noted as failed)
    bool awhile_since_last_resolved_ping =
        !is_timing_latency && GetTimer(latency_timer) > 0.5;

    // If either of the two above conditions hold, then send a new ping
    if (awhile_since_last_resolved_ping || taking_a_bit) {
        if (is_timing_latency) {
            // A continuation of an existing ping that's been taking a bit
            num_ping_tries++;
        } else {
            // A brand new ping
            ping_id++;
            is_timing_latency = true;
            StartTimer((clock*)&latency_timer);
            num_ping_tries = 0;
        }

        fmsg.type = MESSAGE_PING;
        fmsg.ping_id = ping_id;

        LOG_INFO("Ping! %d", ping_id);
        SendFmsg(&fmsg);
    }
    // End Ping
}
// END UPDATER CODE

// Large fmsg's should be sent over TCP. At the moment, this is only CLIPBOARD
// messages FractalClientMessage packet over UDP that requires multiple
// sub-packets to send, it not supported (If low latency large
// FractalClientMessage packets are needed, then this will have to be
// implemented)
int SendFmsg(FractalClientMessage* fmsg) {
    if (fmsg->type == CMESSAGE_CLIPBOARD || fmsg->type == MESSAGE_TIME) {
        return SendTCPPacket(&PacketTCPContext, PACKET_MESSAGE, fmsg,
                             GetFmsgSize(fmsg));
    } else {
        static int sent_packet_id = 0;
        sent_packet_id++;
        return SendUDPPacket(&PacketSendContext, PACKET_MESSAGE, fmsg,
                             GetFmsgSize(fmsg), sent_packet_id, -1, NULL, NULL);
    }
}

int ReceivePackets(void* opaque) {
    LOG_INFO("ReceivePackets running on Thread %p", SDL_GetThreadID(NULL));
    SDL_SetThreadPriority(SDL_THREAD_PRIORITY_HIGH);

    SocketContext socketContext = *(SocketContext*)opaque;

    /****
    Timers
    ****/

    clock world_timer;
    StartTimer(&world_timer);

    double recvfrom_time = 0;
    double update_video_time = 0;
    double update_audio_time = 0;
    double hash_time = 0;
    double video_time = 0;
    double audio_time = 0;
    double message_time = 0;

    double max_audio_time = 0;
    double max_video_time = 0;

    clock recvfrom_timer;
    clock update_video_timer;
    clock update_audio_timer;
    clock video_timer;
    clock audio_timer;
    clock message_timer;

    /****
    End Timers
    ****/

    double lastrecv = 0.0;

    clock last_ack;
    StartTimer(&last_ack);

    // NOTE: FOR DEBUGGING
    // This code will drop packets intentionally to test protocol's ability to
    // handle such events drop_distance_sec is the number of seconds in-between
    // simulated drops drop_time_ms is how long the drop will last for
    clock drop_test_timer;
    int drop_time_ms = 250;
    int drop_distance_sec = -1;
    bool is_currently_dropping = false;
    StartTimer(&drop_test_timer);

    // Initialize update handler
    initUpdate();

    while (run_receive_packets) {
        if (GetTimer(last_ack) > 5.0) {
            Ack(&socketContext);
            StartTimer(&last_ack);
        }

        // Handle all pending updates
        update();

        // TODO hash_time is never updated, leaving it in here in case it is
        // used in the future
        // casting to suppress warnings.
        (void)hash_time;
        // Post statistics every 5 seconds
        if (GetTimer(world_timer) > 5) {
            LOG_INFO("world_time: %f", GetTimer(world_timer));
            LOG_INFO("recvfrom_time: %f", recvfrom_time);
            LOG_INFO("update_video_time: %f", update_video_time);
            LOG_INFO("update_audio_time: %f", update_audio_time);
            LOG_INFO("hash_time: %f", hash_time);
            LOG_INFO("video_time: %f", video_time);
            LOG_INFO("max_video_time: %f", max_video_time);
            LOG_INFO("audio_time: %f", audio_time);
            LOG_INFO("max_audio_time: %f", max_audio_time);
            LOG_INFO("message_time: %f", message_time);
            StartTimer(&world_timer);
        }

        // Video and Audio should be updated at least every 5ms
        // We will do it here, after receiving each packet or if the last recvp
        // timed out

        StartTimer(&update_video_timer);
        updateVideo();
        update_video_time += GetTimer(update_video_timer);

        StartTimer(&update_audio_timer);
        updateAudio();
        update_audio_time += GetTimer(update_audio_timer);

        // Time the following recvfrom code
        StartTimer(&recvfrom_timer);

        // START DROP EMULATION
        if (is_currently_dropping) {
            if (drop_time_ms > 0 &&
                GetTimer(drop_test_timer) * 1000.0 > drop_time_ms) {
                is_currently_dropping = false;
                StartTimer(&drop_test_timer);
            }
        } else {
            if (drop_distance_sec > 0 &&
                GetTimer(drop_test_timer) > drop_distance_sec) {
                is_currently_dropping = true;
                StartTimer(&drop_test_timer);
            }
        }
        // END DROP EMULATION

        FractalPacket* packet;

        if (is_currently_dropping) {
            // Simulate dropping packets but just not calling recvp
            SDL_Delay(1);
            LOG_INFO("DROPPING");
            packet = NULL;
        } else {
            packet = ReadUDPPacket(&socketContext);
        }

        double recvfrom_short_time = GetTimer(recvfrom_timer);

        // Total amount of time spent in recvfrom / decrypt_packet
        recvfrom_time += recvfrom_short_time;
        // Total amount of cumulative time spend in recvfrom, since the last
        // time recv_size was > 0
        lastrecv += recvfrom_short_time;

        if (packet) {
            // Log if it's been a while since the last packet was received
            if (lastrecv > 20.0 / 1000.0) {
                LOG_INFO(
                    "Took more than 20ms to receive something!! Took %fms "
                    "total!",
                    lastrecv * 1000.0);
            }
            lastrecv = 0.0;
        }

        // LOG_INFO("Recv wait time: %f", GetTimer(recvfrom_timer));

        if (packet) {
            // Check packet type and then redirect packet to the proper packet
            // handler
            switch (packet->type) {
                case PACKET_VIDEO:
                    // Video packet
                    StartTimer(&video_timer);
                    ReceiveVideo(packet);
                    video_time += GetTimer(video_timer);
                    max_video_time = max(max_video_time, GetTimer(video_timer));
                    break;
                case PACKET_AUDIO:
                    // Audio packet
                    StartTimer(&audio_timer);
                    ReceiveAudio(packet);
                    audio_time += GetTimer(audio_timer);
                    max_audio_time = max(max_audio_time, GetTimer(audio_timer));
                    break;
                case PACKET_MESSAGE:
                    // A FractalServerMessage for other information
                    StartTimer(&message_timer);
                    handleServerMessage((FractalServerMessage*)packet->data,
                                        (size_t)packet->payload_size);
                    message_time += GetTimer(message_timer);
                    break;
                default:
                    LOG_WARNING("Unknown Packet");
                    break;
            }
        }
    }

    if (lastrecv > 20.0 / 1000.0) {
        LOG_INFO("Took more than 20ms to receive something!! Took %fms total!",
                 lastrecv * 1000.0);
    }

    SDL_Delay(5);

    destroyUpdate();

    return 0;
}

int syncKeyboardState(void) {
    FractalClientMessage fmsg = {0};

    SDL_Delay(5);

    fmsg.type = MESSAGE_KEYBOARD_STATE;

    int num_keys;
    Uint8* state = (Uint8*)SDL_GetKeyboardState(&num_keys);
#if defined(_WIN32)
    fmsg.num_keycodes = (short)min(NUM_KEYCODES, num_keys);
#else
    fmsg.num_keycodes = fmin(NUM_KEYCODES, num_keys);
#endif

    // lgui/rgui don't work with SDL_GetKeyboardState for some
    // reason, so set manually
    state[FK_LGUI] = lgui_pressed;
    state[FK_RGUI] = rgui_pressed;
    // Copy keyboard state
    memcpy(fmsg.keyboard_state, state, fmsg.num_keycodes);

    // Also send caps lock and num lock status for syncronization
    fmsg.caps_lock = SDL_GetModState() & KMOD_CAPS;
    fmsg.num_lock = SDL_GetModState() & KMOD_NUM;

    SendFmsg(&fmsg);

    return 0;
}

int main(int argc, char* argv[]) {
    if (parseArgs(argc, argv) != 0) {
        return -1;
    }

    srand(rand() * (unsigned int)time(NULL) + rand());
    uid = rand();

    char* log_dir = getLogDir();
    if (log_dir == NULL) {
        return -1;
    }
    initLogger(log_dir);
    free(log_dir);
    if (running_ci) {
        LOG_INFO("Running in CI mode");
    }

    if (configureSSHKeys() != 0) {
        LOG_ERROR("Failed to configure SSH keys.");
        destroyLogger();
        return -1;
    }

    if (configureCache() != 0) {
        LOG_ERROR("Failed to configure cache.");
        destroyLogger();
        return -1;
    }

    if (initSocketLibrary() != 0) {
        LOG_ERROR("Failed to initialize socket library.");
        destroyLogger();
        return -1;
    }

    // Initialize the SDL window
    window = initSDL(output_width, output_height);
    if (!window) {
        LOG_ERROR("Failed to initialize SDL");
        destroySocketLibrary();
        destroyLogger();
        return -1;
    }

    SDL_SetThreadPriority(SDL_THREAD_PRIORITY_HIGH);

// Windows GHA VM cannot render, it just segfaults on creating the renderer
#if defined(_WIN32)
    if (!running_ci) {
        initVideo();
    }
#else
    initVideo();
#endif

    PrintSystemInfo();
    LOG_INFO("Fractal client revision %s", FRACTAL_GIT_REVISION);

    exiting = false;
    bool failed = false;

    for (try_amount = 0;
         try_amount < MAX_NUM_CONNECTION_ATTEMPTS && !exiting && !failed;
         try_amount++) {
        if (try_amount > 0) {
            LOG_WARNING("Trying to recover the server connection...");
            SDL_Delay(1000);
        }

        if (discoverPorts() != 0) {
            LOG_WARNING("Failed to discover ports.");
            continue;
        }

        if (connectToServer() != 0) {
            LOG_WARNING("Failed to connect to server.");
            continue;
        }

        connected = true;
        received_server_init_message = true;

        // Initialize audio and variables
        is_timing_latency = false;
        initAudio();

        // Create thread to receive all packets and handle them as needed
        run_receive_packets = true;
        SDL_Thread* receive_packets_thread = SDL_CreateThread(
            ReceivePackets, "ReceivePackets", &PacketReceiveContext);

        StartTimer(&window_resize_timer);

        if (sendTimeToServer() != 0) {
            LOG_ERROR("Failed to synchronize time with server.");
        }

        // Timer used in CI mode to exit after 1 min
<<<<<<< HEAD
        clock ci_timer;
        StartTimer(&ci_timer);
=======
        clock ci_timer = {0};
        if (running_ci) {
            StartTimer(&ci_timer);
        }
>>>>>>> a20881e5

        clock ack_timer, keyboard_sync_timer;
        StartTimer(&ack_timer);
        StartTimer(&keyboard_sync_timer);

        SDL_Event sdl_msg;

        // This code will run once every millisecond
        while (connected && !exiting && !failed) {
            if (GetTimer(ack_timer) > 5) {
                Ack(&PacketSendContext);
                Ack(&PacketTCPContext);
                StartTimer(&ack_timer);
            }
            // if we are running a CI test we run for time_to_run_ci secondsA
            // before exiting
            if (running_ci && GetTimer(ci_timer) > time_to_run_ci) {
                exiting = 1;
                LOG_INFO("Exiting CI run");
            }

            if (GetTimer(keyboard_sync_timer) > 50.0 / 1000.0) {
                if (syncKeyboardState() != 0) {
                    failed = true;
                    break;
                }
                StartTimer(&keyboard_sync_timer);
            }
            if (SDL_PollEvent(&sdl_msg)) {
                if (handleSDLEvent(&sdl_msg) != 0) {
                    failed = true;
                    break;
                }
            } else {
                SDL_Delay(1);
            }
        }

        LOG_INFO("Disconnecting...");
        if (exiting || failed || try_amount + 1 == MAX_NUM_CONNECTION_ATTEMPTS)
            sendServerQuitMessages(3);
        run_receive_packets = false;
        SDL_WaitThread(receive_packets_thread, NULL);
        destroyAudio();
        closeConnections();
    }

    LOG_INFO("Closing Client...");
    destroyVideo();
    destroySDL((SDL_Window*)window);
    destroySocketLibrary();
    destroyLogger();

    return (try_amount < 3 && !failed) ? 0 : -1;
}<|MERGE_RESOLUTION|>--- conflicted
+++ resolved
@@ -577,15 +577,8 @@
         }
 
         // Timer used in CI mode to exit after 1 min
-<<<<<<< HEAD
         clock ci_timer;
         StartTimer(&ci_timer);
-=======
-        clock ci_timer = {0};
-        if (running_ci) {
-            StartTimer(&ci_timer);
-        }
->>>>>>> a20881e5
 
         clock ack_timer, keyboard_sync_timer;
         StartTimer(&ack_timer);
