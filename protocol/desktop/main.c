// UDP hole punching example, client code
// Base UDP code stolen from http://www.abc.se/~m6695/udp.html
// By Oscar Rodriguez
// This code is public domain, but you're a complete lunatic
// if you plan to use this code in any real program.
 
#include <stdio.h>
#include <stdint.h>
#include <stdlib.h>
#include <string.h>
#include <winsock2.h>
#include <ws2tcpip.h>
#include <process.h>
#include <windows.h>

#pragma comment (lib, "ws2_32.lib")

#define BUFLEN 512
#define NPACK 10
#define PORT 48800
 
// This is our server's IP address. In case you're wondering, this one is an RFC 5737 address.
#define SRV_IP "34.200.170.47"
 
// A small struct to hold a UDP endpoint. We'll use this to hold each peer's endpoint.
struct client
{
    int host;
    short port;
};
 
// Just a function to kill the program when something goes wrong.
void diep(char *s)
{
    perror(s);
    exit(1);
}

struct context
{
    SOCKET s;
    struct sockaddr_in si_other;
};
 
unsigned __stdcall SendStream(void *opaque) {
    struct context context = *(struct context *) opaque;
    int i, slen = sizeof(context.si_other);

    // Once again, the payload is irrelevant. Feel free to send your VoIP
    // data in here.
    char *message = "Hello from the server!";
    while(1) {
        if (sendto(context.s, message, strlen(message), 0, (struct sockaddr*)(&context.si_other), slen)==-1)
            diep("sendto()");
    }
}

<<<<<<< HEAD
int CreateUDPSendContext(struct context *context, char* origin, char* destination) {
=======
int CreateUDPSendContext(struct context *context, char* origin, char* destination, int timeout) {
>>>>>>> c9e9ff33
    struct client buf;
    int slen=sizeof(context->si_other), n = 0;

    if(!(strcmp(origin, "C") == 0 || strcmp(origin, "S") == 0)) {
        printf("Invalid origin parameter. Specify 'S' or 'C'.");
        return -1;
    }

    context->s = socket(AF_INET, SOCK_DGRAM, IPPROTO_UDP);
    if (context->s == INVALID_SOCKET || context->s < 0) { // Windows & Unix cases
        printf("Could not create UDP socket\n");
        return -1;
    }
 
    // The server's endpoint data
    memset((char *) &context->si_other, 0, sizeof(context->si_other));
    context->si_other.sin_family = AF_INET;
    context->si_other.sin_port = htons(PORT);
    context->si_other.sin_addr.s_addr = inet_addr(SRV_IP);
 
    // Send a simple datagram to the server to let it know of our public UDP endpoint.
    // Not only the server, but other clients will send their data through this endpoint.
    // The datagram payload is irrelevant, but if we wanted to support multiple
    // clients behind the same NAT, we'd send our won private UDP endpoint information
    // as well.


    strcat(destination, origin);
    printf("Payload is %s\n", destination);

    if (sendto(context->s, destination, strlen(destination), 0, (struct sockaddr*)(&context->si_other), slen)==-1) {
        printf("Sent failed");
    } else {
        printf("Sent message to STUN server\n");
    }

    // Right here, our NAT should have a session entry between our host and the server.
    // We can only hope our NAT maps the same public endpoint (both host and port) when we
    // send datagrams to other clients using our same private endpoint.
    int punched = 0;
    while (punched == 0)
    {
        // Receive data from the socket. Notice that we use the same socket for server and
        // peer communications. We discriminate by using the remote host endpoint data, but
        // remember that IP addresses are easily spoofed (actually, that's what the NAT is
        // doing), so remember to do some kind of validation in here.
        if (recvfrom(context->s, &buf, sizeof(buf), 0, (struct sockaddr*)(&context->si_other), &slen)==-1) {
            printf("Did not receive anything from STUN server \n");
            return -1;
        } else {
            printf("Received packet from STUN server at %s:%d\n", inet_ntoa(context->si_other.sin_addr), ntohs(context->si_other.sin_port));
            punched = 1;
        }
    }

    context->si_other.sin_addr.s_addr = buf.host;
    context->si_other.sin_port = buf.port;
    return 0;
}

int main(int argc, char* argv[])
{
    // initialize the windows socket library if this is a windows client
    WSADATA wsa;
    if (WSAStartup(MAKEWORD(2,2), &wsa) != 0) {
        printf("Failed to initialize Winsock with error code: %d.\n", WSAGetLastError());
        return -1;
    }
    printf("Winsock initialized successfully.\n");

    struct sockaddr_in si_me, si_other;
    int i, f, j, k, slen=sizeof(si_other);
    int n = 0;
    SOCKET s;
    HANDLE ThreadHandle;
 
    memset((char *) &si_me, 0, sizeof(si_me));
    si_me.sin_family = AF_INET;
    si_me.sin_port = htons(PORT); // This is not really necessary, we can also use 0 (any port)
    si_me.sin_addr.s_addr = htonl(INADDR_ANY);

    struct context context = {0};
    context.s = s;
    context.si_other = si_other;

<<<<<<< HEAD
    if(CreateUDPSendContext(&context, "C", "40.117.57.45") < 0) {
=======
    if(CreateUDPSendContext(&context, "S", "") < 0) {
>>>>>>> c9e9ff33
        exit(1);
    }

    ThreadHandle = (HANDLE)_beginthreadex(NULL, 0, &SendStream, (void *) &context, 0, NULL);

    printf("Now paired with %s:%d\n", inet_ntoa(context.si_other.sin_addr), ntohs(context.si_other.sin_port));

    while (1)
    {
        char recv_buf[1000];
        int recv_size;

        if ((recv_size = recvfrom(context.s, &recv_buf, sizeof(recv_buf), 0, (struct sockaddr*)(&context.si_other), &slen)) < 0) {
            printf("Packet not received \n");
        } else {
            printf("Received message: %s\n", recv_buf);
        }
    }
 
    // Actually, we never reach this point...
    closesocket(s);
    return 0;
}<|MERGE_RESOLUTION|>--- conflicted
+++ resolved
@@ -55,11 +55,8 @@
     }
 }
 
-<<<<<<< HEAD
-int CreateUDPSendContext(struct context *context, char* origin, char* destination) {
-=======
+
 int CreateUDPSendContext(struct context *context, char* origin, char* destination, int timeout) {
->>>>>>> c9e9ff33
     struct client buf;
     int slen=sizeof(context->si_other), n = 0;
 
@@ -145,11 +142,7 @@
     context.s = s;
     context.si_other = si_other;
 
-<<<<<<< HEAD
     if(CreateUDPSendContext(&context, "C", "40.117.57.45") < 0) {
-=======
-    if(CreateUDPSendContext(&context, "S", "") < 0) {
->>>>>>> c9e9ff33
         exit(1);
     }
 
