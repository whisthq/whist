--- conflicted
+++ resolved
@@ -528,36 +528,9 @@
     "I511l9JilY9vqkp+QHsRve0ZwtGCBarDHRgRtrEARMR6sAPKrqGJzW/"     \
     "Zt86r9dOzEcfrhxa+MnVQhNE8="
 
-<<<<<<< HEAD
-int main(int argc, char* argv[]) {
-#ifdef _WIN32
-    SetProcessDpiAwareness(PROCESS_PER_MONITOR_DPI_AWARE);
-#endif
-
-#ifndef _WIN32
-    runcmd("chmod 600 sshkey", NULL);
-    // files can't be written to a macos app bundle, so they need to be
-    // cached in /Users/USERNAME/.APPNAME, here .fractal directory
-    // attempt to create fractal cache directory, it will fail if it
-    // already exists, which is fine
-    // for Linux, this is in /home/USERNAME/.fractal, the cache is also needed
-    // for the same reason
-    runcmd("mkdir ~/.fractal", NULL);
-    runcmd("chmod 0755 ~/.fractal", NULL);
-
-    // the mkdir command won't do anything if the folder already exists, in
-    // which case we make sure to clear the previous logs and connection id
-    runcmd("rm -f ~/.fractal/log.txt", NULL);
-    runcmd("rm -f ~/.fractal/connection_id.txt", NULL);
-#endif
-
-    // Parse all command-line arguments
-
-=======
 int parseArgs(int argc, char *argv[]) {
     char *usage = "Usage: desktop [IP ADDRESS] [[OPTIONAL] WIDTH]"
                   " [[OPTIONAL] HEIGHT] [[OPTIONAL] MAX BITRATE]\n";
->>>>>>> 40340859
     int num_required_args = 1;
     int num_optional_args = 3;
     if (argc - 1 < num_required_args ||
