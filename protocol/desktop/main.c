--- conflicted
+++ resolved
@@ -284,29 +284,17 @@
     char* ip = "40.121.132.26";
 
     struct SocketContext InputContext = {0};
-<<<<<<< HEAD
-    if(CreateUDPContext(&InputContext, "C", "40.121.132.26", -1) < 0) {
-=======
     if(CreateUDPContext(&InputContext, "C", ip, -1) < 0) {
->>>>>>> 31daa93d
         exit(1);
     }
 
     struct SocketContext VideoReceiveContext = {0};
-<<<<<<< HEAD
-    if(CreateUDPContext(&VideoReceiveContext, "C", "40.121.132.26", -1) < 0) {
-=======
     if(CreateUDPContext(&VideoReceiveContext, "C", ip, -1) < 0) {
->>>>>>> 31daa93d
         exit(1);
     }
 
     struct SocketContext AudioReceiveContext = {0};
-<<<<<<< HEAD
-    if(CreateUDPContext(&AudioReceiveContext, "C", "40.121.132.26", -1) < 0) {
-=======
     if(CreateUDPContext(&AudioReceiveContext, "C", ip, -1) < 0) {
->>>>>>> 31daa93d
         exit(1);
     }
 
