--- conflicted
+++ resolved
@@ -26,7 +26,6 @@
 #define FRACTAL_GETOPT_HELP_CHAR (CHAR_MIN - 2)
 #define FRACTAL_GETOPT_VERSION_CHAR (CHAR_MIN - 3)
 
-<<<<<<< HEAD
 const struct option cmd_options[] = {
     {"width", required_argument, NULL, 'w'},
     {"height", required_argument, NULL, 'h'},
@@ -39,18 +38,6 @@
     // end with NULL-termination
     {0, 0, 0, 0}};
 #define OPTION_STRING "w:h:b:sc:kp::"
-=======
-const struct option cmd_options[] = {{"width", required_argument, NULL, 'w'},
-                                     {"height", required_argument, NULL, 'h'},
-                                     {"bitrate", required_argument, NULL, 'b'},
-                                     {"codec", required_argument, NULL, 'c'},
-                                     // these are standard for POSIX programs
-                                     {"help", no_argument, NULL, FRACTAL_GETOPT_HELP_CHAR},
-                                     {"version", no_argument, NULL, FRACTAL_GETOPT_VERSION_CHAR},
-                                     // end with NULL-termination
-                                     {0, 0, 0, 0}};
-#define OPTION_STRING "w:h:b:sc:k"
->>>>>>> 24cc6c64
 
 int parseArgs(int argc, char *argv[]) {
     char *usage =
