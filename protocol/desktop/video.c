--- conflicted
+++ resolved
@@ -36,60 +36,60 @@
 #define CURSORIMAGE_B 0x000000ff
 
 struct VideoData {
-  struct FrameData* pending_ctx;
-  int frames_received;
-  int bytes_transferred;
-  clock frame_timer;
-  int last_statistics_id;
-  int last_rendered_id;
-  int max_id;
-  int most_recent_iframe;
-
-  clock last_iframe_request_timer;
-  bool is_waiting_for_iframe;
-
-  SDL_Thread* render_screen_thread;
-  bool run_render_screen_thread;
-
-  SDL_sem* renderscreen_semaphore;
-
-  double target_mbps;
-  int num_nacked;
-  int bucket;  // = STARTING_BITRATE / BITRATE_BUCKET_SIZE;
-  int nack_by_bitrate[MAXIMUM_BITRATE / BITRATE_BUCKET_SIZE + 5];
-  double seconds_by_bitrate[MAXIMUM_BITRATE / BITRATE_BUCKET_SIZE + 5];
+    struct FrameData* pending_ctx;
+    int frames_received;
+    int bytes_transferred;
+    clock frame_timer;
+    int last_statistics_id;
+    int last_rendered_id;
+    int max_id;
+    int most_recent_iframe;
+
+    clock last_iframe_request_timer;
+    bool is_waiting_for_iframe;
+
+    SDL_Thread* render_screen_thread;
+    bool run_render_screen_thread;
+
+    SDL_sem* renderscreen_semaphore;
+
+    double target_mbps;
+    int num_nacked;
+    int bucket;  // = STARTING_BITRATE / BITRATE_BUCKET_SIZE;
+    int nack_by_bitrate[MAXIMUM_BITRATE / BITRATE_BUCKET_SIZE + 5];
+    double seconds_by_bitrate[MAXIMUM_BITRATE / BITRATE_BUCKET_SIZE + 5];
 } VideoData;
 
 typedef struct SDLVideoContext {
-  SDL_Texture* texture;
-
-  Uint8* data[4];
-  int linesize[4];
-
-  video_decoder_t* decoder;
-  struct SwsContext* sws;
+    SDL_Texture* texture;
+
+    Uint8* data[4];
+    int linesize[4];
+
+    video_decoder_t* decoder;
+    struct SwsContext* sws;
 } SDLVideoContext;
 SDLVideoContext videoContext;
 
 typedef struct FrameData {
-  char* frame_buffer;
-  int frame_size;
-  int id;
-  int packets_received;
-  int num_packets;
-  bool received_indicies[LARGEST_FRAME_SIZE / MAX_PAYLOAD_SIZE + 5];
-  bool nacked_indicies[LARGEST_FRAME_SIZE / MAX_PAYLOAD_SIZE + 5];
-  bool rendered;
-
-  int num_times_nacked;
-
-  int last_nacked_index;
-
-  clock last_nacked_timer;
-
-  clock last_packet_timer;
-
-  clock frame_creation_timer;
+    char* frame_buffer;
+    int frame_size;
+    int id;
+    int packets_received;
+    int num_packets;
+    bool received_indicies[LARGEST_FRAME_SIZE / MAX_PAYLOAD_SIZE + 5];
+    bool nacked_indicies[LARGEST_FRAME_SIZE / MAX_PAYLOAD_SIZE + 5];
+    bool rendered;
+
+    int num_times_nacked;
+
+    int last_nacked_index;
+
+    clock last_nacked_timer;
+
+    clock last_packet_timer;
+
+    clock frame_creation_timer;
 } FrameData;
 
 // mbps that currently works
@@ -119,419 +119,355 @@
 void loadingSDL(SDL_Renderer* renderer, int loading_index);
 
 void nack(int id, int index) {
-  if (VideoData.is_waiting_for_iframe) {
-    return;
-  }
-  VideoData.num_nacked++;
-  LOG_INFO("Missing Video Packet ID %d Index %d, NACKing...", id, index);
-  FractalClientMessage fmsg;
-  fmsg.type = MESSAGE_VIDEO_NACK;
-  fmsg.nack_data.id = id;
-  fmsg.nack_data.index = index;
-  SendFmsg(&fmsg);
+    if (VideoData.is_waiting_for_iframe) {
+        return;
+    }
+    VideoData.num_nacked++;
+    LOG_INFO("Missing Video Packet ID %d Index %d, NACKing...", id, index);
+    FractalClientMessage fmsg;
+    fmsg.type = MESSAGE_VIDEO_NACK;
+    fmsg.nack_data.id = id;
+    fmsg.nack_data.index = index;
+    SendFmsg(&fmsg);
 }
 
 bool requestIframe() {
-  if (GetTimer(VideoData.last_iframe_request_timer) > 250.0 / 1000.0) {
-    FractalClientMessage fmsg;
-    fmsg.type = MESSAGE_IFRAME_REQUEST;
-    if (VideoData.last_rendered_id == 0) {
-      fmsg.reinitialize_encoder = true;
+    if (GetTimer(VideoData.last_iframe_request_timer) > 250.0 / 1000.0) {
+        FractalClientMessage fmsg;
+        fmsg.type = MESSAGE_IFRAME_REQUEST;
+        if (VideoData.last_rendered_id == 0) {
+            fmsg.reinitialize_encoder = true;
+        } else {
+            fmsg.reinitialize_encoder = false;
+        }
+        SendFmsg(&fmsg);
+        StartTimer(&VideoData.last_iframe_request_timer);
+        VideoData.is_waiting_for_iframe = true;
+        return true;
     } else {
-      fmsg.reinitialize_encoder = false;
-    }
-    SendFmsg(&fmsg);
-    StartTimer(&VideoData.last_iframe_request_timer);
-    VideoData.is_waiting_for_iframe = true;
-    return true;
-  } else {
-    return false;
-  }
+        return false;
+    }
 }
 
 void updateWidthAndHeight(int width, int height) {
-  video_decoder_t* decoder = create_video_decoder(width, height, USE_HARDWARE);
-  videoContext.decoder = decoder;
-  if (!decoder) {
-    LOG_WARNING("ERROR: Decoder could not be created!");
-    exit(-1);
-  }
-
-  enum AVPixelFormat input_fmt = AV_PIX_FMT_YUV420P;
-  if (decoder->type != DECODE_TYPE_SOFTWARE) {
-    input_fmt = AV_PIX_FMT_NV12;
-  }
-
-  struct SwsContext* sws_ctx = NULL;
-  if (input_fmt != AV_PIX_FMT_YUV420P || width != output_width ||
-      height != output_height) {
-    sws_ctx =
-        sws_getContext(width, height, input_fmt, output_width, output_height,
-                       AV_PIX_FMT_YUV420P, SWS_BILINEAR, NULL, NULL, NULL);
-  }
-  struct SwsContext* old_sws_ctx = videoContext.sws;
-  videoContext.sws = sws_ctx;
-  sws_freeContext(old_sws_ctx);
-
-  server_width = width;
-  server_height = height;
+    video_decoder_t* decoder =
+        create_video_decoder(width, height, USE_HARDWARE);
+    videoContext.decoder = decoder;
+    if (!decoder) {
+        LOG_WARNING("ERROR: Decoder could not be created!");
+        exit(-1);
+    }
+
+    enum AVPixelFormat input_fmt = AV_PIX_FMT_YUV420P;
+    if (decoder->type != DECODE_TYPE_SOFTWARE) {
+        input_fmt = AV_PIX_FMT_NV12;
+    }
+
+    struct SwsContext* sws_ctx = NULL;
+    if (input_fmt != AV_PIX_FMT_YUV420P || width != output_width ||
+        height != output_height) {
+        sws_ctx = sws_getContext(width, height, input_fmt, output_width,
+                                 output_height, AV_PIX_FMT_YUV420P,
+                                 SWS_BILINEAR, NULL, NULL, NULL);
+    }
+    struct SwsContext* old_sws_ctx = videoContext.sws;
+    videoContext.sws = sws_ctx;
+    sws_freeContext(old_sws_ctx);
+
+    server_width = width;
+    server_height = height;
 }
 
 int32_t RenderScreen(SDL_Renderer* renderer) {
-  LOG_INFO("RenderScreen running on Thread %d", SDL_GetThreadID(NULL));
-
-  int loading_index = 0;
-
-  // present the loading screen
-  loadingSDL(renderer, loading_index);
-
-  while (VideoData.run_render_screen_thread) {
-    int ret = SDL_SemTryWait(VideoData.renderscreen_semaphore);
-
-    if (ret == SDL_MUTEX_TIMEDOUT) {
-      if (loading_index >= 0) {
-        loading_index++;
-        loadingSDL(renderer, loading_index);
-      }
-      SDL_Delay(1);
-      continue;
-    }
-
-    loading_index = -1;
-
-    if (ret < 0) {
-      LOG_ERROR("Semaphore Error");
-      return -1;
-    }
-
-    if (!rendering) {
-      LOG_WARNING("Sem opened but rendering is not true!");
-      continue;
-    }
-
-    // Cast to Frame* because this variable is not volatile in this section
-    Frame* frame = (Frame*)renderContext.frame_buffer;
+    LOG_INFO("RenderScreen running on Thread %d", SDL_GetThreadID(NULL));
+
+    int loading_index = 0;
+
+    // present the loading screen
+    loadingSDL(renderer, loading_index);
+
+    while (VideoData.run_render_screen_thread) {
+        int ret = SDL_SemTryWait(VideoData.renderscreen_semaphore);
+
+        if (ret == SDL_MUTEX_TIMEDOUT) {
+            if (loading_index >= 0) {
+                loading_index++;
+                loadingSDL(renderer, loading_index);
+            }
+            SDL_Delay(1);
+            continue;
+        }
+
+        loading_index = -1;
+
+        if (ret < 0) {
+            LOG_ERROR("Semaphore Error");
+            return -1;
+        }
+
+        if (!rendering) {
+            LOG_WARNING("Sem opened but rendering is not true!");
+            continue;
+        }
+
+        // Cast to Frame* because this variable is not volatile in this section
+        Frame* frame = (Frame*)renderContext.frame_buffer;
 
 #if LOG_VIDEO
-    mprintf("Rendering ID %d (Age %f) (Packets %d) %s\n", renderContext.id,
-            GetTimer(renderContext.frame_creation_timer),
-            renderContext.num_packets, frame->is_iframe ? "(I-Frame)" : "");
+        mprintf("Rendering ID %d (Age %f) (Packets %d) %s\n", renderContext.id,
+                GetTimer(renderContext.frame_creation_timer),
+                renderContext.num_packets, frame->is_iframe ? "(I-Frame)" : "");
 #endif
 
-    if (GetTimer(renderContext.frame_creation_timer) > 25.0 / 1000.0) {
-      LOG_INFO("Late! Rendering ID %d (Age %f) (Packets %d) %s",
-               renderContext.id, GetTimer(renderContext.frame_creation_timer),
-               renderContext.num_packets, frame->is_iframe ? "(I-Frame)" : "");
-    }
-
-    if ((int)(sizeof(Frame) + frame->size) != renderContext.frame_size) {
-      mprintf("Incorrect Frame Size! %d instead of %d\n",
-              sizeof(Frame) + frame->size, renderContext.frame_size);
-    }
-
-    if (frame->width != server_width || frame->height != server_height) {
-      LOG_INFO(
-          "Updating client rendering to match server's width and height! "
-          "From %dx%d to %dx%d",
-          server_width, server_height, frame->width, frame->height);
-      updateWidthAndHeight(frame->width, frame->height);
-    }
-
-    if (!video_decoder_decode(videoContext.decoder, frame->compressed_frame,
-                              frame->size)) {
-      LOG_WARNING("Failed to video_decoder_decode!");
-      rendering = false;
-      continue;
-    }
-
-    if (!skip_render && !resizing) {
-      if (videoContext.sws) {
-        sws_scale(videoContext.sws,
-                  (uint8_t const* const*)videoContext.decoder->sw_frame->data,
-                  videoContext.decoder->sw_frame->linesize, 0,
-                  videoContext.decoder->context->height, videoContext.data,
-                  videoContext.linesize);
-      } else {
-        memcpy(videoContext.data, videoContext.decoder->sw_frame->data,
-               sizeof(videoContext.data));
-        memcpy(videoContext.linesize, videoContext.decoder->sw_frame->linesize,
-               sizeof(videoContext.linesize));
-      }
-      SDL_UpdateYUVTexture(videoContext.texture, NULL, videoContext.data[0],
-                           videoContext.linesize[0], videoContext.data[1],
-                           videoContext.linesize[1], videoContext.data[2],
-                           videoContext.linesize[2]);
-    }
-
-    // Set cursor to frame's desired cursor type
-    if ((FractalCursorID)frame->cursor.cursor_id != last_cursor ||
-        frame->cursor.cursor_use_bmp) {
-      if (cursor) {
-        SDL_FreeCursor((SDL_Cursor*)cursor);
-      }
-      if (frame->cursor.cursor_use_bmp) {
-        // use bitmap data to set cursor
-
-        SDL_Surface* cursor_surface = SDL_CreateRGBSurfaceFrom(
-            frame->cursor.cursor_bmp, frame->cursor.cursor_bmp_width,
-            frame->cursor.cursor_bmp_height, sizeof(uint32_t) * 8,
-            sizeof(uint32_t) * frame->cursor.cursor_bmp_width, CURSORIMAGE_R,
-            CURSORIMAGE_G, CURSORIMAGE_B, CURSORIMAGE_A);
-        // potentially SDL_SetSurfaceBlendMode since X11 cursor BMPs are
-        // pre-alpha multplied
-        cursor = SDL_CreateColorCursor(cursor_surface,
-                                       frame->cursor.cursor_bmp_hot_x,
-                                       frame->cursor.cursor_bmp_hot_y);
-        SDL_FreeSurface(cursor_surface);
-      } else {
-        // use cursor id to set cursor
-        cursor = SDL_CreateSystemCursor(frame->cursor.cursor_id);
-      }
-      SDL_SetCursor((SDL_Cursor*)cursor);
-
-      last_cursor = (FractalCursorID)frame->cursor.cursor_id;
-    }
-
-<<<<<<< HEAD
-    if (frame->cursor.cursor_state != cursor_state) {
-      if (frame->cursor.cursor_state == CURSOR_STATE_HIDDEN) {
-        SDL_SetRelativeMouseMode(SDL_TRUE);
-      } else {
-        SDL_SetRelativeMouseMode(SDL_DISABLE);
-      }
-=======
+        if (GetTimer(renderContext.frame_creation_timer) > 25.0 / 1000.0) {
+            LOG_INFO(
+                "Late! Rendering ID %d (Age %f) (Packets %d) %s",
+                renderContext.id, GetTimer(renderContext.frame_creation_timer),
+                renderContext.num_packets, frame->is_iframe ? "(I-Frame)" : "");
+        }
+
+        if ((int)(sizeof(Frame) + frame->size) != renderContext.frame_size) {
+            mprintf("Incorrect Frame Size! %d instead of %d\n",
+                    sizeof(Frame) + frame->size, renderContext.frame_size);
+        }
+
+        if (frame->width != server_width || frame->height != server_height) {
+            LOG_INFO(
+                "Updating client rendering to match server's width and height! "
+                "From %dx%d to %dx%d",
+                server_width, server_height, frame->width, frame->height);
+            updateWidthAndHeight(frame->width, frame->height);
+        }
+
+        if (!video_decoder_decode(videoContext.decoder, frame->compressed_frame,
+                                  frame->size)) {
+            LOG_WARNING("Failed to video_decoder_decode!");
+            rendering = false;
+            continue;
+        }
+
+        if (!skip_render && !resizing) {
+            if (videoContext.sws) {
+                sws_scale(
+                    videoContext.sws,
+                    (uint8_t const* const*)videoContext.decoder->sw_frame->data,
+                    videoContext.decoder->sw_frame->linesize, 0,
+                    videoContext.decoder->context->height, videoContext.data,
+                    videoContext.linesize);
+            } else {
+                memcpy(videoContext.data, videoContext.decoder->sw_frame->data,
+                       sizeof(videoContext.data));
+                memcpy(videoContext.linesize,
+                       videoContext.decoder->sw_frame->linesize,
+                       sizeof(videoContext.linesize));
+            }
+            SDL_UpdateYUVTexture(videoContext.texture, NULL,
+                                 videoContext.data[0], videoContext.linesize[0],
+                                 videoContext.data[1], videoContext.linesize[1],
+                                 videoContext.data[2],
+                                 videoContext.linesize[2]);
+        }
+
+        // Set cursor to frame's desired cursor type
+        if ((FractalCursorID)frame->cursor.cursor_id != last_cursor ||
+            frame->cursor.cursor_use_bmp) {
+            if (cursor) {
+                SDL_FreeCursor((SDL_Cursor*)cursor);
+            }
+            if (frame->cursor.cursor_use_bmp) {
+                // use bitmap data to set cursor
+
+                SDL_Surface* cursor_surface = SDL_CreateRGBSurfaceFrom(
+                    frame->cursor.cursor_bmp, frame->cursor.cursor_bmp_width,
+                    frame->cursor.cursor_bmp_height, sizeof(uint32_t) * 8,
+                    sizeof(uint32_t) * frame->cursor.cursor_bmp_width,
+                    CURSORIMAGE_R, CURSORIMAGE_G, CURSORIMAGE_B, CURSORIMAGE_A);
+                // potentially SDL_SetSurfaceBlendMode since X11 cursor BMPs are
+                // pre-alpha multplied
+                cursor = SDL_CreateColorCursor(cursor_surface,
+                                               frame->cursor.cursor_bmp_hot_x,
+                                               frame->cursor.cursor_bmp_hot_y);
+                SDL_FreeSurface(cursor_surface);
+            } else {
+                // use cursor id to set cursor
+                cursor = SDL_CreateSystemCursor(frame->cursor.cursor_id);
+            }
+            SDL_SetCursor((SDL_Cursor*)cursor);
+
+            last_cursor = (FractalCursorID)frame->cursor.cursor_id;
+        }
+
         if (frame->cursor.cursor_state != cursor_state) {
             if (frame->cursor.cursor_state == CURSOR_STATE_HIDDEN) {
                 SDL_SetRelativeMouseMode(SDL_TRUE);
             } else {
                 SDL_SetRelativeMouseMode(SDL_FALSE);
             }
->>>>>>> a4669860
-
-      cursor_state = frame->cursor.cursor_state;
-    }
-
-    // mprintf("Client Frame Time for ID %d: %f\n", renderContext.id,
-    // GetTimer(renderContext.client_frame_timer));
-
-    if (!skip_render && !resizing) {
-      // printf("Before, %x\n", renderer);
-      SDL_RenderCopy((SDL_Renderer*)renderer, videoContext.texture, NULL, NULL);
-      // SDL_RenderCopy((SDL_Renderer*)renderer, NULL, NULL, NULL);
-      // printf("After\n");
-      // SDL_SetRenderDrawColor((SDL_Renderer*)renderer, 100, 20, 160,
-      // SDL_ALPHA_OPAQUE); SDL_RenderClear((SDL_Renderer*)renderer);
-      SDL_RenderPresent((SDL_Renderer*)renderer);
-    }
+
+            cursor_state = frame->cursor.cursor_state;
+        }
+
+        // mprintf("Client Frame Time for ID %d: %f\n", renderContext.id,
+        // GetTimer(renderContext.client_frame_timer));
+
+        if (!skip_render && !resizing) {
+            // printf("Before, %x\n", renderer);
+            SDL_RenderCopy((SDL_Renderer*)renderer, videoContext.texture, NULL,
+                           NULL);
+            // SDL_RenderCopy((SDL_Renderer*)renderer, NULL, NULL, NULL);
+            // printf("After\n");
+            // SDL_SetRenderDrawColor((SDL_Renderer*)renderer, 100, 20, 160,
+            // SDL_ALPHA_OPAQUE); SDL_RenderClear((SDL_Renderer*)renderer);
+            SDL_RenderPresent((SDL_Renderer*)renderer);
+        }
 
 #if LOG_VIDEO
-<<<<<<< HEAD
-    mprintf("Rendered %d (Size: %d) (Age %f)\n", renderContext.id,
-            renderContext.frame_size,
-            GetTimer(renderContext.frame_creation_timer));
-=======
         LOG_DEBUG("Rendered %d (Size: %d) (Age %f)\n", renderContext.id,
                 renderContext.frame_size,
                 GetTimer(renderContext.frame_creation_timer));
->>>>>>> a4669860
 #endif
 
-    if (frame->is_iframe) {
-      VideoData.is_waiting_for_iframe = false;
-    }
-
-    VideoData.last_rendered_id = renderContext.id;
-    has_rendered_yet = true;
-    rendering = false;
-  }
-
-  SDL_Delay(5);
-  return 0;
+        if (frame->is_iframe) {
+            VideoData.is_waiting_for_iframe = false;
+        }
+
+        VideoData.last_rendered_id = renderContext.id;
+        has_rendered_yet = true;
+        rendering = false;
+    }
+
+    SDL_Delay(5);
+    return 0;
 }
 
 // Make the screen black
 void loadingSDL(SDL_Renderer* renderer, int loading_index) {
-  static SDL_Texture* loading_screen_texture = NULL;
-
-  int gif_frame_index = loading_index % 83;
-
-  while (true) {
+    static SDL_Texture* loading_screen_texture = NULL;
+
+    int gif_frame_index = loading_index % 83;
+
+    while (true) {
+        SDL_SetRenderDrawColor(renderer, 0, 0, 0, SDL_ALPHA_OPAQUE);
+        SDL_RenderClear(renderer);
+
+        char frame_name[24];
+        if (gif_frame_index < 10) {
+            snprintf(frame_name, sizeof(frame_name), "loading/frame_0%d.bmp",
+                     gif_frame_index);
+        } else {
+            snprintf(frame_name, sizeof(frame_name), "loading/frame_%d.bmp",
+                     gif_frame_index);
+        }
+
+        SDL_Surface* loading_screen = SDL_LoadBMP(frame_name);
+        loading_screen_texture =
+            SDL_CreateTextureFromSurface(renderer, loading_screen);
+        SDL_FreeSurface(loading_screen);
+
+        int w = 200;
+        int h = 200;
+        SDL_Rect dstrect;
+
+        // SDL_QueryTexture( loading_screen_texture, NULL, NULL, &w, &h );
+        dstrect.x = output_width / 2 - w / 2;
+        dstrect.y = output_height / 2 - h / 2;
+        dstrect.w = w;
+        dstrect.h = h;
+        SDL_RenderCopy(renderer, loading_screen_texture, NULL, &dstrect);
+        SDL_RenderPresent(renderer);
+
+        SDL_Delay(30);  // sleep 30 ms
+        gif_frame_index += 1;
+        gif_frame_index %= 83;  // number of loading frames
+        break;
+    }
+}
+
+void clearSDL(SDL_Renderer* renderer) {
     SDL_SetRenderDrawColor(renderer, 0, 0, 0, SDL_ALPHA_OPAQUE);
     SDL_RenderClear(renderer);
-
-    char frame_name[24];
-    if (gif_frame_index < 10) {
-      snprintf(frame_name, sizeof(frame_name), "loading/frame_0%d.bmp",
-               gif_frame_index);
-    } else {
-      snprintf(frame_name, sizeof(frame_name), "loading/frame_%d.bmp",
-               gif_frame_index);
-    }
-
-    SDL_Surface* loading_screen = SDL_LoadBMP(frame_name);
-    loading_screen_texture =
-        SDL_CreateTextureFromSurface(renderer, loading_screen);
-    SDL_FreeSurface(loading_screen);
-
-    int w = 200;
-    int h = 200;
-    SDL_Rect dstrect;
-
-    // SDL_QueryTexture( loading_screen_texture, NULL, NULL, &w, &h );
-    dstrect.x = output_width / 2 - w / 2;
-    dstrect.y = output_height / 2 - h / 2;
-    dstrect.w = w;
-    dstrect.h = h;
-    SDL_RenderCopy(renderer, loading_screen_texture, NULL, &dstrect);
     SDL_RenderPresent(renderer);
-
-    SDL_Delay(30);  // sleep 30 ms
-    gif_frame_index += 1;
-    gif_frame_index %= 83;  // number of loading frames
-    break;
-  }
-}
-
-void clearSDL(SDL_Renderer* renderer) {
-  SDL_SetRenderDrawColor(renderer, 0, 0, 0, SDL_ALPHA_OPAQUE);
-  SDL_RenderClear(renderer);
-  SDL_RenderPresent(renderer);
 }
 
 int initMultithreadedVideo(void* opaque) {
-  opaque;
-
-  LOG_INFO("Creating renderer for %dx%d display", output_width, output_height);
-
-  SDL_SetThreadPriority(SDL_THREAD_PRIORITY_HIGH);
-  SDL_Renderer* renderer =
-      SDL_CreateRenderer((SDL_Window*)window, -1,
-                         SDL_RENDERER_PRESENTVSYNC | SDL_RENDERER_ACCELERATED);
-  if (!renderer) {
-    LOG_WARNING("SDL: could not create renderer - exiting: %s", SDL_GetError());
-    return -1;
-  }
-
-  // configure texture
-  SDL_SetHint(SDL_HINT_RENDER_SCALE_QUALITY, "best");
-
-  // mbps that currently works
-  working_mbps = STARTING_BITRATE;
-  VideoData.is_waiting_for_iframe = false;
-
-  // True if RenderScreen is currently rendering a frame
-  rendering = false;
-  has_rendered_yet = false;
-
-  SDL_Texture* texture;
-
-  SDL_SetRenderDrawBlendMode((SDL_Renderer*)renderer, SDL_BLENDMODE_BLEND);
-  // Allocate a place to put our YUV image on that screen
-  texture = SDL_CreateTexture((SDL_Renderer*)renderer, SDL_PIXELFORMAT_YV12,
-                              SDL_TEXTUREACCESS_STREAMING, output_width,
-                              output_height);
-  if (!texture) {
-    LOG_ERROR("SDL: could not create texture - exiting");
-    exit(1);
-  }
-
-  videoContext.texture = texture;
-
-  av_image_alloc(videoContext.data, videoContext.linesize, output_width,
-                 output_height, AV_PIX_FMT_YUV420P, 1);
-
-  max_bitrate = STARTING_BITRATE;
-  VideoData.target_mbps = STARTING_BITRATE;
-  VideoData.pending_ctx = NULL;
-  VideoData.frames_received = 0;
-  VideoData.bytes_transferred = 0;
-  StartTimer(&VideoData.frame_timer);
-  VideoData.last_statistics_id = 1;
-  VideoData.last_rendered_id = 0;
-  VideoData.max_id = 0;
-  VideoData.most_recent_iframe = -1;
-  VideoData.num_nacked = 0;
-  VideoData.bucket = STARTING_BITRATE / BITRATE_BUCKET_SIZE;
-  StartTimer(&VideoData.last_iframe_request_timer);
-
-  for (int i = 0; i < RECV_FRAMES_BUFFER_SIZE; i++) {
-    receiving_frames[i].id = -1;
-  }
-
-  VideoData.renderscreen_semaphore = SDL_CreateSemaphore(0);
-  VideoData.run_render_screen_thread = true;
-
-  RenderScreen(renderer);
-  SDL_DestroyRenderer(renderer);
-  return 0;
+    opaque;
+
+    LOG_INFO("Creating renderer for %dx%d display", output_width,
+             output_height);
+
+    SDL_SetThreadPriority(SDL_THREAD_PRIORITY_HIGH);
+    SDL_Renderer* renderer = SDL_CreateRenderer(
+        (SDL_Window*)window, -1,
+        SDL_RENDERER_PRESENTVSYNC | SDL_RENDERER_ACCELERATED);
+    if (!renderer) {
+        LOG_WARNING("SDL: could not create renderer - exiting: %s",
+                    SDL_GetError());
+        return -1;
+    }
+
+    // configure texture
+    SDL_SetHint(SDL_HINT_RENDER_SCALE_QUALITY, "best");
+
+    // mbps that currently works
+    working_mbps = STARTING_BITRATE;
+    VideoData.is_waiting_for_iframe = false;
+
+    // True if RenderScreen is currently rendering a frame
+    rendering = false;
+    has_rendered_yet = false;
+
+    SDL_Texture* texture;
+
+    SDL_SetRenderDrawBlendMode((SDL_Renderer*)renderer, SDL_BLENDMODE_BLEND);
+    // Allocate a place to put our YUV image on that screen
+    texture = SDL_CreateTexture((SDL_Renderer*)renderer, SDL_PIXELFORMAT_YV12,
+                                SDL_TEXTUREACCESS_STREAMING, output_width,
+                                output_height);
+    if (!texture) {
+        LOG_ERROR("SDL: could not create texture - exiting");
+        exit(1);
+    }
+
+    videoContext.texture = texture;
+
+    av_image_alloc(videoContext.data, videoContext.linesize, output_width,
+                   output_height, AV_PIX_FMT_YUV420P, 1);
+
+    max_bitrate = STARTING_BITRATE;
+    VideoData.target_mbps = STARTING_BITRATE;
+    VideoData.pending_ctx = NULL;
+    VideoData.frames_received = 0;
+    VideoData.bytes_transferred = 0;
+    StartTimer(&VideoData.frame_timer);
+    VideoData.last_statistics_id = 1;
+    VideoData.last_rendered_id = 0;
+    VideoData.max_id = 0;
+    VideoData.most_recent_iframe = -1;
+    VideoData.num_nacked = 0;
+    VideoData.bucket = STARTING_BITRATE / BITRATE_BUCKET_SIZE;
+    StartTimer(&VideoData.last_iframe_request_timer);
+
+    for (int i = 0; i < RECV_FRAMES_BUFFER_SIZE; i++) {
+        receiving_frames[i].id = -1;
+    }
+
+    VideoData.renderscreen_semaphore = SDL_CreateSemaphore(0);
+    VideoData.run_render_screen_thread = true;
+
+    RenderScreen(renderer);
+    SDL_DestroyRenderer(renderer);
+    return 0;
 }
 // END VIDEO FUNCTIONS
 
 void initVideo() {
-  VideoData.render_screen_thread =
-      SDL_CreateThread(initMultithreadedVideo, "VideoThread", NULL);
+    VideoData.render_screen_thread =
+        SDL_CreateThread(initMultithreadedVideo, "VideoThread", NULL);
 }
 
 int last_rendered_index = 0;
 
 void updateVideo() {
-<<<<<<< HEAD
-  // Get statistics from the last 3 seconds of data
-  if (GetTimer(VideoData.frame_timer) > 3) {
-    double time = GetTimer(VideoData.frame_timer);
-
-    // Calculate statistics
-    /*
-    int expected_frames = VideoData.max_id - VideoData.last_statistics_id;
-    // double fps = 1.0 * expected_frames / time; // TODO: finish birate
-    // throttling alg double mbps = VideoData.bytes_transferred * 8.0 /
-    // 1024.0 / 1024.0 / time; // TODO bitrate throttle
-    double receive_rate =
-        expected_frames == 0
-            ? 1.0
-            : 1.0 * VideoData.frames_received / expected_frames;
-    double dropped_rate = 1.0 - receive_rate;
-    */
-
-    double nack_per_second = VideoData.num_nacked / time;
-    VideoData.nack_by_bitrate[VideoData.bucket] += VideoData.num_nacked;
-    VideoData.seconds_by_bitrate[VideoData.bucket] += time;
-
-    // Print statistics
-
-    // mprintf("FPS: %f\nmbps: %f\ndropped: %f%%\n\n", fps, mbps, 100.0 *
-    // dropped_rate);
-
-    LOG_INFO("MBPS: %f %f", VideoData.target_mbps, nack_per_second);
-
-    // Adjust mbps based on dropped packets
-    if (nack_per_second > 50) {
-      VideoData.target_mbps = VideoData.target_mbps * 0.75;
-      working_mbps = VideoData.target_mbps;
-      update_mbps = true;
-    } else if (nack_per_second > 25) {
-      VideoData.target_mbps = VideoData.target_mbps * 0.83;
-      working_mbps = VideoData.target_mbps;
-      update_mbps = true;
-    } else if (nack_per_second > 15) {
-      VideoData.target_mbps = VideoData.target_mbps * 0.9;
-      working_mbps = VideoData.target_mbps;
-      update_mbps = true;
-    } else if (nack_per_second > 10) {
-      VideoData.target_mbps = VideoData.target_mbps * 0.95;
-      working_mbps = VideoData.target_mbps;
-      update_mbps = true;
-    } else if (nack_per_second > 6) {
-      VideoData.target_mbps = VideoData.target_mbps * 0.98;
-      working_mbps = VideoData.target_mbps;
-      update_mbps = true;
-    } else {
-      working_mbps = max(VideoData.target_mbps * 1.05, working_mbps);
-      VideoData.target_mbps = (VideoData.target_mbps + working_mbps) / 2.0;
-      VideoData.target_mbps =
-          min(VideoData.target_mbps, MAXIMUM_MBPS * 1024 * 1024);
-      update_mbps = true;
-=======
     // Get statistics from the last 3 seconds of data
     if (GetTimer(VideoData.frame_timer) > 3) {
         double time = GetTimer(VideoData.frame_timer);
@@ -605,269 +541,257 @@
         VideoData.frames_received = 0;
         VideoData.last_statistics_id = VideoData.max_id;
         StartTimer(&VideoData.frame_timer);
->>>>>>> a4669860
-    }
-
-    LOG_INFO("MBPS2: %f", VideoData.target_mbps);
-
-    VideoData.bucket = (int)VideoData.target_mbps / BITRATE_BUCKET_SIZE;
-    max_bitrate =
-        (int)VideoData.bucket * BITRATE_BUCKET_SIZE + BITRATE_BUCKET_SIZE / 2;
-
-    LOG_INFO("MBPS3: %d", max_bitrate);
-    VideoData.num_nacked = 0;
-
-    VideoData.bytes_transferred = 0;
-    VideoData.frames_received = 0;
-    VideoData.last_statistics_id = VideoData.max_id;
-    StartTimer(&VideoData.frame_timer);
-  }
-
-  if (VideoData.last_rendered_id == -1 && VideoData.most_recent_iframe > 0) {
-    VideoData.last_rendered_id = VideoData.most_recent_iframe - 1;
-  }
-
-  if (!rendering && VideoData.last_rendered_id >= 0) {
-    if (VideoData.most_recent_iframe - 1 > VideoData.last_rendered_id) {
-      LOG_INFO("Skipping from %d to i-frame %d!", VideoData.last_rendered_id,
-               VideoData.most_recent_iframe);
-      for (int i = VideoData.last_rendered_id + 1;
-           i < VideoData.most_recent_iframe; i++) {
-        int index = i % RECV_FRAMES_BUFFER_SIZE;
-        if (receiving_frames[index].id == i) {
-          LOG_WARNING("Frame dropped with ID %d: %d/%d", i,
-                      receiving_frames[index].packets_received,
-                      receiving_frames[index].num_packets);
-
-          for (int j = 0; j < receiving_frames[index].num_packets; j++) {
-            if (!receiving_frames[index].received_indicies[j]) {
-              LOG_WARNING("Did not receive ID %d, Index %d", i, j);
-            }
-          }
+    }
+
+    if (VideoData.last_rendered_id == -1 && VideoData.most_recent_iframe > 0) {
+        VideoData.last_rendered_id = VideoData.most_recent_iframe - 1;
+    }
+
+    if (!rendering && VideoData.last_rendered_id >= 0) {
+        if (VideoData.most_recent_iframe - 1 > VideoData.last_rendered_id) {
+            LOG_INFO("Skipping from %d to i-frame %d!",
+                     VideoData.last_rendered_id, VideoData.most_recent_iframe);
+            for (int i = VideoData.last_rendered_id + 1;
+                 i < VideoData.most_recent_iframe; i++) {
+                int index = i % RECV_FRAMES_BUFFER_SIZE;
+                if (receiving_frames[index].id == i) {
+                    LOG_WARNING("Frame dropped with ID %d: %d/%d", i,
+                                receiving_frames[index].packets_received,
+                                receiving_frames[index].num_packets);
+
+                    for (int j = 0; j < receiving_frames[index].num_packets;
+                         j++) {
+                        if (!receiving_frames[index].received_indicies[j]) {
+                            LOG_WARNING("Did not receive ID %d, Index %d", i,
+                                        j);
+                        }
+                    }
+                } else {
+                    LOG_WARNING("Bad ID? %d instead of %d",
+                                receiving_frames[index].id, i);
+                }
+            }
+            VideoData.last_rendered_id = VideoData.most_recent_iframe - 1;
+        }
+
+        int next_render_id = VideoData.last_rendered_id + 1;
+
+        int index = next_render_id % RECV_FRAMES_BUFFER_SIZE;
+
+        struct FrameData* ctx = &receiving_frames[index];
+
+        if (ctx->id == next_render_id) {
+            if (ctx->packets_received == ctx->num_packets) {
+                // mprintf( "Packets: %d %s\n", ctx->num_packets,
+                // ((Frame*)ctx->frame_buffer)->is_iframe ? "(I-frame)" : "" );
+                // mprintf("Rendering %d (Age %f)\n", ctx->id,
+                // GetTimer(ctx->frame_creation_timer));
+
+                renderContext = *ctx;
+                rendering = true;
+
+                skip_render = false;
+                int after_render_id = next_render_id + 1;
+                int after_index = after_render_id % RECV_FRAMES_BUFFER_SIZE;
+                struct FrameData* after_ctx = &receiving_frames[after_index];
+                if (after_ctx->id == after_render_id &&
+                    after_ctx->packets_received == after_ctx->num_packets) {
+                    skip_render = true;
+                    LOG_INFO("Skip this render");
+                }
+
+                SDL_SemPost(VideoData.renderscreen_semaphore);
+            } else {
+                if ((GetTimer(ctx->last_packet_timer) > 6.0 / 1000.0) &&
+                    GetTimer(ctx->last_nacked_timer) >
+                        (8.0 + 8.0 * ctx->num_times_nacked) / 1000.0) {
+                    if (ctx->num_times_nacked == -1) {
+                        ctx->num_times_nacked = 0;
+                        ctx->last_nacked_index = -1;
+                    }
+                    int num_nacked = 0;
+                    // mprintf("************NACKING PACKET %d, alive for %f
+                    // MS\n", ctx->id, GetTimer(ctx->frame_creation_timer));
+                    for (int i = ctx->last_nacked_index + 1;
+                         i < ctx->num_packets && num_nacked < 1; i++) {
+                        if (!ctx->received_indicies[i]) {
+                            num_nacked++;
+                            LOG_INFO(
+                                "************NACKING VIDEO PACKET %d %d (/%d), "
+                                "alive for %f MS",
+                                ctx->id, i, ctx->num_packets,
+                                GetTimer(ctx->frame_creation_timer));
+                            ctx->nacked_indicies[i] = true;
+                            nack(ctx->id, i);
+                        }
+                        ctx->last_nacked_index = i;
+                    }
+                    if (ctx->last_nacked_index == ctx->num_packets - 1) {
+                        ctx->last_nacked_index = -1;
+                        ctx->num_times_nacked++;
+                    }
+                    StartTimer(&ctx->last_nacked_timer);
+                }
+            }
+        }
+
+        if (!rendering) {
+            // struct FrameData* cur_ctx =
+            // &receiving_frames[VideoData.last_rendered_id %
+            // RECV_FRAMES_BUFFER_SIZE];
+
+            if (VideoData.max_id >
+                VideoData.last_rendered_id +
+                    3)  // || (cur_ctx->id == VideoData.last_rendered_id &&
+                        // GetTimer( cur_ctx->last_packet_timer ) > 96.0 /
+                        // 1000.0) )
+            {
+                if (requestIframe()) {
+                    LOG_INFO("TOO FAR BEHIND! REQUEST FOR IFRAME!");
+                }
+            }
+        }
+    }
+}
+
+int32_t ReceiveVideo(FractalPacket* packet) {
+    // mprintf("Video Packet ID %d, Index %d (Packets: %d) (Size: %d)\n",
+    // packet->id, packet->index, packet->num_indices, packet->payload_size);
+
+    // Find frame in linked list that matches the id
+    VideoData.bytes_transferred += packet->payload_size;
+
+    int index = packet->id % RECV_FRAMES_BUFFER_SIZE;
+
+    struct FrameData* ctx = &receiving_frames[index];
+
+    // Check if we have to initialize the frame buffer
+    if (packet->id < ctx->id) {
+        LOG_INFO("Old packet received!");
+        return -1;
+    } else if (packet->id > ctx->id) {
+        if (rendering && renderContext.id == ctx->id) {
+            LOG_INFO(
+                "Error! Currently rendering an ID that will be overwritten! "
+                "Skipping packet.");
+            return 0;
+        }
+        ctx->id = packet->id;
+        ctx->frame_buffer = (char*)&frame_bufs[index];
+        ctx->packets_received = 0;
+        ctx->num_packets = packet->num_indices;
+        ctx->last_nacked_index = -1;
+        ctx->num_times_nacked = -1;
+        ctx->rendered = false;
+        ctx->frame_size = 0;
+        memset(ctx->received_indicies, 0, sizeof(ctx->received_indicies));
+        memset(ctx->nacked_indicies, 0, sizeof(ctx->nacked_indicies));
+        StartTimer(&ctx->last_nacked_timer);
+        StartTimer(&ctx->frame_creation_timer);
+        // mprintf("Initialized packet %d!\n", ctx->id);
+    } else {
+        // mprintf("Already Started: %d/%d - %f\n", ctx->packets_received + 1,
+        // ctx->num_packets, GetTimer(ctx->client_frame_timer));
+    }
+
+    StartTimer(&ctx->last_packet_timer);
+
+    // If we already received this packet, we can skip
+    if (packet->is_a_nack) {
+        if (!ctx->received_indicies[packet->index]) {
+            LOG_INFO("NACK for Video ID %d, Index %d Received!", packet->id,
+                     packet->index);
         } else {
-          LOG_WARNING("Bad ID? %d instead of %d", receiving_frames[index].id,
-                      i);
-        }
-      }
-      VideoData.last_rendered_id = VideoData.most_recent_iframe - 1;
-    }
-
-    int next_render_id = VideoData.last_rendered_id + 1;
-
-    int index = next_render_id % RECV_FRAMES_BUFFER_SIZE;
-
-    struct FrameData* ctx = &receiving_frames[index];
-
-    if (ctx->id == next_render_id) {
-      if (ctx->packets_received == ctx->num_packets) {
-        // mprintf( "Packets: %d %s\n", ctx->num_packets,
-        // ((Frame*)ctx->frame_buffer)->is_iframe ? "(I-frame)" : "" );
-        // mprintf("Rendering %d (Age %f)\n", ctx->id,
-        // GetTimer(ctx->frame_creation_timer));
-
-        renderContext = *ctx;
-        rendering = true;
-
-        skip_render = false;
-        int after_render_id = next_render_id + 1;
-        int after_index = after_render_id % RECV_FRAMES_BUFFER_SIZE;
-        struct FrameData* after_ctx = &receiving_frames[after_index];
-        if (after_ctx->id == after_render_id &&
-            after_ctx->packets_received == after_ctx->num_packets) {
-          skip_render = true;
-          LOG_INFO("Skip this render");
-        }
-
-        SDL_SemPost(VideoData.renderscreen_semaphore);
-      } else {
-        if ((GetTimer(ctx->last_packet_timer) > 6.0 / 1000.0) &&
-            GetTimer(ctx->last_nacked_timer) >
-                (8.0 + 8.0 * ctx->num_times_nacked) / 1000.0) {
-          if (ctx->num_times_nacked == -1) {
-            ctx->num_times_nacked = 0;
-            ctx->last_nacked_index = -1;
-          }
-          int num_nacked = 0;
-          // mprintf("************NACKING PACKET %d, alive for %f
-          // MS\n", ctx->id, GetTimer(ctx->frame_creation_timer));
-          for (int i = ctx->last_nacked_index + 1;
-               i < ctx->num_packets && num_nacked < 1; i++) {
+            LOG_INFO(
+                "NACK for Video ID %d, Index %d Received! But didn't need "
+                "it.",
+                packet->id, packet->index);
+        }
+    } else if (ctx->nacked_indicies[packet->index]) {
+        LOG_INFO(
+            "Received the original Video ID %d Index %d, but we had NACK'ed "
+            "for it.",
+            packet->id, packet->index);
+    }
+
+    // Already received
+    if (ctx->received_indicies[packet->index]) {
+#if LOG_VIDEO
+        mprintf(
+            "Skipping duplicate Video ID %d Index %d at time since creation %f "
+            "%s\n",
+            packet->id, packet->index, GetTimer(ctx->frame_creation_timer),
+            packet->is_a_nack ? "(nack)" : "");
+#endif
+        return 0;
+    }
+
+#if LOG_VIDEO
+    // mprintf("Received Video ID %d Index %d at time since creation %f %s\n",
+    // packet->id, packet->index, GetTimer(ctx->frame_creation_timer),
+    // packet->is_a_nack ? "(nack)" : "");
+#endif
+
+    VideoData.max_id = max(VideoData.max_id, ctx->id);
+
+    ctx->received_indicies[packet->index] = true;
+    if (packet->index > 0 && GetTimer(ctx->last_nacked_timer) > 6.0 / 1000) {
+        int to_index = packet->index - 5;
+        for (int i = max(0, ctx->last_nacked_index + 1); i <= to_index; i++) {
+            // Nacking index i
+            ctx->last_nacked_index = max(ctx->last_nacked_index, i);
             if (!ctx->received_indicies[i]) {
-              num_nacked++;
-              LOG_INFO(
-                  "************NACKING VIDEO PACKET %d %d (/%d), "
-                  "alive for %f MS",
-                  ctx->id, i, ctx->num_packets,
-                  GetTimer(ctx->frame_creation_timer));
-              ctx->nacked_indicies[i] = true;
-              nack(ctx->id, i);
-            }
-            ctx->last_nacked_index = i;
-          }
-          if (ctx->last_nacked_index == ctx->num_packets - 1) {
-            ctx->last_nacked_index = -1;
-            ctx->num_times_nacked++;
-          }
-          StartTimer(&ctx->last_nacked_timer);
-        }
-      }
-    }
-
-    if (!rendering) {
-      // struct FrameData* cur_ctx =
-      // &receiving_frames[VideoData.last_rendered_id %
-      // RECV_FRAMES_BUFFER_SIZE];
-
-      if (VideoData.max_id >
-          VideoData.last_rendered_id +
-              3)  // || (cur_ctx->id == VideoData.last_rendered_id &&
-                  // GetTimer( cur_ctx->last_packet_timer ) > 96.0 /
-                  // 1000.0) )
-      {
-        if (requestIframe()) {
-          LOG_INFO("TOO FAR BEHIND! REQUEST FOR IFRAME!");
-        }
-      }
-    }
-  }
-}
-
-int32_t ReceiveVideo(FractalPacket* packet) {
-  // mprintf("Video Packet ID %d, Index %d (Packets: %d) (Size: %d)\n",
-  // packet->id, packet->index, packet->num_indices, packet->payload_size);
-
-  // Find frame in linked list that matches the id
-  VideoData.bytes_transferred += packet->payload_size;
-
-  int index = packet->id % RECV_FRAMES_BUFFER_SIZE;
-
-  struct FrameData* ctx = &receiving_frames[index];
-
-  // Check if we have to initialize the frame buffer
-  if (packet->id < ctx->id) {
-    LOG_INFO("Old packet received!");
-    return -1;
-  } else if (packet->id > ctx->id) {
-    if (rendering && renderContext.id == ctx->id) {
-      LOG_INFO(
-          "Error! Currently rendering an ID that will be overwritten! "
-          "Skipping packet.");
-      return 0;
-    }
-    ctx->id = packet->id;
-    ctx->frame_buffer = (char*)&frame_bufs[index];
-    ctx->packets_received = 0;
-    ctx->num_packets = packet->num_indices;
-    ctx->last_nacked_index = -1;
-    ctx->num_times_nacked = -1;
-    ctx->rendered = false;
-    ctx->frame_size = 0;
-    memset(ctx->received_indicies, 0, sizeof(ctx->received_indicies));
-    memset(ctx->nacked_indicies, 0, sizeof(ctx->nacked_indicies));
-    StartTimer(&ctx->last_nacked_timer);
-    StartTimer(&ctx->frame_creation_timer);
-    // mprintf("Initialized packet %d!\n", ctx->id);
-  } else {
-    // mprintf("Already Started: %d/%d - %f\n", ctx->packets_received + 1,
-    // ctx->num_packets, GetTimer(ctx->client_frame_timer));
-  }
-
-  StartTimer(&ctx->last_packet_timer);
-
-  // If we already received this packet, we can skip
-  if (packet->is_a_nack) {
-    if (!ctx->received_indicies[packet->index]) {
-      LOG_INFO("NACK for Video ID %d, Index %d Received!", packet->id,
-               packet->index);
-    } else {
-      LOG_INFO(
-          "NACK for Video ID %d, Index %d Received! But didn't need "
-          "it.",
-          packet->id, packet->index);
-    }
-  } else if (ctx->nacked_indicies[packet->index]) {
-    LOG_INFO(
-        "Received the original Video ID %d Index %d, but we had NACK'ed "
-        "for it.",
-        packet->id, packet->index);
-  }
-
-  // Already received
-  if (ctx->received_indicies[packet->index]) {
+                ctx->nacked_indicies[i] = true;
+                nack(packet->id, i);
+                StartTimer(&ctx->last_nacked_timer);
+                break;
+            }
+        }
+    }
+    ctx->packets_received++;
+
+    // Copy packet data
+    int place = packet->index * MAX_PAYLOAD_SIZE;
+    if (place + packet->payload_size >= LARGEST_FRAME_SIZE) {
+        LOG_WARNING("Packet total payload is too large for buffer!");
+        return -1;
+    }
+    memcpy(ctx->frame_buffer + place, packet->data, packet->payload_size);
+    ctx->frame_size += packet->payload_size;
+
+    // If we received all of the packets
+    if (ctx->packets_received == ctx->num_packets) {
+        bool is_iframe = ((Frame*)ctx->frame_buffer)->is_iframe;
+
+        VideoData.frames_received++;
+
 #if LOG_VIDEO
-    mprintf(
-        "Skipping duplicate Video ID %d Index %d at time since creation %f "
-        "%s\n",
-        packet->id, packet->index, GetTimer(ctx->frame_creation_timer),
-        packet->is_a_nack ? "(nack)" : "");
+        mprintf("Received Video Frame ID %d (Packets: %d) (Size: %d) %s\n",
+                ctx->id, ctx->num_packets, ctx->frame_size,
+                is_iframe ? "(i-frame)" : "");
 #endif
+
+        // If it's an I-frame, then just skip right to it, if the id is ahead of
+        // the next to render id
+        if (is_iframe) {
+            VideoData.most_recent_iframe =
+                max(VideoData.most_recent_iframe, ctx->id);
+        }
+    }
+
     return 0;
-  }
-
-#if LOG_VIDEO
-  // mprintf("Received Video ID %d Index %d at time since creation %f %s\n",
-  // packet->id, packet->index, GetTimer(ctx->frame_creation_timer),
-  // packet->is_a_nack ? "(nack)" : "");
-#endif
-
-  VideoData.max_id = max(VideoData.max_id, ctx->id);
-
-  ctx->received_indicies[packet->index] = true;
-  if (packet->index > 0 && GetTimer(ctx->last_nacked_timer) > 6.0 / 1000) {
-    int to_index = packet->index - 5;
-    for (int i = max(0, ctx->last_nacked_index + 1); i <= to_index; i++) {
-      // Nacking index i
-      ctx->last_nacked_index = max(ctx->last_nacked_index, i);
-      if (!ctx->received_indicies[i]) {
-        ctx->nacked_indicies[i] = true;
-        nack(packet->id, i);
-        StartTimer(&ctx->last_nacked_timer);
-        break;
-      }
-    }
-  }
-  ctx->packets_received++;
-
-  // Copy packet data
-  int place = packet->index * MAX_PAYLOAD_SIZE;
-  if (place + packet->payload_size >= LARGEST_FRAME_SIZE) {
-    LOG_WARNING("Packet total payload is too large for buffer!");
-    return -1;
-  }
-  memcpy(ctx->frame_buffer + place, packet->data, packet->payload_size);
-  ctx->frame_size += packet->payload_size;
-
-  // If we received all of the packets
-  if (ctx->packets_received == ctx->num_packets) {
-    bool is_iframe = ((Frame*)ctx->frame_buffer)->is_iframe;
-
-    VideoData.frames_received++;
-
-#if LOG_VIDEO
-    mprintf("Received Video Frame ID %d (Packets: %d) (Size: %d) %s\n", ctx->id,
-            ctx->num_packets, ctx->frame_size, is_iframe ? "(i-frame)" : "");
-#endif
-
-    // If it's an I-frame, then just skip right to it, if the id is ahead of
-    // the next to render id
-    if (is_iframe) {
-      VideoData.most_recent_iframe = max(VideoData.most_recent_iframe, ctx->id);
-    }
-  }
-
-  return 0;
 }
 
 void destroyVideo() {
-  VideoData.run_render_screen_thread = false;
-  SDL_WaitThread(VideoData.render_screen_thread, NULL);
-  SDL_DestroySemaphore(VideoData.renderscreen_semaphore);
-
-  //    SDL_DestroyTexture(videoContext.texture); not needed, the renderer
-  //    destroys it
-  av_freep(videoContext.data);
-
-  has_rendered_yet = false;
+    VideoData.run_render_screen_thread = false;
+    SDL_WaitThread(VideoData.render_screen_thread, NULL);
+    SDL_DestroySemaphore(VideoData.renderscreen_semaphore);
+
+    //    SDL_DestroyTexture(videoContext.texture); not needed, the renderer
+    //    destroys it
+    av_freep(videoContext.data);
+
+    has_rendered_yet = false;
 }
 
 void set_video_active_resizing(bool is_resizing) { resizing = is_resizing; }