/*
 * General client video functions.
 *
 * Copyright Fractal Computers, Inc. 2020
 **/
#include "video.h"

#include <stdio.h>

#include "../fractal/utils/sdlscreeninfo.h"
#include "SDL2/SDL.h"
#include "SDL_image.h"

#define USE_HARDWARE true

// Global Variables
extern volatile SDL_Window* window;

extern volatile int server_width;
extern volatile int server_height;

extern volatile CodecType codec_type;

// Keeping track of max mbps
extern volatile int max_bitrate;
extern volatile bool update_mbps;

extern volatile int output_width;
extern volatile int output_height;

// START VIDEO VARIABLES
volatile FractalCursorState cursor_state = CURSOR_STATE_VISIBLE;
volatile SDL_Cursor* cursor = NULL;
volatile FractalCursorID last_cursor = (FractalCursorID)SDL_SYSTEM_CURSOR_ARROW;
volatile bool pending_sws_update = false;
volatile bool pending_texture_update = false;
volatile bool pending_resize_render = false;

#define LOG_VIDEO false

#define BITRATE_BUCKET_SIZE 500000

#define CURSORIMAGE_A 0xff000000
#define CURSORIMAGE_R 0x00ff0000
#define CURSORIMAGE_G 0x0000ff00
#define CURSORIMAGE_B 0x000000ff

struct VideoData {
    struct FrameData* pending_ctx;
    int frames_received;
    int bytes_transferred;
    clock frame_timer;
    int last_statistics_id;
    int last_rendered_id;
    int max_id;
    int most_recent_iframe;

    clock last_iframe_request_timer;
    bool is_waiting_for_iframe;

    SDL_Thread* render_screen_thread;
    bool run_render_screen_thread;

    SDL_sem* renderscreen_semaphore;

    double target_mbps;
    int num_nacked;
    int bucket;  // = STARTING_BITRATE / BITRATE_BUCKET_SIZE;
    int nack_by_bitrate[MAXIMUM_BITRATE / BITRATE_BUCKET_SIZE + 5];
    double seconds_by_bitrate[MAXIMUM_BITRATE / BITRATE_BUCKET_SIZE + 5];
} VideoData;

typedef struct SDLVideoContext {
    SDL_Renderer* renderer;
    SDL_Texture* texture;

    Uint8* data[4];
    int linesize[4];

    video_decoder_t* decoder;
    struct SwsContext* sws;
} SDLVideoContext;
SDLVideoContext videoContext;

typedef struct FrameData {
    char* frame_buffer;
    int frame_size;
    int id;
    int packets_received;
    int num_packets;
    bool received_indicies[LARGEST_FRAME_SIZE / MAX_PAYLOAD_SIZE + 5];
    bool nacked_indicies[LARGEST_FRAME_SIZE / MAX_PAYLOAD_SIZE + 5];
    bool rendered;

    int num_times_nacked;

    int last_nacked_index;

    clock last_nacked_timer;

    clock last_packet_timer;

    clock frame_creation_timer;
} FrameData;

// mbps that currently works
volatile double working_mbps;

// Context of the frame that is currently being rendered
volatile struct FrameData renderContext;

// True if RenderScreen is currently rendering a frame
volatile bool rendering = false;
volatile bool skip_render = false;
volatile bool can_render;

SDL_mutex* render_mutex;

// Hold information about frames as the packets come in
#define RECV_FRAMES_BUFFER_SIZE 275
struct FrameData receiving_frames[RECV_FRAMES_BUFFER_SIZE];
char frame_bufs[RECV_FRAMES_BUFFER_SIZE][LARGEST_FRAME_SIZE];

bool has_rendered_yet = false;

// END VIDEO VARIABLES

// START VIDEO FUNCTIONS

void updateWidthAndHeight(int width, int height);
int32_t RenderScreen(SDL_Renderer* renderer);
void loadingSDL(SDL_Renderer* renderer, int loading_index);

void nack(int id, int index) {
    if (VideoData.is_waiting_for_iframe) {
        return;
    }
    VideoData.num_nacked++;
    LOG_INFO("Missing Video Packet ID %d Index %d, NACKing...", id, index);
    FractalClientMessage fmsg;
    fmsg.type = MESSAGE_VIDEO_NACK;
    fmsg.nack_data.id = id;
    fmsg.nack_data.index = index;
    SendFmsg(&fmsg);
}

bool requestIframe() {
    if (GetTimer(VideoData.last_iframe_request_timer) > 250.0 / 1000.0) {
        FractalClientMessage fmsg;
        fmsg.type = MESSAGE_IFRAME_REQUEST;
        if (VideoData.last_rendered_id == 0) {
            fmsg.reinitialize_encoder = true;
        } else {
            fmsg.reinitialize_encoder = false;
        }
        SendFmsg(&fmsg);
        StartTimer(&VideoData.last_iframe_request_timer);
        VideoData.is_waiting_for_iframe = true;
        return true;
    } else {
        return false;
    }
}

static enum AVPixelFormat sws_input_fmt;

void updateSwsContext() {
    LOG_INFO("Updating SWS Context");
    video_decoder_t* decoder = videoContext.decoder;

    sws_input_fmt = decoder->sw_frame->format;

    mprintf("Decoder Format: %s\n", av_get_pix_fmt_name(sws_input_fmt));

    if (videoContext.sws) {
        av_freep(&videoContext.data[0]);
        sws_freeContext(videoContext.sws);
    }

    videoContext.sws = NULL;

    memset(videoContext.data, 0, sizeof(videoContext.data));

    if (sws_input_fmt != AV_PIX_FMT_YUV420P || decoder->width != output_width ||
        decoder->height != output_height) {
        av_image_alloc(videoContext.data, videoContext.linesize, output_width,
                       output_height, AV_PIX_FMT_YUV420P, 32);

        LOG_INFO("Will be resizing from %dx%d to %dx%d", decoder->width,
                 decoder->height, output_width, output_height);
        videoContext.sws =
            sws_getContext(decoder->width, decoder->height, sws_input_fmt,
                           output_width, output_height, AV_PIX_FMT_YUV420P,
                           SWS_FAST_BILINEAR, NULL, NULL, NULL);
    }
}

void updatePixelFormat() {
    if (sws_input_fmt != videoContext.decoder->sw_frame->format ||
        pending_sws_update) {
        sws_input_fmt = videoContext.decoder->sw_frame->format;
        pending_sws_update = false;
        updateSwsContext();
    }
}

void updateTexture() {
    if (pending_texture_update) {
        LOG_INFO("Beginning to use %d x %d", output_width, output_height);
        SDL_Texture* texture = SDL_CreateTexture(
            (SDL_Renderer*)videoContext.renderer, SDL_PIXELFORMAT_YV12,
            SDL_TEXTUREACCESS_STREAMING, output_width, output_height);
        if (!texture) {
            LOG_ERROR("SDL: could not create texture - exiting");
            exit(1);
        }

        SDL_DestroyTexture(videoContext.texture);
        pending_resize_render = false;
        videoContext.texture = texture;
        pending_texture_update = false;
    }
}

void updateWidthAndHeight(int width, int height) {
    LOG_INFO("Updating Width & Height to %dx%d", width, height);

    if (videoContext.decoder) {
        destroy_video_decoder(videoContext.decoder);
    }

    video_decoder_t* decoder = create_video_decoder(width, height, USE_HARDWARE,
                                                    (CodecType)codec_type);

    videoContext.decoder = decoder;
    if (!decoder) {
        LOG_WARNING("ERROR: Decoder could not be created!");
        destroyLogger();
        exit(-1);
    }

    sws_input_fmt = AV_PIX_FMT_NONE;

    server_width = width;
    server_height = height;
}

int32_t RenderScreen(SDL_Renderer* renderer) {
    LOG_INFO("RenderScreen running on Thread %d", SDL_GetThreadID(NULL));

    int loading_index = 0;

    // present the loading screen
    loadingSDL(renderer, loading_index);

    while (VideoData.run_render_screen_thread) {
        int ret = SDL_SemTryWait(VideoData.renderscreen_semaphore);
        SDL_LockMutex(render_mutex);
        if (pending_resize_render) {
            SDL_RenderCopy((SDL_Renderer*)videoContext.renderer,
                           videoContext.texture, NULL, NULL);
            SDL_RenderPresent((SDL_Renderer*)videoContext.renderer);
        }
        SDL_UnlockMutex(render_mutex);

        if (ret == SDL_MUTEX_TIMEDOUT) {
            if (loading_index >= 0) {
                loading_index++;
                loadingSDL(renderer, loading_index);
            }

            SDL_Delay(1);
            continue;
        }

        loading_index = -1;

        if (ret < 0) {
            LOG_ERROR("Semaphore Error");
            return -1;
        }

        if (!rendering) {
            LOG_WARNING("Sem opened but rendering is not true!");
            continue;
        }

        // Cast to Frame* because this variable is not volatile in this section
        Frame* frame = (Frame*)renderContext.frame_buffer;

#if LOG_VIDEO
        mprintf("Rendering ID %d (Age %f) (Packets %d) %s\n", renderContext.id,
                GetTimer(renderContext.frame_creation_timer),
                renderContext.num_packets, frame->is_iframe ? "(I-Frame)" : "");
#endif

        if (GetTimer(renderContext.frame_creation_timer) > 25.0 / 1000.0) {
            LOG_INFO(
                "Late! Rendering ID %d (Age %f) (Packets %d) %s",
                renderContext.id, GetTimer(renderContext.frame_creation_timer),
                renderContext.num_packets, frame->is_iframe ? "(I-Frame)" : "");
        }

        if ((int)(sizeof(Frame) + frame->size) != renderContext.frame_size) {
            LOG_WARNING("Incorrect Frame Size! %d instead of %d\n",
                        sizeof(Frame) + frame->size, renderContext.frame_size);
        }

        if (frame->width != server_width || frame->height != server_height) {
            if (frame->is_iframe) {
                LOG_INFO(
                    "Updating client rendering to match server's width and "
                    "height! "
                    "From %dx%d to %dx%d",
                    server_width, server_height, frame->width, frame->height);
                updateWidthAndHeight(frame->width, frame->height);
            } else {
                LOG_INFO("Wants to change resolution, but not an i-frame!");
            }
        }

        clock decode_timer;
        StartTimer(&decode_timer);

        if (!video_decoder_decode(videoContext.decoder, frame->compressed_frame,
                                  frame->size)) {
            LOG_WARNING("Failed to video_decoder_decode!");
            rendering = false;
            continue;
        }

        // LOG_INFO( "Decode Time: %f\n", GetTimer( decode_timer ) );

        SDL_LockMutex(render_mutex);
        updatePixelFormat();

        if (!skip_render && can_render) {
            clock sws_timer;
            StartTimer(&sws_timer);

            updateTexture();

            if (videoContext.sws) {
                sws_scale(
                    videoContext.sws,
                    (uint8_t const* const*)videoContext.decoder->sw_frame->data,
                    videoContext.decoder->sw_frame->linesize, 0,
                    videoContext.decoder->height, videoContext.data,
                    videoContext.linesize);
            } else {
                memcpy(videoContext.data, videoContext.decoder->sw_frame->data,
                       sizeof(videoContext.data));
                memcpy(videoContext.linesize,
                       videoContext.decoder->sw_frame->linesize,
                       sizeof(videoContext.linesize));
            }

            // LOG_INFO( "SWS Time: %f\n", GetTimer( sws_timer ) );

            SDL_UpdateYUVTexture(videoContext.texture, NULL,
                                 videoContext.data[0], videoContext.linesize[0],
                                 videoContext.data[1], videoContext.linesize[1],
                                 videoContext.data[2],
                                 videoContext.linesize[2]);

            if (!videoContext.sws) {
                // Clear out bits that aren't used from av_alloc_frame
                memset(videoContext.data, 0, sizeof(videoContext.data));
            }
        }

        // Set cursor to frame's desired cursor type
        if ((FractalCursorID)frame->cursor.cursor_id != last_cursor ||
            frame->cursor.cursor_use_bmp) {
            if (cursor) {
                SDL_FreeCursor((SDL_Cursor*)cursor);
            }
            if (frame->cursor.cursor_use_bmp) {
                // use bitmap data to set cursor

                SDL_Surface* cursor_surface = SDL_CreateRGBSurfaceFrom(
                    frame->cursor.cursor_bmp, frame->cursor.cursor_bmp_width,
                    frame->cursor.cursor_bmp_height, sizeof(uint32_t) * 8,
                    sizeof(uint32_t) * frame->cursor.cursor_bmp_width,
                    CURSORIMAGE_R, CURSORIMAGE_G, CURSORIMAGE_B, CURSORIMAGE_A);
                // potentially SDL_SetSurfaceBlendMode since X11 cursor BMPs are
                // pre-alpha multplied
                cursor = SDL_CreateColorCursor(cursor_surface,
                                               frame->cursor.cursor_bmp_hot_x,
                                               frame->cursor.cursor_bmp_hot_y);
                SDL_FreeSurface(cursor_surface);
            } else {
                // use cursor id to set cursor
                cursor = SDL_CreateSystemCursor(frame->cursor.cursor_id);
            }
            SDL_SetCursor((SDL_Cursor*)cursor);

            last_cursor = (FractalCursorID)frame->cursor.cursor_id;
        }

        if (frame->cursor.cursor_state != cursor_state) {
            if (frame->cursor.cursor_state == CURSOR_STATE_HIDDEN) {
                SDL_SetRelativeMouseMode(SDL_TRUE);
            } else {
                SDL_SetRelativeMouseMode(SDL_FALSE);
            }

            cursor_state = frame->cursor.cursor_state;
        }

        // mprintf("Client Frame Time for ID %d: %f\n", renderContext.id,
        // GetTimer(renderContext.client_frame_timer));

        if (!skip_render && can_render) {
            // SDL_SetRenderDrawColor((SDL_Renderer*)renderer, 100, 20, 160,
            // SDL_ALPHA_OPAQUE); SDL_RenderClear((SDL_Renderer*)renderer);

            SDL_RenderCopy((SDL_Renderer*)renderer, videoContext.texture, NULL,
                           NULL);

            SDL_RenderPresent((SDL_Renderer*)renderer);
        }

        SDL_UnlockMutex(render_mutex);

#if LOG_VIDEO
        LOG_DEBUG("Rendered %d (Size: %d) (Age %f)\n", renderContext.id,
                  renderContext.frame_size,
                  GetTimer(renderContext.frame_creation_timer));
#endif

        if (frame->is_iframe) {
            VideoData.is_waiting_for_iframe = false;
        }

        VideoData.last_rendered_id = renderContext.id;
        has_rendered_yet = true;
        rendering = false;
    }

    SDL_Delay(5);
    return 0;
}

// Make the screen black
void loadingSDL(SDL_Renderer* renderer, int loading_index) {
    static SDL_Texture* loading_screen_texture = NULL;
    int imgFlags = IMG_INIT_PNG;
    int initted = IMG_Init(imgFlags);
    if ((initted & imgFlags) != imgFlags) {
        LOG_INFO("IMG_Init: Failed to init required png support!\n");
        LOG_INFO("IMG_Init: %s\n", IMG_GetError());
    }
    int gif_frame_index = loading_index % 83;

    while (true) {
        SDL_SetRenderDrawColor(renderer, 0, 0, 0, SDL_ALPHA_OPAQUE);
        SDL_RenderClear(renderer);

        char frame_name[24];
        if (gif_frame_index < 10) {
            snprintf(frame_name, sizeof(frame_name), "loading/frame_0%d.png",
                     gif_frame_index);
            //            LOG_INFO("Frame loading/frame_0%d.png",
            //            gif_frame_index);
        } else {
            snprintf(frame_name, sizeof(frame_name), "loading/frame_%d.png",
                     gif_frame_index);
            //            LOG_INFO("Frame loading/frame_%d.png",
            //            gif_frame_index);
        }

        SDL_Surface* loading_screen = IMG_Load(frame_name);
        if (loading_screen == NULL) {
            LOG_INFO("IMG_Load: %s\n", IMG_GetError());
        }
        loading_screen_texture =
            SDL_CreateTextureFromSurface(renderer, loading_screen);
        //        SDL_FreeSurface(loading_screen);

        int w = 200;
        int h = 200;
        SDL_Rect dstrect;

        // SDL_QueryTexture( loading_screen_texture, NULL, NULL, &w, &h );
        dstrect.x = output_width / 2 - w / 2;
        dstrect.y = output_height / 2 - h / 2;
        dstrect.w = w;
        dstrect.h = h;
        SDL_RenderCopy(renderer, loading_screen_texture, NULL, &dstrect);
        SDL_RenderPresent(renderer);

        SDL_Delay(30);  // sleep 30 ms
        gif_frame_index += 1;
        gif_frame_index %= 83;  // number of loading frames
        break;
    }
}

void clearSDL(SDL_Renderer* renderer) {
    SDL_SetRenderDrawColor(renderer, 0, 0, 0, SDL_ALPHA_OPAQUE);
    SDL_RenderClear(renderer);
    SDL_RenderPresent(renderer);
}

int initMultithreadedVideo(void* opaque) {
    opaque;

    can_render = true;
    memset(videoContext.data, 0, sizeof(videoContext.data));

    render_mutex = SDL_CreateMutex();

    LOG_INFO("Creating renderer for %dx%d display", output_width,
             output_height);

    SDL_SetThreadPriority(SDL_THREAD_PRIORITY_HIGH);

    // configure renderer
    SDL_SetHint(SDL_HINT_RENDER_DRIVER, "opengl");
    SDL_SetHint(SDL_HINT_RENDER_SCALE_QUALITY, "best");

    SDL_Renderer* renderer = SDL_CreateRenderer(
        (SDL_Window*)window, -1,
        SDL_RENDERER_PRESENTVSYNC | SDL_RENDERER_ACCELERATED);
    videoContext.renderer = renderer;
    if (!renderer) {
        LOG_WARNING("SDL: could not create renderer - exiting: %s",
                    SDL_GetError());
        return -1;
    }

    // mbps that currently works
    working_mbps = STARTING_BITRATE;
    VideoData.is_waiting_for_iframe = false;

    // True if RenderScreen is currently rendering a frame
    rendering = false;
    has_rendered_yet = false;

    SDL_Texture* texture;

    SDL_SetRenderDrawBlendMode((SDL_Renderer*)renderer, SDL_BLENDMODE_BLEND);
    // Allocate a place to put our YUV image on that screen
    texture = SDL_CreateTexture((SDL_Renderer*)renderer, SDL_PIXELFORMAT_YV12,
                                SDL_TEXTUREACCESS_STREAMING, output_width,
                                output_height);
    if (!texture) {
        LOG_ERROR("SDL: could not create texture - exiting");
        destroyLogger();
        exit(1);
    }

    pending_sws_update = false;
    sws_input_fmt = AV_PIX_FMT_NONE;
    videoContext.texture = texture;
    videoContext.sws = NULL;

    max_bitrate = STARTING_BITRATE;
    VideoData.target_mbps = STARTING_BITRATE;
    VideoData.pending_ctx = NULL;
    VideoData.frames_received = 0;
    VideoData.bytes_transferred = 0;
    StartTimer(&VideoData.frame_timer);
    VideoData.last_statistics_id = 1;
    VideoData.last_rendered_id = 0;
    VideoData.max_id = 0;
    VideoData.most_recent_iframe = -1;
    VideoData.num_nacked = 0;
    VideoData.bucket = STARTING_BITRATE / BITRATE_BUCKET_SIZE;
    StartTimer(&VideoData.last_iframe_request_timer);

    for (int i = 0; i < RECV_FRAMES_BUFFER_SIZE; i++) {
        receiving_frames[i].id = -1;
    }

    VideoData.renderscreen_semaphore = SDL_CreateSemaphore(0);
    VideoData.run_render_screen_thread = true;

    RenderScreen(renderer);
    SDL_DestroyRenderer(renderer);
    return 0;
}
// END VIDEO FUNCTIONS

void initVideo() {
    VideoData.render_screen_thread =
        SDL_CreateThread(initMultithreadedVideo, "VideoThread", NULL);
}

int last_rendered_index = 0;

void updateVideo() {
    // Get statistics from the last 3 seconds of data
    if (GetTimer(VideoData.frame_timer) > 3) {
        double time = GetTimer(VideoData.frame_timer);

        // Calculate statistics
        /*
        int expected_frames = VideoData.max_id - VideoData.last_statistics_id;
        // double fps = 1.0 * expected_frames / time; // TODO: finish birate
        // throttling alg double mbps = VideoData.bytes_transferred * 8.0 /
        // 1024.0 / 1024.0 / time; // TODO bitrate throttle
        double receive_rate =
            expected_frames == 0
                ? 1.0
                : 1.0 * VideoData.frames_received / expected_frames;
        double dropped_rate = 1.0 - receive_rate;
        */

        double nack_per_second = VideoData.num_nacked / time;
        VideoData.nack_by_bitrate[VideoData.bucket] += VideoData.num_nacked;
        VideoData.seconds_by_bitrate[VideoData.bucket] += time;

        mprintf("====\nBucket: %d\nSeconds: %f\nNacks/Second: %f\n====\n",
                VideoData.bucket * BITRATE_BUCKET_SIZE, time, nack_per_second);

        // Print statistics

        // mprintf("FPS: %f\nmbps: %f\ndropped: %f%%\n\n", fps, mbps, 100.0 *
        // dropped_rate);

        LOG_INFO("MBPS: %f %f", VideoData.target_mbps, nack_per_second);

        // Adjust mbps based on dropped packets
        if (nack_per_second > 50) {
            VideoData.target_mbps = VideoData.target_mbps * 0.75;
            working_mbps = VideoData.target_mbps;
            update_mbps = true;
        } else if (nack_per_second > 25) {
            VideoData.target_mbps = VideoData.target_mbps * 0.83;
            working_mbps = VideoData.target_mbps;
            update_mbps = true;
        } else if (nack_per_second > 15) {
            VideoData.target_mbps = VideoData.target_mbps * 0.9;
            working_mbps = VideoData.target_mbps;
            update_mbps = true;
        } else if (nack_per_second > 10) {
            VideoData.target_mbps = VideoData.target_mbps * 0.95;
            working_mbps = VideoData.target_mbps;
            update_mbps = true;
        } else if (nack_per_second > 6) {
            VideoData.target_mbps = VideoData.target_mbps * 0.98;
            working_mbps = VideoData.target_mbps;
            update_mbps = true;
        } else {
            working_mbps = max(VideoData.target_mbps * 1.05, working_mbps);
            VideoData.target_mbps =
                (VideoData.target_mbps + working_mbps) / 2.0;
            VideoData.target_mbps = min(VideoData.target_mbps, MAXIMUM_BITRATE);
            update_mbps = true;
        }

        LOG_INFO("MBPS2: %f", VideoData.target_mbps);

        VideoData.bucket = (int)VideoData.target_mbps / BITRATE_BUCKET_SIZE;
        max_bitrate = (int)VideoData.bucket * BITRATE_BUCKET_SIZE +
                      BITRATE_BUCKET_SIZE / 2;

        LOG_INFO("MBPS3: %d", max_bitrate);
        VideoData.num_nacked = 0;

        VideoData.bytes_transferred = 0;
        VideoData.frames_received = 0;
        VideoData.last_statistics_id = VideoData.max_id;
        StartTimer(&VideoData.frame_timer);
    }

    if (VideoData.last_rendered_id == -1 && VideoData.most_recent_iframe > 0) {
        VideoData.last_rendered_id = VideoData.most_recent_iframe - 1;
    }

    if (!rendering && VideoData.last_rendered_id >= 0) {
        if (VideoData.most_recent_iframe - 1 > VideoData.last_rendered_id) {
            LOG_INFO("Skipping from %d to i-frame %d!",
                     VideoData.last_rendered_id, VideoData.most_recent_iframe);
            for (int i = VideoData.last_rendered_id + 1;
                 i < VideoData.most_recent_iframe; i++) {
                int index = i % RECV_FRAMES_BUFFER_SIZE;
                if (receiving_frames[index].id == i) {
                    LOG_WARNING("Frame dropped with ID %d: %d/%d", i,
                                receiving_frames[index].packets_received,
                                receiving_frames[index].num_packets);

                    for (int j = 0; j < receiving_frames[index].num_packets;
                         j++) {
                        if (!receiving_frames[index].received_indicies[j]) {
                            LOG_WARNING("Did not receive ID %d, Index %d", i,
                                        j);
                        }
                    }
                } else {
                    LOG_WARNING("Bad ID? %d instead of %d",
                                receiving_frames[index].id, i);
                }
            }
            VideoData.last_rendered_id = VideoData.most_recent_iframe - 1;
        }

        int next_render_id = VideoData.last_rendered_id + 1;

        int index = next_render_id % RECV_FRAMES_BUFFER_SIZE;

        struct FrameData* ctx = &receiving_frames[index];

        if (ctx->id == next_render_id) {
            if (ctx->packets_received == ctx->num_packets) {
                // mprintf( "Packets: %d %s\n", ctx->num_packets,
                // ((Frame*)ctx->frame_buffer)->is_iframe ? "(I-frame)" : "" );
                // mprintf("Rendering %d (Age %f)\n", ctx->id,
                // GetTimer(ctx->frame_creation_timer));

                renderContext = *ctx;
                rendering = true;

                skip_render = false;

                int after_render_id = next_render_id + 1;
                int after_index = after_render_id % RECV_FRAMES_BUFFER_SIZE;
                struct FrameData* after_ctx = &receiving_frames[after_index];

                if (after_ctx->id == after_render_id &&
                    after_ctx->packets_received == after_ctx->num_packets) {
                    skip_render = true;
                    LOG_INFO("Skip this render");
                }
                SDL_SemPost(VideoData.renderscreen_semaphore);
            } else {
                if ((GetTimer(ctx->last_packet_timer) > 6.0 / 1000.0) &&
                    GetTimer(ctx->last_nacked_timer) >
                        (8.0 + 8.0 * ctx->num_times_nacked) / 1000.0) {
                    if (ctx->num_times_nacked == -1) {
                        ctx->num_times_nacked = 0;
                        ctx->last_nacked_index = -1;
                    }
                    int num_nacked = 0;
                    // mprintf("************NACKING PACKET %d, alive for %f
                    // MS\n", ctx->id, GetTimer(ctx->frame_creation_timer));
                    for (int i = ctx->last_nacked_index + 1;
                         i < ctx->num_packets && num_nacked < 1; i++) {
                        if (!ctx->received_indicies[i]) {
                            num_nacked++;
                            LOG_INFO(
                                "************NACKING VIDEO PACKET %d %d (/%d), "
                                "alive for %f MS",
                                ctx->id, i, ctx->num_packets,
                                GetTimer(ctx->frame_creation_timer));
                            ctx->nacked_indicies[i] = true;
                            nack(ctx->id, i);
                        }
                        ctx->last_nacked_index = i;
                    }
                    if (ctx->last_nacked_index == ctx->num_packets - 1) {
                        ctx->last_nacked_index = -1;
                        ctx->num_times_nacked++;
                    }
                    StartTimer(&ctx->last_nacked_timer);
                }
            }
        }

        if (!rendering) {
            // struct FrameData* cur_ctx =
            // &receiving_frames[VideoData.last_rendered_id %
            // RECV_FRAMES_BUFFER_SIZE];

            if (VideoData.max_id >
                VideoData.last_rendered_id +
                    3)  // || (cur_ctx->id == VideoData.last_rendered_id &&
                        // GetTimer( cur_ctx->last_packet_timer ) > 96.0 /
                        // 1000.0) )
            {
                if (requestIframe()) {
                    LOG_INFO("TOO FAR BEHIND! REQUEST FOR IFRAME!");
                }
            }
        }

        if (VideoData.max_id > VideoData.last_rendered_id + 5) {
            if (requestIframe()) {
                LOG_INFO("WAYY TOO FAR BEHIND! REQUEST FOR IFRAME!");
            }
        }
    }
}

int32_t ReceiveVideo(FractalPacket* packet) {
    // mprintf("Video Packet ID %d, Index %d (Packets: %d) (Size: %d)\n",
    // packet->id, packet->index, packet->num_indices, packet->payload_size);

    // Find frame in linked list that matches the id
    VideoData.bytes_transferred += packet->payload_size;

    int index = packet->id % RECV_FRAMES_BUFFER_SIZE;

    struct FrameData* ctx = &receiving_frames[index];

    // Check if we have to initialize the frame buffer
    if (packet->id < ctx->id) {
        LOG_INFO("Old packet received! %d is less than the previous %d",
                 packet->id, ctx->id);
        return -1;
    } else if (packet->id > ctx->id) {
        if (rendering && renderContext.id == ctx->id) {
            LOG_INFO(
                "Error! Currently rendering an ID that will be overwritten! "
                "Skipping packet.");
            return 0;
        }
        ctx->id = packet->id;
        ctx->frame_buffer = (char*)&frame_bufs[index];
        ctx->packets_received = 0;
        ctx->num_packets = packet->num_indices;
        ctx->last_nacked_index = -1;
        ctx->num_times_nacked = -1;
        ctx->rendered = false;
        ctx->frame_size = 0;
        memset(ctx->received_indicies, 0, sizeof(ctx->received_indicies));
        memset(ctx->nacked_indicies, 0, sizeof(ctx->nacked_indicies));
        StartTimer(&ctx->last_nacked_timer);
        StartTimer(&ctx->frame_creation_timer);
        // mprintf("Initialized packet %d!\n", ctx->id);
    } else {
        // mprintf("Already Started: %d/%d - %f\n", ctx->packets_received + 1,
        // ctx->num_packets, GetTimer(ctx->client_frame_timer));
    }

    StartTimer(&ctx->last_packet_timer);

    // If we already received this packet, we can skip
    if (packet->is_a_nack) {
        if (!ctx->received_indicies[packet->index]) {
            LOG_INFO("NACK for Video ID %d, Index %d Received!", packet->id,
                     packet->index);
        } else {
            LOG_INFO(
                "NACK for Video ID %d, Index %d Received! But didn't need "
                "it.",
                packet->id, packet->index);
        }
    } else if (ctx->nacked_indicies[packet->index]) {
        LOG_INFO(
            "Received the original Video ID %d Index %d, but we had NACK'ed "
            "for it.",
            packet->id, packet->index);
    }

    // Already received
    if (ctx->received_indicies[packet->index]) {
#if LOG_VIDEO
        mprintf(
            "Skipping duplicate Video ID %d Index %d at time since creation %f "
            "%s\n",
            packet->id, packet->index, GetTimer(ctx->frame_creation_timer),
            packet->is_a_nack ? "(nack)" : "");
#endif
        return 0;
    }

#if LOG_VIDEO
    // mprintf("Received Video ID %d Index %d at time since creation %f %s\n",
    // packet->id, packet->index, GetTimer(ctx->frame_creation_timer),
    // packet->is_a_nack ? "(nack)" : "");
#endif

    VideoData.max_id = max(VideoData.max_id, ctx->id);

    ctx->received_indicies[packet->index] = true;
    if (packet->index > 0 && GetTimer(ctx->last_nacked_timer) > 6.0 / 1000) {
        int to_index = packet->index - 5;
        for (int i = max(0, ctx->last_nacked_index + 1); i <= to_index; i++) {
            // Nacking index i
            ctx->last_nacked_index = max(ctx->last_nacked_index, i);
            if (!ctx->received_indicies[i]) {
                ctx->nacked_indicies[i] = true;
                nack(packet->id, i);
                StartTimer(&ctx->last_nacked_timer);
                break;
            }
        }
    }
    ctx->packets_received++;

    // Copy packet data
    int place = packet->index * MAX_PAYLOAD_SIZE;
    if (place + packet->payload_size >= LARGEST_FRAME_SIZE) {
        LOG_WARNING("Packet total payload is too large for buffer!");
        return -1;
    }
    memcpy(ctx->frame_buffer + place, packet->data, packet->payload_size);
    ctx->frame_size += packet->payload_size;

    // If we received all of the packets
    if (ctx->packets_received == ctx->num_packets) {
        bool is_iframe = ((Frame*)ctx->frame_buffer)->is_iframe;

        VideoData.frames_received++;

#if LOG_VIDEO
        mprintf("Received Video Frame ID %d (Packets: %d) (Size: %d) %s\n",
                ctx->id, ctx->num_packets, ctx->frame_size,
                is_iframe ? "(i-frame)" : "");
#endif

        // If it's an I-frame, then just skip right to it, if the id is ahead of
        // the next to render id
        if (is_iframe) {
            VideoData.most_recent_iframe =
                max(VideoData.most_recent_iframe, ctx->id);
        }
    }

    return 0;
}

void destroyVideo() {
    VideoData.run_render_screen_thread = false;
    SDL_WaitThread(VideoData.render_screen_thread, NULL);
    SDL_DestroySemaphore(VideoData.renderscreen_semaphore);
    SDL_DestroyMutex(render_mutex);

    //    SDL_DestroyTexture(videoContext.texture); not needed, the renderer
    //    destroys it
    av_freep(&videoContext.data[0]);

    has_rendered_yet = false;
}

void set_video_active_resizing(bool is_resizing) {
    if (!is_resizing) {
        SDL_LockMutex(render_mutex);
<<<<<<< HEAD

        LOG_INFO("Beginning to use %d x %d", output_width, output_height);
        SDL_Texture* texture = SDL_CreateTexture(
            (SDL_Renderer*)videoContext.renderer, SDL_PIXELFORMAT_YV12,
            SDL_TEXTUREACCESS_STREAMING, output_width, output_height);
        if (!texture) {
            LOG_ERROR("SDL: could not create texture - exiting");
            exit(1);
=======
        int new_width = get_window_pixel_width((SDL_Window*)window);
        int new_height = get_window_pixel_height((SDL_Window*)window);
        if (new_width != output_width || new_height != output_height) {
            pending_texture_update = true;
            pending_sws_update = true;
            output_width = new_width;
            output_height = new_height;
>>>>>>> 36200a1a
        }
        can_render = true;
        SDL_UnlockMutex(render_mutex);
    } else {
        SDL_LockMutex(render_mutex);
        can_render = false;
        pending_resize_render = true;
        SDL_UnlockMutex(render_mutex);

<<<<<<< HEAD
        SDL_DestroyTexture(videoContext.texture);
        videoContext.texture = texture;

        pending_sws_update = true;

        can_render = !is_resizing;

        SDL_UnlockMutex(render_mutex);
    } else {
        SDL_LockMutex(render_mutex);
        can_render = !is_resizing;
        SDL_RenderCopy((SDL_Renderer*)videoContext.renderer,
                       videoContext.texture, NULL, NULL);

        SDL_RenderPresent((SDL_Renderer*)videoContext.renderer);
        SDL_UnlockMutex(render_mutex);
=======
        for (int i = 0; pending_resize_render && (i < 10); ++i) {
            SDL_Delay(1);
        }

        if (pending_resize_render) {
            SDL_LockMutex(render_mutex);
            pending_resize_render = false;
            SDL_UnlockMutex(render_mutex);
        }
>>>>>>> 36200a1a
    }
}<|MERGE_RESOLUTION|>--- conflicted
+++ resolved
@@ -929,16 +929,6 @@
 void set_video_active_resizing(bool is_resizing) {
     if (!is_resizing) {
         SDL_LockMutex(render_mutex);
-<<<<<<< HEAD
-
-        LOG_INFO("Beginning to use %d x %d", output_width, output_height);
-        SDL_Texture* texture = SDL_CreateTexture(
-            (SDL_Renderer*)videoContext.renderer, SDL_PIXELFORMAT_YV12,
-            SDL_TEXTUREACCESS_STREAMING, output_width, output_height);
-        if (!texture) {
-            LOG_ERROR("SDL: could not create texture - exiting");
-            exit(1);
-=======
         int new_width = get_window_pixel_width((SDL_Window*)window);
         int new_height = get_window_pixel_height((SDL_Window*)window);
         if (new_width != output_width || new_height != output_height) {
@@ -946,7 +936,6 @@
             pending_sws_update = true;
             output_width = new_width;
             output_height = new_height;
->>>>>>> 36200a1a
         }
         can_render = true;
         SDL_UnlockMutex(render_mutex);
@@ -956,24 +945,6 @@
         pending_resize_render = true;
         SDL_UnlockMutex(render_mutex);
 
-<<<<<<< HEAD
-        SDL_DestroyTexture(videoContext.texture);
-        videoContext.texture = texture;
-
-        pending_sws_update = true;
-
-        can_render = !is_resizing;
-
-        SDL_UnlockMutex(render_mutex);
-    } else {
-        SDL_LockMutex(render_mutex);
-        can_render = !is_resizing;
-        SDL_RenderCopy((SDL_Renderer*)videoContext.renderer,
-                       videoContext.texture, NULL, NULL);
-
-        SDL_RenderPresent((SDL_Renderer*)videoContext.renderer);
-        SDL_UnlockMutex(render_mutex);
-=======
         for (int i = 0; pending_resize_render && (i < 10); ++i) {
             SDL_Delay(1);
         }
@@ -983,6 +954,5 @@
             pending_resize_render = false;
             SDL_UnlockMutex(render_mutex);
         }
->>>>>>> 36200a1a
     }
 }