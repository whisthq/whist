#include "video.h"

#define USE_HARDWARE true

// Global Variables
extern volatile SDL_Window* window;

extern volatile int server_width;
extern volatile int server_height;
// Keeping track of max mbps
extern volatile double max_mbps;
extern volatile bool update_mbps;

extern volatile SDL_Window* window;
extern volatile int output_width;
extern volatile int output_height;

// START VIDEO VARIABLES
volatile FractalCursorState cursor_state = CURSOR_STATE_VISIBLE;
volatile SDL_Cursor* cursor = NULL;
volatile FractalCursorID last_cursor = (FractalCursorID)SDL_SYSTEM_CURSOR_ARROW;

#define LOG_VIDEO false

struct VideoData {
    struct FrameData* pending_ctx;
    int frames_received;
    int bytes_transferred;
    clock frame_timer;
    int last_statistics_id;
    int last_rendered_id;
    int max_id;
    int most_recent_iframe;

    clock last_iframe_request_timer;
    bool is_waiting_for_iframe;

    SDL_Thread* render_screen_thread;
    bool run_render_screen_thread;

    SDL_sem* renderscreen_semaphore;
} VideoData;

typedef struct SDLVideoContext {
    SDL_Texture* texture;

    Uint8* data[4];
    int linesize[4];

    video_decoder_t* decoder;
    struct SwsContext* sws;
} SDLVideoContext;
SDLVideoContext videoContext;

typedef struct FrameData {
    char* frame_buffer;
    int frame_size;
    int id;
    int packets_received;
    int num_packets;
    bool received_indicies[LARGEST_FRAME_SIZE / MAX_PAYLOAD_SIZE + 5];
    bool nacked_indicies[LARGEST_FRAME_SIZE / MAX_PAYLOAD_SIZE + 5];
    bool rendered;

    int last_nacked_index;
    int num_times_nacked;
    clock last_nacked_timer;

    clock last_packet_timer;

    clock frame_creation_timer;
} FrameData;

// mbps that currently works
volatile double working_mbps = MAXIMUM_MBPS;

// Context of the frame that is currently being rendered
volatile struct FrameData renderContext;

// True if RenderScreen is currently rendering a frame
volatile bool rendering = false;
volatile bool skip_render = false;

// Hold information about frames as the packets come in
#define RECV_FRAMES_BUFFER_SIZE 275
struct FrameData receiving_frames[RECV_FRAMES_BUFFER_SIZE];
char frame_bufs[RECV_FRAMES_BUFFER_SIZE][LARGEST_FRAME_SIZE];

bool has_rendered_yet = false;

// END VIDEO VARIABLES

// START VIDEO FUNCTIONS

void updateWidthAndHeight(int width, int height);
int32_t RenderScreen(SDL_Renderer* renderer);

void nack(int id, int index) {
    if (VideoData.is_waiting_for_iframe) {
        return;
    }
    mprintf("Missing Video Packet ID %d Index %d, NACKing...\n", id, index);
    FractalClientMessage fmsg;
    fmsg.type = MESSAGE_VIDEO_NACK;
    fmsg.nack_data.id = id;
    fmsg.nack_data.index = index;
    SendFmsg(&fmsg);
}

bool requestIframe() {
    if (GetTimer(VideoData.last_iframe_request_timer) > 250.0 / 1000.0) {
        FractalClientMessage fmsg;
        fmsg.type = MESSAGE_IFRAME_REQUEST;
<<<<<<< HEAD
        if( VideoData.last_rendered_id == 0 )
        {
            fmsg.reinitialize_encoder = true;
        } else {
            fmsg.reinitialize_encoder = false;
        }
        SendFmsg( &fmsg );
        StartTimer( &VideoData.last_iframe_request_timer );
=======
        SendFmsg(&fmsg);
        StartTimer(&VideoData.last_iframe_request_timer);
>>>>>>> 743450ad
        VideoData.is_waiting_for_iframe = true;
        return true;
    } else {
        return false;
    }
}

void updateWidthAndHeight(int width, int height) {
    video_decoder_t* decoder =
        create_video_decoder(width, height, USE_HARDWARE);
    videoContext.decoder = decoder;
    if (!decoder) {
        mprintf("ERROR: Decoder could not be created!\n");
        exit(-1);
    }

    enum AVPixelFormat input_fmt = AV_PIX_FMT_YUV420P;
    if (decoder->type != DECODE_TYPE_SOFTWARE) {
        input_fmt = AV_PIX_FMT_NV12;
    }

    struct SwsContext* sws_ctx = NULL;
    if (input_fmt != AV_PIX_FMT_YUV420P || width != output_width ||
        height != output_height) {
        sws_ctx = sws_getContext(width, height, input_fmt, output_width,
                                 output_height, AV_PIX_FMT_YUV420P,
                                 SWS_BILINEAR, NULL, NULL, NULL);
    }
    videoContext.sws = sws_ctx;

    server_width = width;
    server_height = height;
}

int32_t RenderScreen(SDL_Renderer* renderer) {
    mprintf("RenderScreen running on Thread %d\n", SDL_GetThreadID(NULL));

    while (VideoData.run_render_screen_thread) {
        int ret = SDL_SemTryWait(VideoData.renderscreen_semaphore);

        if (ret == SDL_MUTEX_TIMEDOUT) {
            SDL_Delay(1);
            continue;
        }

        if (ret < 0) {
            mprintf("Semaphore Error\n");
            return -1;
        }

        if (!rendering) {
            mprintf("Sem opened but rendering is not true!\n");
            continue;
        }

        // Cast to Frame* because this variable is not volatile in this section
        Frame* frame = (Frame*)renderContext.frame_buffer;

#if LOG_VIDEO
        mprintf("Rendering ID %d (Age %f) (Packets %d) %s\n", renderContext.id,
                GetTimer(renderContext.frame_creation_timer),
                renderContext.num_packets, frame->is_iframe ? "(I-Frame)" : "");
#endif

        if (GetTimer(renderContext.frame_creation_timer) > 25.0 / 1000.0) {
            mprintf(
                "Late! Rendering ID %d (Age %f) (Packets %d) %s\n",
                renderContext.id, GetTimer(renderContext.frame_creation_timer),
                renderContext.num_packets, frame->is_iframe ? "(I-Frame)" : "");
        }

        if ((int)(sizeof(Frame) + frame->size) != renderContext.frame_size) {
            mprintf("Incorrect Frame Size! %d instead of %d\n",
                    sizeof(Frame) + frame->size, renderContext.frame_size);
        }

        if (frame->width != server_width || frame->height != server_height) {
            mprintf(
                "Updating client rendering to match server's width and height! "
                "From %dx%d to %dx%d\n",
                server_width, server_height, frame->width, frame->height);
            updateWidthAndHeight(frame->width, frame->height);
        }

        if (!video_decoder_decode(videoContext.decoder, frame->compressed_frame,
                                  frame->size)) {
            mprintf("Failed to video_decoder_decode!\n");
            rendering = false;
            continue;
        }

        if (!skip_render) {
            if (videoContext.sws) {
                sws_scale(
                    videoContext.sws,
                    (uint8_t const* const*)videoContext.decoder->sw_frame->data,
                    videoContext.decoder->sw_frame->linesize, 0,
                    videoContext.decoder->context->height, videoContext.data,
                    videoContext.linesize);
            } else {
                memcpy(videoContext.data, videoContext.decoder->sw_frame->data,
                       sizeof(videoContext.data));
                memcpy(videoContext.linesize,
                       videoContext.decoder->sw_frame->linesize,
                       sizeof(videoContext.linesize));
            }

            SDL_UpdateYUVTexture(videoContext.texture, NULL,
                                 videoContext.data[0], videoContext.linesize[0],
                                 videoContext.data[1], videoContext.linesize[1],
                                 videoContext.data[2],
                                 videoContext.linesize[2]);
        }

        // Set cursor to frame's desired cursor type
        if ((FractalCursorID)frame->cursor.cursor_id != last_cursor) {
            if (cursor) {
                SDL_FreeCursor((SDL_Cursor*)cursor);
            }
            cursor = SDL_CreateSystemCursor(frame->cursor.cursor_id);
            SDL_SetCursor((SDL_Cursor*)cursor);

            last_cursor = (FractalCursorID)frame->cursor.cursor_id;
        }

        if (frame->cursor.cursor_state != cursor_state) {
            if (frame->cursor.cursor_state == CURSOR_STATE_HIDDEN) {
                SDL_SetRelativeMouseMode(SDL_TRUE);
            } else {
                SDL_SetRelativeMouseMode(SDL_DISABLE);
            }

            cursor_state = frame->cursor.cursor_state;
        }

        // mprintf("Client Frame Time for ID %d: %f\n", renderContext.id,
        // GetTimer(renderContext.client_frame_timer));

        if (!skip_render) {
            SDL_RenderCopy((SDL_Renderer*)renderer, videoContext.texture, NULL,
                           NULL);
            // SDL_SetRenderDrawColor((SDL_Renderer*)renderer, 100, 20, 160,
            // SDL_ALPHA_OPAQUE); SDL_RenderClear((SDL_Renderer*)renderer);
            SDL_RenderPresent((SDL_Renderer*)renderer);
        }

#if LOG_VIDEO
        mprintf("Rendered %d (Size: %d) (Age %f)\n", renderContext.id,
                renderContext.frame_size,
                GetTimer(renderContext.frame_creation_timer));
#endif

        if (frame->is_iframe) {
            VideoData.is_waiting_for_iframe = false;
        }

        VideoData.last_rendered_id = renderContext.id;
        has_rendered_yet = true;
        rendering = false;
    }

    SDL_Delay(5);
    return 0;
}

// Make the screen black
void loadingSDL(SDL_Renderer* renderer) {
    static SDL_Texture* wallpaper_screen_texture = NULL;
    static SDL_Texture* loading_screen_texture = NULL;
    if (!wallpaper_screen_texture) {
        SDL_Surface* loading_screen = SDL_LoadBMP("wallpaper.bmp");
        wallpaper_screen_texture =
            SDL_CreateTextureFromSurface(renderer, loading_screen);
        SDL_FreeSurface(loading_screen);
    }
    if (!loading_screen_texture) {
        SDL_Surface* loading_screen = SDL_LoadBMP("loading_screen.bmp");
        loading_screen_texture =
            SDL_CreateTextureFromSurface(renderer, loading_screen);
        SDL_FreeSurface(loading_screen);
    }

    /*
    SDL_SetRenderDrawColor(renderer, 0, 0, 0, SDL_ALPHA_OPAQUE
    ); SDL_RenderClear(renderer );
    */

    int w, h;
    SDL_Rect dstrect;

    SDL_QueryTexture(wallpaper_screen_texture, NULL, NULL, &w, &h);
    dstrect.x = output_width / 2 - w / 2;
    dstrect.y = output_height / 2 - h / 2;
    dstrect.w = w;
    dstrect.h = h;
    SDL_RenderCopy(renderer, wallpaper_screen_texture, NULL, NULL);

    SDL_QueryTexture(loading_screen_texture, NULL, NULL, &w, &h);
    dstrect.x = output_width / 2 - w / 2;
    dstrect.y = output_height / 2 - h / 2;
    dstrect.w = w;
    dstrect.h = h;
    SDL_RenderCopy(renderer, loading_screen_texture, NULL, &dstrect);
    SDL_RenderPresent(renderer);
}

void clearSDL(SDL_Renderer* renderer) {
    SDL_SetRenderDrawColor(renderer, 0, 0, 0, SDL_ALPHA_OPAQUE);
    SDL_RenderClear(renderer);
    SDL_RenderPresent(renderer);
}

int initMultithreadedVideo(void* opaque) {
    opaque;

    SDL_SetThreadPriority(SDL_THREAD_PRIORITY_HIGH);
    SDL_Renderer* renderer =
        SDL_CreateRenderer((SDL_Window*)window, -1, SDL_RENDERER_PRESENTVSYNC);
    if (!renderer) {
        fprintf(stderr, "SDL: could not create renderer - exiting: %s\n",
                SDL_GetError());
        return -1;
    }

    // present the loading screen
    loadingSDL(renderer);

    // mbps that currently works
    working_mbps = MAXIMUM_MBPS;
    VideoData.is_waiting_for_iframe = false;

    // True if RenderScreen is currently rendering a frame
    rendering = false;
    has_rendered_yet = false;

    SDL_Texture* texture;

    SDL_SetRenderDrawBlendMode((SDL_Renderer*)renderer, SDL_BLENDMODE_BLEND);

    // Allocate a place to put our YUV image on that screen
    texture = SDL_CreateTexture((SDL_Renderer*)renderer, SDL_PIXELFORMAT_YV12,
                                SDL_TEXTUREACCESS_STREAMING, output_width,
                                output_height);
    if (!texture) {
        fprintf(stderr, "SDL: could not create texture - exiting\n");
        exit(1);
    }

    videoContext.texture = texture;

    av_image_alloc(videoContext.data, videoContext.linesize, output_width,
                   output_height, AV_PIX_FMT_YUV420P, 1);

    VideoData.pending_ctx = NULL;
    VideoData.frames_received = 0;
    VideoData.bytes_transferred = 0;
    StartTimer(&VideoData.frame_timer);
    VideoData.last_statistics_id = 1;
    VideoData.last_rendered_id = 0;
    VideoData.max_id = 0;
    VideoData.most_recent_iframe = -1;
    StartTimer(&VideoData.last_iframe_request_timer);

    for (int i = 0; i < RECV_FRAMES_BUFFER_SIZE; i++) {
        receiving_frames[i].id = -1;
    }

    VideoData.renderscreen_semaphore = SDL_CreateSemaphore(0);
    VideoData.run_render_screen_thread = true;

    RenderScreen(renderer);

    SDL_DestroyRenderer(renderer);
    return 0;
}
// END VIDEO FUNCTIONS

void initVideo() {
    VideoData.render_screen_thread =
        SDL_CreateThread(initMultithreadedVideo, "VideoThread", NULL);
}

int last_rendered_index = 0;

void updateVideo() {
    // Get statistics from the last 3 seconds of data
    if (GetTimer(VideoData.frame_timer) > 3) {
        // double time = GetTimer(VideoData.frame_timer);

        // Calculate statistics
        int expected_frames = VideoData.max_id - VideoData.last_statistics_id;
        // double fps = 1.0 * expected_frames / time; // TODO: finish birate
        // throttling alg double mbps = VideoData.bytes_transferred * 8.0 /
        // 1024.0 / 1024.0 / time; // TODO bitrate throttle
        double receive_rate =
            expected_frames == 0
                ? 1.0
                : 1.0 * VideoData.frames_received / expected_frames;
        double dropped_rate = 1.0 - receive_rate;

        // Print statistics

        // mprintf("FPS: %f\nmbps: %f\ndropped: %f%%\n\n", fps, mbps, 100.0 *
        // dropped_rate);

        // Adjust mbps based on dropped packets
        if (dropped_rate > 0.4) {
            max_mbps = max_mbps * 0.75;
            working_mbps = max_mbps;
            update_mbps = true;
        } else if (dropped_rate > 0.2) {
            max_mbps = max_mbps * 0.83;
            working_mbps = max_mbps;
            update_mbps = true;
        } else if (dropped_rate > 0.1) {
            max_mbps = max_mbps * 0.9;
            working_mbps = max_mbps;
            update_mbps = true;
        } else if (dropped_rate > 0.05) {
            max_mbps = max_mbps * 0.95;
            working_mbps = max_mbps;
            update_mbps = true;
        } else if (dropped_rate > 0.00) {
            max_mbps = max_mbps * 0.98;
            working_mbps = max_mbps;
            update_mbps = true;
        } else if (dropped_rate == 0.00) {
            working_mbps = max(max_mbps * 1.05, working_mbps);
            max_mbps = (max_mbps + working_mbps) / 2.0;
            max_mbps = max(max_mbps, MAXIMUM_MBPS);
            update_mbps = true;
        }

        VideoData.bytes_transferred = 0;
        VideoData.frames_received = 0;
        VideoData.last_statistics_id = VideoData.max_id;
        StartTimer(&VideoData.frame_timer);
    }

    if (VideoData.last_rendered_id == -1 && VideoData.most_recent_iframe > 0) {
        VideoData.last_rendered_id = VideoData.most_recent_iframe - 1;
    }

    if (!rendering && VideoData.last_rendered_id >= 0) {
        if (VideoData.most_recent_iframe - 1 > VideoData.last_rendered_id) {
            mprintf("Skipping from %d to i-frame %d!\n",
                    VideoData.last_rendered_id, VideoData.most_recent_iframe);
            for (int i = VideoData.last_rendered_id + 1;
                 i < VideoData.most_recent_iframe; i++) {
                int index = i % RECV_FRAMES_BUFFER_SIZE;
                if (receiving_frames[index].id == i) {
                    mprintf("Frame dropped with ID %d: %d/%d\n", i,
                            receiving_frames[index].packets_received,
                            receiving_frames[index].num_packets);

                    for (int j = 0; j < receiving_frames[index].num_packets;
                         j++) {
                        if (!receiving_frames[index].received_indicies[j]) {
                            mprintf("Did not receive ID %d, Index %d\n", i, j);
                        }
                    }
                } else {
                    mprintf("Bad ID? %d instead of %d\n",
                            receiving_frames[index].id, i);
                }
            }
            VideoData.last_rendered_id = VideoData.most_recent_iframe - 1;
        }

        int next_render_id = VideoData.last_rendered_id + 1;

        int index = next_render_id % RECV_FRAMES_BUFFER_SIZE;

        struct FrameData* ctx = &receiving_frames[index];

        if (ctx->id == next_render_id) {
            if (ctx->packets_received == ctx->num_packets) {
                // mprintf( "Packets: %d %s\n", ctx->num_packets,
                // ((Frame*)ctx->frame_buffer)->is_iframe ? "(I-frame)" : "" );
                // mprintf("Rendering %d (Age %f)\n", ctx->id,
                // GetTimer(ctx->frame_creation_timer));

                renderContext = *ctx;
                rendering = true;

                skip_render = false;
                int after_render_id = next_render_id + 1;
                int after_index = after_render_id % RECV_FRAMES_BUFFER_SIZE;
                struct FrameData* after_ctx = &receiving_frames[after_index];
                if (after_ctx->id == after_render_id &&
                    after_ctx->packets_received == after_ctx->num_packets) {
                    skip_render = true;
                    mprintf("Skip this render\n");
                }

                SDL_SemPost(VideoData.renderscreen_semaphore);
            } else {
                if ((GetTimer(ctx->last_packet_timer) > 6.0 / 1000.0) &&
                    GetTimer(ctx->last_nacked_timer) >
                        (8.0 + 8.0 * ctx->num_times_nacked) / 1000.0) {
                    if (ctx->num_times_nacked == -1) {
                        ctx->num_times_nacked = 0;
                        ctx->last_nacked_index = -1;
                    }
                    int num_nacked = 0;
                    // mprintf("************NACKING PACKET %d, alive for %f
                    // MS\n", ctx->id, GetTimer(ctx->frame_creation_timer));
                    for (int i = ctx->last_nacked_index + 1;
                         i < ctx->num_packets && num_nacked < 1; i++) {
                        if (!ctx->received_indicies[i]) {
                            num_nacked++;
                            mprintf(
                                "************NACKING VIDEO PACKET %d %d (/%d), "
                                "alive for %f MS\n",
                                ctx->id, i, ctx->num_packets,
                                GetTimer(ctx->frame_creation_timer));
                            ctx->nacked_indicies[i] = true;
                            nack(ctx->id, i);
                        }
                        ctx->last_nacked_index = i;
                    }
                    if (ctx->last_nacked_index == ctx->num_packets - 1) {
                        ctx->last_nacked_index = -1;
                        ctx->num_times_nacked++;
                    }
                    StartTimer(&ctx->last_nacked_timer);
                }
            }
        }

        if (!rendering) {
            // struct FrameData* cur_ctx =
            // &receiving_frames[VideoData.last_rendered_id %
            // RECV_FRAMES_BUFFER_SIZE];

            if (VideoData.max_id >
                VideoData.last_rendered_id +
                    3)  // || (cur_ctx->id == VideoData.last_rendered_id &&
                        // GetTimer( cur_ctx->last_packet_timer ) > 96.0 /
                        // 1000.0) )
            {
                if (requestIframe()) {
                    mprintf("TOO FAR BEHIND! REQUEST FOR IFRAME!\n");
                }
            }
        }
    }
}

int32_t ReceiveVideo(struct RTPPacket* packet) {
    // mprintf("Video Packet ID %d, Index %d (Packets: %d) (Size: %d)\n",
    // packet->id, packet->index, packet->num_indices, packet->payload_size);

    // Find frame in linked list that matches the id
    VideoData.bytes_transferred += packet->payload_size;

    int index = packet->id % RECV_FRAMES_BUFFER_SIZE;

    struct FrameData* ctx = &receiving_frames[index];

    // Check if we have to initialize the frame buffer
    if (packet->id < ctx->id) {
        mprintf("Old packet received!\n");
        return -1;
    } else if (packet->id > ctx->id) {
        if (rendering && renderContext.id == ctx->id) {
            mprintf(
                "Error! Currently rendering an ID that will be overwritten! "
                "Skipping packet.\n");
            return 0;
        }
        ctx->id = packet->id;
        ctx->frame_buffer = (char*)&frame_bufs[index];
        ctx->packets_received = 0;
        ctx->num_packets = packet->num_indices;
        ctx->last_nacked_index = -1;
        ctx->num_times_nacked = -1;
        ctx->rendered = false;
        ctx->frame_size = 0;
        memset(ctx->received_indicies, 0, sizeof(ctx->received_indicies));
        memset(ctx->nacked_indicies, 0, sizeof(ctx->nacked_indicies));
        StartTimer(&ctx->last_nacked_timer);
        StartTimer(&ctx->frame_creation_timer);
        // mprintf("Initialized packet %d!\n", ctx->id);
    } else {
        // mprintf("Already Started: %d/%d - %f\n", ctx->packets_received + 1,
        // ctx->num_packets, GetTimer(ctx->client_frame_timer));
    }

    StartTimer(&ctx->last_packet_timer);

    // If we already received this packet, we can skip
    if (packet->is_a_nack) {
        if (!ctx->received_indicies[packet->index]) {
            mprintf("NACK for Video ID %d, Index %d Received!\n", packet->id,
                    packet->index);
        } else {
            mprintf(
                "NACK for Video ID %d, Index %d Received! But didn't need "
                "it.\n",
                packet->id, packet->index);
        }
    } else if (ctx->nacked_indicies[packet->index]) {
        mprintf(
            "Received the original Video ID %d Index %d, but we had NACK'ed "
            "for it.\n",
            packet->id, packet->index);
    }

    // Already received
    if (ctx->received_indicies[packet->index]) {
#if LOG_VIDEO
        mprintf(
            "Skipping duplicate Video ID %d Index %d at time since creation %f "
            "%s\n",
            packet->id, packet->index, GetTimer(ctx->frame_creation_timer),
            packet->is_a_nack ? "(nack)" : "");
#endif
        return 0;
    }

#if LOG_VIDEO
    // mprintf("Received Video ID %d Index %d at time since creation %f %s\n",
    // packet->id, packet->index, GetTimer(ctx->frame_creation_timer),
    // packet->is_a_nack ? "(nack)" : "");
#endif

    VideoData.max_id = max(VideoData.max_id, ctx->id);

    ctx->received_indicies[packet->index] = true;
    if (packet->index > 0 && GetTimer(ctx->last_nacked_timer) > 6.0 / 1000) {
        int to_index = packet->index - 5;
        for (int i = max(0, ctx->last_nacked_index + 1); i <= to_index; i++) {
            // Nacking index i
            ctx->last_nacked_index = max(ctx->last_nacked_index, i);
            if (!ctx->received_indicies[i]) {
                ctx->nacked_indicies[i] = true;
                nack(packet->id, i);
                StartTimer(&ctx->last_nacked_timer);
                break;
            }
        }
    }
    ctx->packets_received++;

    // Copy packet data
    int place = packet->index * MAX_PAYLOAD_SIZE;
    if (place + packet->payload_size >= LARGEST_FRAME_SIZE) {
        mprintf("Packet total payload is too large for buffer!\n");
        return -1;
    }
    memcpy(ctx->frame_buffer + place, packet->data, packet->payload_size);
    ctx->frame_size += packet->payload_size;

    // If we received all of the packets
    if (ctx->packets_received == ctx->num_packets) {
        bool is_iframe = ((Frame*)ctx->frame_buffer)->is_iframe;

        VideoData.frames_received++;

#if LOG_VIDEO
        mprintf("Received Video Frame ID %d (Packets: %d) (Size: %d) %s\n",
                ctx->id, ctx->num_packets, ctx->frame_size,
                is_iframe ? "(i-frame)" : "");
#endif

        // If it's an I-frame, then just skip right to it, if the id is ahead of
        // the next to render id
        if (is_iframe) {
            VideoData.most_recent_iframe =
                max(VideoData.most_recent_iframe, ctx->id);
        }
    }

    return 0;
}

void destroyVideo() {
    VideoData.run_render_screen_thread = false;
    SDL_WaitThread(VideoData.render_screen_thread, NULL);
    SDL_DestroySemaphore(VideoData.renderscreen_semaphore);

    SDL_DestroyTexture(videoContext.texture);
    av_freep(videoContext.data);

    has_rendered_yet = false;
}<|MERGE_RESOLUTION|>--- conflicted
+++ resolved
@@ -111,7 +111,6 @@
     if (GetTimer(VideoData.last_iframe_request_timer) > 250.0 / 1000.0) {
         FractalClientMessage fmsg;
         fmsg.type = MESSAGE_IFRAME_REQUEST;
-<<<<<<< HEAD
         if( VideoData.last_rendered_id == 0 )
         {
             fmsg.reinitialize_encoder = true;
@@ -120,10 +119,6 @@
         }
         SendFmsg( &fmsg );
         StartTimer( &VideoData.last_iframe_request_timer );
-=======
-        SendFmsg(&fmsg);
-        StartTimer(&VideoData.last_iframe_request_timer);
->>>>>>> 743450ad
         VideoData.is_waiting_for_iframe = true;
         return true;
     } else {
