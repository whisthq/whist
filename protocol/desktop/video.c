#include "video.h"

#define USE_HARDWARE true

// Global Variables
extern volatile SDL_Window* window;

extern volatile int server_width;
extern volatile int server_height;
// Keeping track of max mbps
extern volatile int max_mbps;
extern volatile bool update_mbps;

extern volatile SDL_Window* window;
extern volatile int output_width;
extern volatile int output_height;

// START VIDEO VARIABLES
volatile FractalCursorState cursor_state = CURSOR_STATE_VISIBLE;
volatile SDL_Cursor* cursor = NULL;
volatile FractalCursorID last_cursor = (FractalCursorID)SDL_SYSTEM_CURSOR_ARROW;

#define LOG_VIDEO false

<<<<<<< HEAD
#define BITRATE_BUCKET_SIZE 500000
=======
#define CURSORIMAGE_A 0xff000000
#define CURSORIMAGE_R 0x00ff0000
#define CURSORIMAGE_G 0x0000ff00
#define CURSORIMAGE_B 0x000000ff
>>>>>>> d952f80c

struct VideoData {
    struct FrameData* pending_ctx;
    int frames_received;
    int bytes_transferred;
    clock frame_timer;
    int last_statistics_id;
    int last_rendered_id;
    int max_id;
    int most_recent_iframe;

    clock last_iframe_request_timer;
    bool is_waiting_for_iframe;

    SDL_Thread* render_screen_thread;
    bool run_render_screen_thread;

    SDL_sem* renderscreen_semaphore;

    int target_mbps;
    int num_nacked;
    int bucket;// = STARTING_BITRATE / BITRATE_BUCKET_SIZE;
    int nack_by_bitrate[MAXIMUM_BITRATE / BITRATE_BUCKET_SIZE + 5];
    double seconds_by_bitrate[MAXIMUM_BITRATE / BITRATE_BUCKET_SIZE + 5];
} VideoData;

typedef struct SDLVideoContext {
    SDL_Texture* texture;

    Uint8* data[4];
    int linesize[4];

    video_decoder_t* decoder;
    struct SwsContext* sws;
} SDLVideoContext;
SDLVideoContext videoContext;

typedef struct FrameData {
    char* frame_buffer;
    int frame_size;
    int id;
    int packets_received;
    int num_packets;
    bool received_indicies[LARGEST_FRAME_SIZE / MAX_PAYLOAD_SIZE + 5];
    bool nacked_indicies[LARGEST_FRAME_SIZE / MAX_PAYLOAD_SIZE + 5];
    bool rendered;

    int num_times_nacked;

    int last_nacked_index;

    clock last_nacked_timer;

    clock last_packet_timer;

    clock frame_creation_timer;
} FrameData;

// mbps that currently works
volatile int working_mbps;

// Context of the frame that is currently being rendered
volatile struct FrameData renderContext;

// True if RenderScreen is currently rendering a frame
volatile bool rendering = false;
volatile bool skip_render = false;
volatile bool resizing = false;

// Hold information about frames as the packets come in
#define RECV_FRAMES_BUFFER_SIZE 275
struct FrameData receiving_frames[RECV_FRAMES_BUFFER_SIZE];
char frame_bufs[RECV_FRAMES_BUFFER_SIZE][LARGEST_FRAME_SIZE];

bool has_rendered_yet = false;

// END VIDEO VARIABLES

// START VIDEO FUNCTIONS

void updateWidthAndHeight(int width, int height);
int32_t RenderScreen(SDL_Renderer* renderer);

void nack(int id, int index) {
    if (VideoData.is_waiting_for_iframe) {
        return;
    }
    VideoData.num_nacked++;
    mprintf("Missing Video Packet ID %d Index %d, NACKing...\n", id, index);
    FractalClientMessage fmsg;
    fmsg.type = MESSAGE_VIDEO_NACK;
    fmsg.nack_data.id = id;
    fmsg.nack_data.index = index;
    SendFmsg(&fmsg);
}

bool requestIframe() {
    if (GetTimer(VideoData.last_iframe_request_timer) > 250.0 / 1000.0) {
        FractalClientMessage fmsg;
        fmsg.type = MESSAGE_IFRAME_REQUEST;
        if (VideoData.last_rendered_id == 0) {
            fmsg.reinitialize_encoder = true;
        } else {
            fmsg.reinitialize_encoder = false;
        }
        SendFmsg(&fmsg);
        StartTimer(&VideoData.last_iframe_request_timer);
        VideoData.is_waiting_for_iframe = true;
        return true;
    } else {
        return false;
    }
}

void updateWidthAndHeight(int width, int height) {
    video_decoder_t* decoder =
        create_video_decoder(width, height, USE_HARDWARE);
    videoContext.decoder = decoder;
    if (!decoder) {
        mprintf("ERROR: Decoder could not be created!\n");
        exit(-1);
    }

    enum AVPixelFormat input_fmt = AV_PIX_FMT_YUV420P;
    if (decoder->type != DECODE_TYPE_SOFTWARE) {
        input_fmt = AV_PIX_FMT_NV12;
    }

    struct SwsContext* sws_ctx = NULL;
    if (input_fmt != AV_PIX_FMT_YUV420P || width != output_width ||
        height != output_height) {
        sws_ctx = sws_getContext(width, height, input_fmt, output_width,
                                 output_height, AV_PIX_FMT_YUV420P,
                                 SWS_BILINEAR, NULL, NULL, NULL);
    }
    videoContext.sws = sws_ctx;

    server_width = width;
    server_height = height;
}

int32_t RenderScreen(SDL_Renderer* renderer) {
    mprintf("RenderScreen running on Thread %d\n", SDL_GetThreadID(NULL));

    while (VideoData.run_render_screen_thread) {
        int ret = SDL_SemTryWait(VideoData.renderscreen_semaphore);

        if (ret == SDL_MUTEX_TIMEDOUT) {
            SDL_Delay(1);
            continue;
        }

        if (ret < 0) {
            mprintf("Semaphore Error\n");
            return -1;
        }

        if (!rendering) {
            mprintf("Sem opened but rendering is not true!\n");
            continue;
        }

        // Cast to Frame* because this variable is not volatile in this section
        Frame* frame = (Frame*)renderContext.frame_buffer;

#if LOG_VIDEO
        mprintf("Rendering ID %d (Age %f) (Packets %d) %s\n", renderContext.id,
                GetTimer(renderContext.frame_creation_timer),
                renderContext.num_packets, frame->is_iframe ? "(I-Frame)" : "");
#endif

        if (GetTimer(renderContext.frame_creation_timer) > 25.0 / 1000.0) {
            mprintf(
                "Late! Rendering ID %d (Age %f) (Packets %d) %s\n",
                renderContext.id, GetTimer(renderContext.frame_creation_timer),
                renderContext.num_packets, frame->is_iframe ? "(I-Frame)" : "");
        }

        if ((int)(sizeof(Frame) + frame->size) != renderContext.frame_size) {
            mprintf("Incorrect Frame Size! %d instead of %d\n",
                    sizeof(Frame) + frame->size, renderContext.frame_size);
        }

        if (frame->width != server_width || frame->height != server_height) {
            mprintf(
                "Updating client rendering to match server's width and height! "
                "From %dx%d to %dx%d\n",
                server_width, server_height, frame->width, frame->height);
            updateWidthAndHeight(frame->width, frame->height);
        }

        if (!video_decoder_decode(videoContext.decoder, frame->compressed_frame,
                                  frame->size)) {
            mprintf("Failed to video_decoder_decode!\n");
            rendering = false;
            continue;
        }

        if (!skip_render && !resizing) {
            if (videoContext.sws) {
                sws_scale(
                    videoContext.sws,
                    (uint8_t const* const*)videoContext.decoder->sw_frame->data,
                    videoContext.decoder->sw_frame->linesize, 0,
                    videoContext.decoder->context->height, videoContext.data,
                    videoContext.linesize);
            } else {
                memcpy(videoContext.data, videoContext.decoder->sw_frame->data,
                       sizeof(videoContext.data));
                memcpy(videoContext.linesize,
                       videoContext.decoder->sw_frame->linesize,
                       sizeof(videoContext.linesize));
            }
            SDL_UpdateYUVTexture(videoContext.texture, NULL,
                                 videoContext.data[0], videoContext.linesize[0],
                                 videoContext.data[1], videoContext.linesize[1],
                                 videoContext.data[2],
                                 videoContext.linesize[2]);
        }

        // Set cursor to frame's desired cursor type
        if ((FractalCursorID)frame->cursor.cursor_id != last_cursor ||
            frame->cursor.cursor_use_bmp) {
            if (cursor) {
                SDL_FreeCursor((SDL_Cursor*)cursor);
            }
            if (frame->cursor.cursor_use_bmp) {
                // use bitmap data to set cursor

                SDL_Surface* cursor_surface = SDL_CreateRGBSurfaceFrom(
                    frame->cursor.cursor_bmp, frame->cursor.cursor_bmp_width,
                    frame->cursor.cursor_bmp_height, sizeof(uint32_t) * 8,
                    sizeof(uint32_t) * frame->cursor.cursor_bmp_width,
                    CURSORIMAGE_R, CURSORIMAGE_G, CURSORIMAGE_B, CURSORIMAGE_A);
                // potentially SDL_SetSurfaceBlendMode since X11 cursor BMPs are
                // pre-alpha multplied
                cursor = SDL_CreateColorCursor(cursor_surface,
                                               frame->cursor.cursor_bmp_hot_x,
                                               frame->cursor.cursor_bmp_hot_y);
                SDL_FreeSurface(cursor_surface);
            } else {
                // use cursor id to set cursor
                cursor = SDL_CreateSystemCursor(frame->cursor.cursor_id);
            }
            SDL_SetCursor((SDL_Cursor*)cursor);

            last_cursor = (FractalCursorID)frame->cursor.cursor_id;
        }

        if (frame->cursor.cursor_state != cursor_state) {
            if (frame->cursor.cursor_state == CURSOR_STATE_HIDDEN) {
                SDL_SetRelativeMouseMode(SDL_TRUE);
            } else {
                SDL_SetRelativeMouseMode(SDL_DISABLE);
            }

            cursor_state = frame->cursor.cursor_state;
        }

        // mprintf("Client Frame Time for ID %d: %f\n", renderContext.id,
        // GetTimer(renderContext.client_frame_timer));

        if (!skip_render && !resizing) {
            // printf("Before, %x\n", renderer);
            SDL_RenderCopy((SDL_Renderer*)renderer, videoContext.texture, NULL,
                           NULL);
            // SDL_RenderCopy((SDL_Renderer*)renderer, NULL, NULL, NULL);
            // printf("After\n");
            // SDL_SetRenderDrawColor((SDL_Renderer*)renderer, 100, 20, 160,
            // SDL_ALPHA_OPAQUE); SDL_RenderClear((SDL_Renderer*)renderer);
            SDL_RenderPresent((SDL_Renderer*)renderer);
        }

#if LOG_VIDEO
        mprintf("Rendered %d (Size: %d) (Age %f)\n", renderContext.id,
                renderContext.frame_size,
                GetTimer(renderContext.frame_creation_timer));
#endif

        if (frame->is_iframe) {
            VideoData.is_waiting_for_iframe = false;
        }

        VideoData.last_rendered_id = renderContext.id;
        has_rendered_yet = true;
        rendering = false;
    }

    SDL_Delay(5);
    return 0;
}

// Make the screen black
void loadingSDL(SDL_Renderer* renderer) {
    static SDL_Texture* wallpaper_screen_texture = NULL;
    static SDL_Texture* loading_screen_texture = NULL;
    if (!wallpaper_screen_texture) {
        SDL_Surface* loading_screen = SDL_LoadBMP("wallpaper.bmp");
        wallpaper_screen_texture =
            SDL_CreateTextureFromSurface(renderer, loading_screen);
        SDL_FreeSurface(loading_screen);
    }
    if (!loading_screen_texture) {
        SDL_Surface* loading_screen = SDL_LoadBMP("loading_screen.bmp");
        loading_screen_texture =
            SDL_CreateTextureFromSurface(renderer, loading_screen);
        SDL_FreeSurface(loading_screen);
    }

    int w, h;
    SDL_Rect dstrect;

    SDL_QueryTexture(wallpaper_screen_texture, NULL, NULL, &w, &h);
    dstrect.x = output_width / 2 - w / 2;
    dstrect.y = output_height / 2 - h / 2;
    dstrect.w = w;
    dstrect.h = h;
    SDL_RenderCopy(renderer, wallpaper_screen_texture, NULL, NULL);

    SDL_QueryTexture(loading_screen_texture, NULL, NULL, &w, &h);
    dstrect.x = output_width / 2 - w / 2;
    dstrect.y = output_height / 2 - h / 2;
    dstrect.w = w;
    dstrect.h = h;
    SDL_RenderCopy(renderer, loading_screen_texture, NULL, &dstrect);
    SDL_RenderPresent(renderer);
}

void clearSDL(SDL_Renderer* renderer) {
    SDL_SetRenderDrawColor(renderer, 0, 0, 0, SDL_ALPHA_OPAQUE);
    SDL_RenderClear(renderer);
    SDL_RenderPresent(renderer);
}

int initMultithreadedVideo(void* opaque) {
    opaque;

    SDL_SetThreadPriority(SDL_THREAD_PRIORITY_HIGH);
    SDL_Renderer* renderer =
        SDL_CreateRenderer((SDL_Window*)window, -1, SDL_RENDERER_PRESENTVSYNC);
    if (!renderer) {
        fprintf(stderr, "SDL: could not create renderer - exiting: %s\n",
                SDL_GetError());
        return -1;
    }

    // present the loading screen
    loadingSDL(renderer);

    // mbps that currently works
    working_mbps = STARTING_BITRATE;
    VideoData.is_waiting_for_iframe = false;

    // True if RenderScreen is currently rendering a frame
    rendering = false;
    has_rendered_yet = false;

    SDL_Texture* texture;

    SDL_SetRenderDrawBlendMode((SDL_Renderer*)renderer, SDL_BLENDMODE_BLEND);
    // Allocate a place to put our YUV image on that screen
    texture = SDL_CreateTexture((SDL_Renderer*)renderer, SDL_PIXELFORMAT_YV12,
                                SDL_TEXTUREACCESS_STREAMING, output_width,
                                output_height);
    if (!texture) {
        fprintf(stderr, "SDL: could not create texture - exiting\n");
        exit(1);
    }

    videoContext.texture = texture;

    av_image_alloc(videoContext.data, videoContext.linesize, output_width,
                   output_height, AV_PIX_FMT_YUV420P, 1);

    max_mbps = STARTING_BITRATE;
    VideoData.target_mbps = STARTING_BITRATE;
    VideoData.pending_ctx = NULL;
    VideoData.frames_received = 0;
    VideoData.bytes_transferred = 0;
    StartTimer(&VideoData.frame_timer);
    VideoData.last_statistics_id = 1;
    VideoData.last_rendered_id = 0;
    VideoData.max_id = 0;
    VideoData.most_recent_iframe = -1;
    VideoData.num_nacked = 0;
    VideoData.bucket = STARTING_BITRATE / BITRATE_BUCKET_SIZE;
    StartTimer(&VideoData.last_iframe_request_timer);

    for (int i = 0; i < RECV_FRAMES_BUFFER_SIZE; i++) {
        receiving_frames[i].id = -1;
    }

    VideoData.renderscreen_semaphore = SDL_CreateSemaphore(0);
    VideoData.run_render_screen_thread = true;

    RenderScreen(renderer);
    SDL_DestroyRenderer(renderer);
    return 0;
}
// END VIDEO FUNCTIONS

void initVideo() {
    VideoData.render_screen_thread =
        SDL_CreateThread(initMultithreadedVideo, "VideoThread", NULL);
}

int last_rendered_index = 0;

void updateVideo() {
    // Get statistics from the last 3 seconds of data
    if (GetTimer(VideoData.frame_timer) > 3) {
        double time = GetTimer(VideoData.frame_timer);

        // Calculate statistics
        /*
        int expected_frames = VideoData.max_id - VideoData.last_statistics_id;
        // double fps = 1.0 * expected_frames / time; // TODO: finish birate
        // throttling alg double mbps = VideoData.bytes_transferred * 8.0 /
        // 1024.0 / 1024.0 / time; // TODO bitrate throttle
        double receive_rate =
            expected_frames == 0
                ? 1.0
                : 1.0 * VideoData.frames_received / expected_frames;
        double dropped_rate = 1.0 - receive_rate;
        */

        double nack_per_second = VideoData.num_nacked / time;
        VideoData.nack_by_bitrate[VideoData.bucket] += VideoData.num_nacked;
        VideoData.seconds_by_bitrate[VideoData.bucket] += time;

        // Print statistics

        // mprintf("FPS: %f\nmbps: %f\ndropped: %f%%\n\n", fps, mbps, 100.0 *
        // dropped_rate);

        printf( "MBPS: %d %f\n", VideoData.target_mbps, nack_per_second );

        // Adjust mbps based on dropped packets
        if ( nack_per_second > 50 ) {
            VideoData.target_mbps = VideoData.target_mbps * 0.75;
            working_mbps = VideoData.target_mbps;
            update_mbps = true;
        } else if ( nack_per_second > 25 ) {
            VideoData.target_mbps = VideoData.target_mbps * 0.83;
            working_mbps = VideoData.target_mbps;
            update_mbps = true;
        } else if ( nack_per_second > 15 ) {
            VideoData.target_mbps = VideoData.target_mbps * 0.9;
            working_mbps = VideoData.target_mbps;
            update_mbps = true;
        } else if ( nack_per_second > 10) {
            VideoData.target_mbps = VideoData.target_mbps * 0.95;
            working_mbps = VideoData.target_mbps;
            update_mbps = true;
        } else if ( nack_per_second > 6 ) {
            VideoData.target_mbps = VideoData.target_mbps * 0.98;
            working_mbps = VideoData.target_mbps;
            update_mbps = true;
        } else {
            working_mbps = max( VideoData.target_mbps * 1.05, working_mbps);
            VideoData.target_mbps = (VideoData.target_mbps + working_mbps) / 2.0;
            VideoData.target_mbps = min( VideoData.target_mbps, MAXIMUM_MBPS * 1024 * 1024);
            update_mbps = true;
        }

        printf( "MBPS2: %d\n", VideoData.target_mbps );

        VideoData.bucket = VideoData.target_mbps / BITRATE_BUCKET_SIZE;
        max_mbps = VideoData.bucket * BITRATE_BUCKET_SIZE + BITRATE_BUCKET_SIZE / 2;

        printf( "MBPS3: %d\n", max_mbps );
        VideoData.num_nacked = 0;

        VideoData.bytes_transferred = 0;
        VideoData.frames_received = 0;
        VideoData.last_statistics_id = VideoData.max_id;
        StartTimer(&VideoData.frame_timer);
    }

    if (VideoData.last_rendered_id == -1 && VideoData.most_recent_iframe > 0) {
        VideoData.last_rendered_id = VideoData.most_recent_iframe - 1;
    }

    if (!rendering && VideoData.last_rendered_id >= 0) {
        if (VideoData.most_recent_iframe - 1 > VideoData.last_rendered_id) {
            mprintf("Skipping from %d to i-frame %d!\n",
                    VideoData.last_rendered_id, VideoData.most_recent_iframe);
            for (int i = VideoData.last_rendered_id + 1;
                 i < VideoData.most_recent_iframe; i++) {
                int index = i % RECV_FRAMES_BUFFER_SIZE;
                if (receiving_frames[index].id == i) {
                    mprintf("Frame dropped with ID %d: %d/%d\n", i,
                            receiving_frames[index].packets_received,
                            receiving_frames[index].num_packets);

                    for (int j = 0; j < receiving_frames[index].num_packets;
                         j++) {
                        if (!receiving_frames[index].received_indicies[j]) {
                            mprintf("Did not receive ID %d, Index %d\n", i, j);
                        }
                    }
                } else {
                    mprintf("Bad ID? %d instead of %d\n",
                            receiving_frames[index].id, i);
                }
            }
            VideoData.last_rendered_id = VideoData.most_recent_iframe - 1;
        }

        int next_render_id = VideoData.last_rendered_id + 1;

        int index = next_render_id % RECV_FRAMES_BUFFER_SIZE;

        struct FrameData* ctx = &receiving_frames[index];

        if (ctx->id == next_render_id) {
            if (ctx->packets_received == ctx->num_packets) {
                // mprintf( "Packets: %d %s\n", ctx->num_packets,
                // ((Frame*)ctx->frame_buffer)->is_iframe ? "(I-frame)" : "" );
                // mprintf("Rendering %d (Age %f)\n", ctx->id,
                // GetTimer(ctx->frame_creation_timer));

                renderContext = *ctx;
                rendering = true;

                skip_render = false;
                int after_render_id = next_render_id + 1;
                int after_index = after_render_id % RECV_FRAMES_BUFFER_SIZE;
                struct FrameData* after_ctx = &receiving_frames[after_index];
                if (after_ctx->id == after_render_id &&
                    after_ctx->packets_received == after_ctx->num_packets) {
                    skip_render = true;
                    mprintf("Skip this render\n");
                }

                SDL_SemPost(VideoData.renderscreen_semaphore);
            } else {
                if ((GetTimer(ctx->last_packet_timer) > 6.0 / 1000.0) &&
                    GetTimer(ctx->last_nacked_timer) >
                        (8.0 + 8.0 * ctx->num_times_nacked) / 1000.0) {
                    if (ctx->num_times_nacked == -1) {
                        ctx->num_times_nacked = 0;
                        ctx->last_nacked_index = -1;
                    }
                    int num_nacked = 0;
                    // mprintf("************NACKING PACKET %d, alive for %f
                    // MS\n", ctx->id, GetTimer(ctx->frame_creation_timer));
                    for (int i = ctx->last_nacked_index + 1;
                         i < ctx->num_packets && num_nacked < 1; i++) {
                        if (!ctx->received_indicies[i]) {
                            num_nacked++;
                            mprintf(
                                "************NACKING VIDEO PACKET %d %d (/%d), "
                                "alive for %f MS\n",
                                ctx->id, i, ctx->num_packets,
                                GetTimer(ctx->frame_creation_timer));
                            ctx->nacked_indicies[i] = true;
                            nack(ctx->id, i);
                        }
                        ctx->last_nacked_index = i;
                    }
                    if (ctx->last_nacked_index == ctx->num_packets - 1) {
                        ctx->last_nacked_index = -1;
                        ctx->num_times_nacked++;
                    }
                    StartTimer(&ctx->last_nacked_timer);
                }
            }
        }

        if (!rendering) {
            // struct FrameData* cur_ctx =
            // &receiving_frames[VideoData.last_rendered_id %
            // RECV_FRAMES_BUFFER_SIZE];

            if (VideoData.max_id >
                VideoData.last_rendered_id +
                    3)  // || (cur_ctx->id == VideoData.last_rendered_id &&
                        // GetTimer( cur_ctx->last_packet_timer ) > 96.0 /
                        // 1000.0) )
            {
                if (requestIframe()) {
                    mprintf("TOO FAR BEHIND! REQUEST FOR IFRAME!\n");
                }
            }
        }
    }
}

int32_t ReceiveVideo(struct RTPPacket* packet) {
    // mprintf("Video Packet ID %d, Index %d (Packets: %d) (Size: %d)\n",
    // packet->id, packet->index, packet->num_indices, packet->payload_size);

    // Find frame in linked list that matches the id
    VideoData.bytes_transferred += packet->payload_size;

    int index = packet->id % RECV_FRAMES_BUFFER_SIZE;

    struct FrameData* ctx = &receiving_frames[index];

    // Check if we have to initialize the frame buffer
    if (packet->id < ctx->id) {
        mprintf("Old packet received!\n");
        return -1;
    } else if (packet->id > ctx->id) {
        if (rendering && renderContext.id == ctx->id) {
            mprintf(
                "Error! Currently rendering an ID that will be overwritten! "
                "Skipping packet.\n");
            return 0;
        }
        ctx->id = packet->id;
        ctx->frame_buffer = (char*)&frame_bufs[index];
        ctx->packets_received = 0;
        ctx->num_packets = packet->num_indices;
        ctx->last_nacked_index = -1;
        ctx->num_times_nacked = -1;
        ctx->rendered = false;
        ctx->frame_size = 0;
        memset(ctx->received_indicies, 0, sizeof(ctx->received_indicies));
        memset(ctx->nacked_indicies, 0, sizeof(ctx->nacked_indicies));
        StartTimer(&ctx->last_nacked_timer);
        StartTimer(&ctx->frame_creation_timer);
        // mprintf("Initialized packet %d!\n", ctx->id);
    } else {
        // mprintf("Already Started: %d/%d - %f\n", ctx->packets_received + 1,
        // ctx->num_packets, GetTimer(ctx->client_frame_timer));
    }

    StartTimer(&ctx->last_packet_timer);

    // If we already received this packet, we can skip
    if (packet->is_a_nack) {
        if (!ctx->received_indicies[packet->index]) {
            mprintf("NACK for Video ID %d, Index %d Received!\n", packet->id,
                    packet->index);
        } else {
            mprintf(
                "NACK for Video ID %d, Index %d Received! But didn't need "
                "it.\n",
                packet->id, packet->index);
        }
    } else if (ctx->nacked_indicies[packet->index]) {
        mprintf(
            "Received the original Video ID %d Index %d, but we had NACK'ed "
            "for it.\n",
            packet->id, packet->index);
    }

    // Already received
    if (ctx->received_indicies[packet->index]) {
#if LOG_VIDEO
        mprintf(
            "Skipping duplicate Video ID %d Index %d at time since creation %f "
            "%s\n",
            packet->id, packet->index, GetTimer(ctx->frame_creation_timer),
            packet->is_a_nack ? "(nack)" : "");
#endif
        return 0;
    }

#if LOG_VIDEO
    // mprintf("Received Video ID %d Index %d at time since creation %f %s\n",
    // packet->id, packet->index, GetTimer(ctx->frame_creation_timer),
    // packet->is_a_nack ? "(nack)" : "");
#endif

    VideoData.max_id = max(VideoData.max_id, ctx->id);

    ctx->received_indicies[packet->index] = true;
    if (packet->index > 0 && GetTimer(ctx->last_nacked_timer) > 6.0 / 1000) {
        int to_index = packet->index - 5;
        for (int i = max(0, ctx->last_nacked_index + 1); i <= to_index; i++) {
            // Nacking index i
            ctx->last_nacked_index = max(ctx->last_nacked_index, i);
            if (!ctx->received_indicies[i]) {
                ctx->nacked_indicies[i] = true;
                nack(packet->id, i);
                StartTimer(&ctx->last_nacked_timer);
                break;
            }
        }
    }
    ctx->packets_received++;

    // Copy packet data
    int place = packet->index * MAX_PAYLOAD_SIZE;
    if (place + packet->payload_size >= LARGEST_FRAME_SIZE) {
        mprintf("Packet total payload is too large for buffer!\n");
        return -1;
    }
    memcpy(ctx->frame_buffer + place, packet->data, packet->payload_size);
    ctx->frame_size += packet->payload_size;

    // If we received all of the packets
    if (ctx->packets_received == ctx->num_packets) {
        bool is_iframe = ((Frame*)ctx->frame_buffer)->is_iframe;

        VideoData.frames_received++;

#if LOG_VIDEO
        mprintf("Received Video Frame ID %d (Packets: %d) (Size: %d) %s\n",
                ctx->id, ctx->num_packets, ctx->frame_size,
                is_iframe ? "(i-frame)" : "");
#endif

        // If it's an I-frame, then just skip right to it, if the id is ahead of
        // the next to render id
        if (is_iframe) {
            VideoData.most_recent_iframe =
                max(VideoData.most_recent_iframe, ctx->id);
        }
    }

    return 0;
}

void destroyVideo() {
    VideoData.run_render_screen_thread = false;
    SDL_WaitThread(VideoData.render_screen_thread, NULL);
    SDL_DestroySemaphore(VideoData.renderscreen_semaphore);

    SDL_DestroyTexture(videoContext.texture);
    av_freep(videoContext.data);

    has_rendered_yet = false;
}

void notify_video(bool stop) {
    resizing = stop;
    printf("Stop video? %d.\n", stop);
}<|MERGE_RESOLUTION|>--- conflicted
+++ resolved
@@ -22,14 +22,12 @@
 
 #define LOG_VIDEO false
 
-<<<<<<< HEAD
 #define BITRATE_BUCKET_SIZE 500000
-=======
+
 #define CURSORIMAGE_A 0xff000000
 #define CURSORIMAGE_R 0x00ff0000
 #define CURSORIMAGE_G 0x0000ff00
 #define CURSORIMAGE_B 0x000000ff
->>>>>>> d952f80c
 
 struct VideoData {
     struct FrameData* pending_ctx;
