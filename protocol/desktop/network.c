#if defined(_WIN32)
#define _CRT_SECURE_NO_WARNINGS
#endif

#include "network.h"

#include "../fractal/core/fractal.h"
#include "main.h"

extern SocketContext PacketSendContext;
extern SocketContext PacketReceiveContext;
extern SocketContext PacketTCPContext;
extern char *server_ip;
extern bool received_server_init_message;

static int connectUDPOutgoing(int port, bool using_stun) {
    if (CreateUDPContext(&PacketSendContext, (char *)server_ip, port, 10, 500,
                         using_stun) < 0) {
        LOG_WARNING("Failed establish outgoing UDP connection to server");
        return -1;
    }
    return 0;
}

static int connectUDPIncoming(int port, bool using_stun) {
    if (CreateUDPContext(&PacketReceiveContext, (char *)server_ip, port, 1, 500,
                         using_stun) < 0) {
        LOG_WARNING("Failed establish incoming UDP connection from server");
        return -1;
    }

    int a = 65535;
    if (setsockopt(PacketReceiveContext.s, SOL_SOCKET, SO_RCVBUF,
<<<<<<< HEAD
                   (const char *)&a, sizeof(int)) == -1) {
        LOG_ERROR("Error setting socket opts: %s\n", strerror(errno));
=======
                   (const char*)&a, sizeof(int)) == -1) {
        LOG_ERROR("Error setting socket opts: %d\n", GetLastNetworkError());
>>>>>>> 92a9ddb6
        return -1;
    }
    return 0;
}

static int connectTCP(int port, bool using_stun) {
    if (CreateTCPContext(&PacketTCPContext, (char *)server_ip, port, 1, 750,
                         using_stun) < 0) {
        return -1;
    }
    return 0;
}

static int getSpectatorServerPort(void) {
    int port;
    bool using_stun = true;

    if (connectUDPIncoming(PORT_SPECTATOR, using_stun) != 0) {
        using_stun = false;
        if (connectUDPIncoming(PORT_SPECTATOR, using_stun) != 0) {
            return -1;
        }
    }

    FractalPacket *init_spectator;
    clock init_spectator_timer;
    StartTimer(&init_spectator_timer);
    do {
        SDL_Delay(5);
        init_spectator = ReadUDPPacket(&PacketReceiveContext);
    } while (init_spectator == NULL && GetTimer(init_spectator_timer) < 1.0);

    if (init_spectator == NULL) {
        LOG_ERROR("Did not receive spectator init packet from server.");
        closesocket(PacketReceiveContext.s);
        return -1;
    }

    FractalServerMessage *fmsg = (FractalServerMessage *)init_spectator->data;
    port = fmsg->spectator_port;

    closesocket(PacketReceiveContext.s);

    return port;
}

int establishSpectatorConnections(void) {
    int server_port = getSpectatorServerPort();
    if (server_port < 0) {
        LOG_ERROR("Failed to get spectator's port on server.");
        return -1;
    }

    bool using_stun = true;

    if (connectUDPOutgoing(server_port, using_stun) != 0) {
        using_stun = false;
        if (connectUDPOutgoing(server_port, using_stun) != 0) {
            return -1;
        }
    }
    PacketReceiveContext = PacketSendContext;
    return 0;
}

int closeSpectatorConnections(void) {
    closesocket(PacketSendContext.s);
    return 0;
}

int establishConnections(void) {
    bool using_stun = true;

    if (connectUDPOutgoing(PORT_CLIENT_TO_SERVER, using_stun) != 0) {
        using_stun = false;
        if (connectUDPOutgoing(PORT_CLIENT_TO_SERVER, using_stun) != 0) {
            return -1;
        }
    }

    SDL_Delay(150);

    if (connectUDPIncoming(PORT_SERVER_TO_CLIENT, using_stun) != 0) {
        closesocket(PacketSendContext.s);
        return -1;
    }

    SDL_Delay(150);

    if (connectTCP(PORT_SHARED_TCP, using_stun) != 0) {
        closesocket(PacketSendContext.s);
        closesocket(PacketReceiveContext.s);
        return -1;
    }
    return 0;
}

int closeConnections(void) {
    closesocket(PacketSendContext.s);
    closesocket(PacketReceiveContext.s);
    closesocket(PacketTCPContext.s);
    return 0;
}

int waitForServerInitMessage(int timeout) {
    clock waiting_for_init_timer;
    StartTimer(&waiting_for_init_timer);
    while (!received_server_init_message) {
        // If 500ms and no init timer was received, we should disconnect
        // because something failed
        if (GetTimer(waiting_for_init_timer) > timeout / 1000.0) {
            LOG_ERROR("Took too long for init timer!");
            return -1;
        }
        SDL_Delay(25);
    }
    return 0;
}

int sendServerQuitMessages(int num_messages) {
    FractalClientMessage fmsg = {0};
    fmsg.type = CMESSAGE_QUIT;
    int retval = 0;
    for (; num_messages > 0; num_messages--) {
        SDL_Delay(50);
        if (SendFmsg(&fmsg) != 0) {
            retval = -1;
        }
    }
    return retval;
}<|MERGE_RESOLUTION|>--- conflicted
+++ resolved
@@ -1,7 +1,3 @@
-#if defined(_WIN32)
-#define _CRT_SECURE_NO_WARNINGS
-#endif
-
 #include "network.h"
 
 #include "../fractal/core/fractal.h"
@@ -31,13 +27,9 @@
 
     int a = 65535;
     if (setsockopt(PacketReceiveContext.s, SOL_SOCKET, SO_RCVBUF,
-<<<<<<< HEAD
-                   (const char *)&a, sizeof(int)) == -1) {
-        LOG_ERROR("Error setting socket opts: %s\n", strerror(errno));
-=======
+
                    (const char*)&a, sizeof(int)) == -1) {
         LOG_ERROR("Error setting socket opts: %d\n", GetLastNetworkError());
->>>>>>> 92a9ddb6
         return -1;
     }
     return 0;
