#[[
################## FractalClient ##################
]]


set(EXECUTABLE_OUTPUT_PATH ${CMAKE_SOURCE_DIR}/desktop/build${arch})
set(LIBRARY_OUTPUT_PATH ${CMAKE_SOURCE_DIR}/desktop/build${arch})
add_executable(FractalClient
        main.c
        main.h
        video.c
        audio.c
        sdl_utils.c)


# FFMPEG, Threading and Dynamic linking libs

foreach(LIB ${FFMPEG_LIBS_PATHS})
    message(STATUS ${LIB})
    target_link_libraries(FractalClient ${LIB})
endforeach(LIB)

# Threading and Dynamic link for linux/macosx only
# if we add other target platforms we may need to come back to this
if ( NOT ${CMAKE_SYSTEM_NAME} MATCHES "Windows")
    set(THREADS_PREFER_PTHREAD_FLAG ON)
    find_package(Threads REQUIRED)
    target_link_libraries(FractalClient
            Threads::Threads
            ${CMAKE_DL_LIBS}
            )
endif ()


#[[
################## Linking platform independent libs ##################
]]
target_link_libraries(FractalClient
        fractalCore
        fractalAudio
        fractalVideo
        fractalClipboard
        fractalNetwork
        fractalUtils
        ${STATIC_SDL2}
        ${STATIC_OPENSSL}
        )

#[[
################## LINUX ##################
]]
if (${CMAKE_SYSTEM_NAME} MATCHES "Linux")
    find_package(X11 REQUIRED
            Xfixes)
    include_directories(${X11_INCLUDE_DIR})
    target_link_libraries(FractalClient fractalInput fractalCursor
            ${X11_LIBRARIES}
            ${X11_Xfixes_LIB}
            m
            )
endif()


#[[
################## MACOS ##################
]]
# untested
if (${CMAKE_SYSTEM_NAME} MATCHES "Darwin")
    SET(CMAKE_C_COMPILER clang)
    set(CMAKE_OSX_SYSROOT "/Library/Developer/CommandLineTools/SDKs/MacOSX10.14.sdk")
    set(CMAKE_OSX_DEPLOYMENT_TARGET 10.13)
    set(CMAKE_C_FLAGS "--sysroot ${CMAKE_OSX_SYSROOT} ${CMAKE_C_FLAGS}")

    #MAC frameworks require library finding
    find_library(OpenGL REQUIRED)
    find_library(VideoToolbox REQUIRED)
    find_library(CoreMedia REQUIRED)
    find_library(CoreAudio REQUIRED)
    find_library(AudioToolbox REQUIRED)
    find_library(IOKit REQUIRED)
    find_library(ForceFeedback REQUIRED)
    find_library(Carbon REQUIRED)
    find_library(AppKit REQUIRED)
    find_library(Metal REQUIRED)
    find_library(Cocoa REQUIRED)
    find_library(QuartzCore REQUIRED)

<<<<<<< HEAD
    target_link_libraries(FractalClient
            ${OPENGL}
            ${VIDEOTOOLBOX}
            ${COREMEDIA}
            ${COREAUDIO}
            ${AUDIOTOOLBOX}
            ${IOKIT}
            ${FORCEFEEDBACK}
            ${CARBON}
            ${CARBON}
            ${APPKIT}
            ${METAL}
            ${QUARTZCORE})

    # approach 2
#    target_link_libraries(FractalClient
#            "-framework OpenGL"
#            "-framework VideoToolbox"
#            "-framework CoreMedia"
#            "-framework CoreAudio"
#            "-framework AudioToolbox"
#            "-framework IOKit"
#            "-framework ForceFeedback"
#            "-framework Carbon"
#            "-framework AppKit"
#            "-framework Metal"
#            "-framework QuartzCore"
#    )
=======
    include_directories(
            ${OPENGL_INCLUDE_DIR}
            ${VIDEOTOOLBOX_INCLUDE_DIR}
            ${COREMEDIA_INCLUDE_DIR}
            ${COREAUDIO_INCLUDE_DIR}
            ${AUDIOTOOLBOX_INCLUDE_DIR}
            ${IOKIT_INCLUDE_DIR}
            ${FORCEFEEDBACK_INCLUDE_DIR}
            ${CARBON_INCLUDE_DIR}
            ${APPKIT_INCLUDE_DIR}
            ${METAL_INCLUDE_DIR}
            ${QUARTZCORE_INCLUDE_DIR}
            )
    target_link_libraries(FractalClient ${OPENGL_LIBRARIES}
            ${VIDEOTOOLBOX_LIBRARIES}
            ${COREMEDIA_LIBRARIES}
            ${COREAUDIO_LIBRARIES}
            ${AUDIOTOOLBOX_LIBRARIES}
            ${IOKIT_LIBRARIES}
            ${FORCEFEEDBACK_LIBRARIES}
            ${CARBON_LIBRARIES}
            ${APPKIT_LIBRARIES}
            ${METAL_LIBRARIES}
            ${QUARTZCORE_LIBRARIES})
>>>>>>> 27b33c7e

    target_link_libraries(FractalClient 
        "-framework VideoToolbox"
        "-framework CoreMedia"
        "-framework CoreAudio"
        "-framework AudioToolbox"
        "-framework IOKit"
        "-framework ForceFeedback"
        "-framework Carbon"
        "-framework AppKit"
        "-framework Metal"
        "-framework QuartzCore"
        objc
        iconv
        )
endif()

#[[
################## WINDOWS ##################
]]
if(${CMAKE_SYSTEM_NAME} MATCHES "Windows")
    #compiler flags, TODO debug vs release
    SET(CMAKE_C_FLAGS  " -DWIN32_LEAN_AND_MEAN -DUNICODE -DWIN32 -DWIN32 /W4 /MT /MP" )

    #Linked flags: LNK4099 is when the linker cannot find the .pdb for debugging symbols
    # this comes up when we used precompiled libraries which we do not have .pdb files for
    set(CMAKE_EXE_LINKER_FLAGS "/nodefaultlib /nologo /ignore:4099	")

    target_link_libraries(FractalClient fractalInput fractalCursor ${LIBMFX})

    set_property(TARGET FractalClient PROPERTY
            MSVC_RUNTIME_LIBRARY "MultiThreaded$<$<CONFIG:Debug>:Debug>")

    # Link to system libs
    target_link_libraries(FractalClient
            libvcruntime
            libucrt
            libcmt
            kernel32
            gdi32
            winmm
            imm32
            shell32
            advapi32
            ole32
            oleaut32
            opengl32
            user32
            uuid
            version
            ws2_32
            shlwapi
            crypt32
            d3d11
            dxgi
            shcore
            )

endif()<|MERGE_RESOLUTION|>--- conflicted
+++ resolved
@@ -69,7 +69,6 @@
     SET(CMAKE_C_COMPILER clang)
     set(CMAKE_OSX_SYSROOT "/Library/Developer/CommandLineTools/SDKs/MacOSX10.14.sdk")
     set(CMAKE_OSX_DEPLOYMENT_TARGET 10.13)
-    set(CMAKE_C_FLAGS "--sysroot ${CMAKE_OSX_SYSROOT} ${CMAKE_C_FLAGS}")
 
     #MAC frameworks require library finding
     find_library(OpenGL REQUIRED)
@@ -85,36 +84,6 @@
     find_library(Cocoa REQUIRED)
     find_library(QuartzCore REQUIRED)
 
-<<<<<<< HEAD
-    target_link_libraries(FractalClient
-            ${OPENGL}
-            ${VIDEOTOOLBOX}
-            ${COREMEDIA}
-            ${COREAUDIO}
-            ${AUDIOTOOLBOX}
-            ${IOKIT}
-            ${FORCEFEEDBACK}
-            ${CARBON}
-            ${CARBON}
-            ${APPKIT}
-            ${METAL}
-            ${QUARTZCORE})
-
-    # approach 2
-#    target_link_libraries(FractalClient
-#            "-framework OpenGL"
-#            "-framework VideoToolbox"
-#            "-framework CoreMedia"
-#            "-framework CoreAudio"
-#            "-framework AudioToolbox"
-#            "-framework IOKit"
-#            "-framework ForceFeedback"
-#            "-framework Carbon"
-#            "-framework AppKit"
-#            "-framework Metal"
-#            "-framework QuartzCore"
-#    )
-=======
     include_directories(
             ${OPENGL_INCLUDE_DIR}
             ${VIDEOTOOLBOX_INCLUDE_DIR}
@@ -139,7 +108,6 @@
             ${APPKIT_LIBRARIES}
             ${METAL_LIBRARIES}
             ${QUARTZCORE_LIBRARIES})
->>>>>>> 27b33c7e
 
     target_link_libraries(FractalClient 
         "-framework VideoToolbox"
