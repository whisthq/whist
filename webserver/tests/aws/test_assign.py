--- conflicted
+++ resolved
@@ -142,12 +142,8 @@
         "/mandelbox/assign",
         json={
             "app": "Google Chrome",
-<<<<<<< HEAD
-            "region": get_random_region_name(),
+            "region": get_allowed_region_names(),
             "session_id": randint(0, 10000000),
-=======
-            "region": get_allowed_region_names(),
->>>>>>> 6ced4ff1
         },
     )
 
